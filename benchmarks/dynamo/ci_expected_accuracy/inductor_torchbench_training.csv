--- conflicted
+++ resolved
@@ -130,15 +130,11 @@
 
 
 
-<<<<<<< HEAD
+hf_T5_generate,eager_fail_to_run,0
+
+
+
 hf_T5_large,eager_2nd_run_OOM,0
-=======
-hf_T5_generate,eager_fail_to_run,0
-
-
-
-hf_T5_large,pass_due_to_skip,0
->>>>>>> 4fca88ce
 
 
 
