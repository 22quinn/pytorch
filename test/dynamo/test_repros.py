# Owner(s): ["module: dynamo"]
import collections
import copy
import inspect
import itertools
import random
import unittest
from abc import ABC
from collections import namedtuple
from copy import deepcopy
from typing import List
from unittest.mock import patch

import numpy as np
import torch

import torch._dynamo.test_case
import torch._dynamo.testing
import torch._dynamo.utils
from torch import nn
from torch._dynamo.debug_utils import same_two_models
from torch._dynamo.testing import rand_strided, requires_static_shapes, same
from torch.nn import functional as F

try:
    import torch._refs

    HAS_REFS = True
except ImportError:
    HAS_REFS = False


_orig_module_call = torch.nn.Module.__call__


def is_fx_tracing_test() -> bool:
    """
    Copied from the hpc trainer codebase
    """
    return torch.nn.Module.__call__ is not _orig_module_call


def ifdyn(count1, count2):
    if torch._dynamo.config.dynamic_shapes:
        return count1
    else:
        return count2


def has_detectron2():
    try:
        from detectron2.layers.mask_ops import _paste_masks_tensor_shape

        return _paste_masks_tensor_shape is not None
    except ImportError:
        return False


def _do_paste_mask(masks, boxes, img_h: int, img_w: int, skip_empty: bool = True):
    # from detectron2 mask_ops.py

    device = masks.device

    if skip_empty and not torch.jit.is_scripting():
        x0_int, y0_int = torch.clamp(boxes.min(dim=0).values.floor()[:2] - 1, min=0).to(
            dtype=torch.int32
        )
        x1_int = torch.clamp(boxes[:, 2].max().ceil() + 1, max=img_w).to(
            dtype=torch.int32
        )
        y1_int = torch.clamp(boxes[:, 3].max().ceil() + 1, max=img_h).to(
            dtype=torch.int32
        )
    else:
        x0_int, y0_int = 0, 0
        x1_int, y1_int = img_w, img_h
    x0, y0, x1, y1 = torch.split(boxes, 1, dim=1)  # each is Nx1

    N = masks.shape[0]

    img_y = torch.arange(y0_int, y1_int, device=device, dtype=torch.float32) + 0.5
    img_x = torch.arange(x0_int, x1_int, device=device, dtype=torch.float32) + 0.5
    img_y = (img_y - y0) / (y1 - y0) * 2 - 1
    img_x = (img_x - x0) / (x1 - x0) * 2 - 1
    # img_x, img_y have shapes (N, w), (N, h)

    gx = img_x[:, None, :].expand(N, img_y.size(1), img_x.size(1))
    gy = img_y[:, :, None].expand(N, img_y.size(1), img_x.size(1))
    grid = torch.stack([gx, gy], dim=3)

    if not torch.jit.is_scripting():
        if not masks.dtype.is_floating_point:
            masks = masks.float()
    img_masks = F.grid_sample(masks, grid.to(masks.dtype), align_corners=False)

    if skip_empty and not torch.jit.is_scripting():
        return img_masks[:, 0], (slice(y0_int, y1_int), slice(x0_int, x1_int))
    else:
        return img_masks[:, 0], ()


def cat(tensors, dim=0):
    # from detectron2 wrappers.py
    assert isinstance(tensors, (list, tuple))
    if len(tensors) == 1:
        return tensors[0]
    return torch.cat(tensors, dim)


def shapes_to_tensor(x, device=None):
    # from detectron2 wrappers.py
    if torch.jit.is_scripting():
        return torch.as_tensor(x, device=device)
    if torch.jit.is_tracing():
        assert all(
            [isinstance(t, torch.Tensor) for t in x]
        ), "Shape should be tensor during tracing!"
        # as_tensor should not be used in tracing because it records a constant
        ret = torch.stack(x)
        if ret.device != device:  # avoid recording a hard-coded device if not necessary
            ret = ret.to(device=device)
        return ret
    return torch.as_tensor(x, device=device)


class Boxes:
    # from detectron2 poolers.py
    def __init__(self, tensor: torch.Tensor):
        """
        Args:
            tensor (Tensor[float]): a Nx4 matrix.  Each row is (x1, y1, x2, y2).
        """
        device = (
            tensor.device if isinstance(tensor, torch.Tensor) else torch.device("cpu")
        )
        tensor = torch.as_tensor(tensor, dtype=torch.float32, device=device)
        if tensor.numel() == 0:
            # Use reshape, so we don't end up creating a new tensor that does not depend on
            # the inputs (and consequently confuses jit)
            tensor = tensor.reshape((-1, 4)).to(dtype=torch.float32, device=device)
        assert tensor.dim() == 2 and tensor.size(-1) == 4, tensor.size()
        self.tensor = tensor

    def __len__(self) -> int:
        return self.tensor.shape[0]

    @property
    def device(self):
        return self.tensor.device


def convert_boxes_to_pooler_format(box_lists):
    # from detectron2 structures.py
    boxes = torch.cat([x.tensor for x in box_lists], dim=0)
    # __len__ returns Tensor in tracing.
    sizes = shapes_to_tensor([x.__len__() for x in box_lists], device=boxes.device)
    indices = torch.repeat_interleave(
        torch.arange(len(box_lists), dtype=boxes.dtype, device=boxes.device), sizes
    )
    return cat([indices[:, None], boxes], dim=1)


ReformerBackwardOutput = namedtuple(
    "ReformerBackwardOutput",
    ["attn_output", "hidden_states", "grad_attn_output", "grad_hidden_states"],
)
ReformerEncoderOutput = namedtuple(
    "ReformerEncoderOutput",
    ["hidden_states", "all_hidden_states", "all_attentions", "past_buckets_states"],
)


class _ReversibleFunction(torch.autograd.Function):
    # taken from modeling_reformer.py in huggingface
    @staticmethod
    def forward(
        ctx,
        hidden_states,
        layers,
        attention_mask,
        head_mask,
        num_hashes,
        all_hidden_states,
        all_attentions,
        past_buckets_states,
        use_cache,
        orig_sequence_length,
        output_hidden_states,
        output_attentions,
    ):
        all_buckets = ()

        # split duplicated tensor
        hidden_states, attn_output = torch.chunk(hidden_states, 2, dim=-1)

        for layer_id, (layer, layer_head_mask) in enumerate(zip(layers, head_mask)):
            if output_hidden_states is True:
                all_hidden_states.append(hidden_states)

            attn_output = layer(attn_output)

        # Add last layer
        if output_hidden_states is True:
            all_hidden_states.append(hidden_states)

        # attach params to ctx for backward
        ctx.save_for_backward(attn_output.detach(), hidden_states.detach())
        ctx.layers = layers
        ctx.all_buckets = all_buckets
        ctx.head_mask = head_mask
        ctx.attention_mask = attention_mask

        # Concatenate 2 RevNet outputs
        return torch.cat([attn_output, hidden_states], dim=-1)

    @staticmethod
    def backward(ctx, grad_hidden_states):
        grad_attn_output, grad_hidden_states = torch.chunk(
            grad_hidden_states, 2, dim=-1
        )

        # retrieve params from ctx for backward
        attn_output, hidden_states = ctx.saved_tensors

        # create tuple
        output = ReformerBackwardOutput(
            attn_output=attn_output,
            hidden_states=hidden_states,
            grad_attn_output=grad_attn_output,
            grad_hidden_states=grad_hidden_states,
        )

        # free memory
        del grad_attn_output, grad_hidden_states, attn_output, hidden_states

        layers = ctx.layers
        all_buckets = ctx.all_buckets
        head_mask = ctx.head_mask
        attention_mask = ctx.attention_mask

        for idx, layer in enumerate(layers[::-1]):
            # pop last buckets from stack
            buckets = all_buckets[-1]
            all_buckets = all_buckets[:-1]

            # backprop
            output = layer.backward_pass(
                next_attn_output=output.attn_output,
                hidden_states=output.hidden_states,
                grad_attn_output=output.grad_attn_output,
                grad_hidden_states=output.grad_hidden_states,
                head_mask=head_mask[len(layers) - idx - 1],
                attention_mask=attention_mask,
                buckets=buckets,
            )

        assert all_buckets == (), "buckets have to be empty after backpropagation"
        grad_hidden_states = torch.cat(
            [output.grad_attn_output, output.grad_hidden_states], dim=-1
        )

        # num of return vars has to match num of forward() args
        # return gradient for hidden_states arg and None for other args
        return (
            grad_hidden_states,
            None,
            None,
            None,
            None,
            None,
            None,
            None,
            None,
            None,
            None,
            None,
        )


class ReformerEncoder(torch.nn.Module):
    def __init__(self):
        super().__init__()
        self.dropout = 0.5
        self.layer_norm = torch.nn.LayerNorm(512, eps=1.0e-12)
        self.layers = [torch.nn.Linear(256, 256)]

    def forward(
        self,
        hidden_states,
        attention_mask=None,
        head_mask=[None] * 6,
        num_hashes=None,
        use_cache=False,
        orig_sequence_length=64,
        output_hidden_states=False,
        output_attentions=False,
    ):
        # hidden_states and attention lists to be filled if wished
        all_hidden_states = []
        all_attentions = []
        past_buckets_states = [((None), (None)) for i in range(len(self.layers))]

        # concat same tensor for reversible ResNet
        hidden_states = torch.cat([hidden_states, hidden_states], dim=-1)
        hidden_states = _ReversibleFunction.apply(
            hidden_states,
            self.layers,
            attention_mask,
            head_mask,
            num_hashes,
            all_hidden_states,
            all_attentions,
            past_buckets_states,
            use_cache,
            orig_sequence_length,
            output_hidden_states,
            output_attentions,
        )

        # Apply layer norm to concatenated hidden states
        hidden_states = self.layer_norm(hidden_states)

        # Apply dropout
        hidden_states = torch.nn.functional.dropout(
            hidden_states, p=self.dropout, training=self.training
        )

        return ReformerEncoderOutput(
            hidden_states=hidden_states,
            all_hidden_states=all_hidden_states,
            all_attentions=all_attentions,
            past_buckets_states=past_buckets_states,
        )


def longformer_chunk(hidden_states, window_overlap=256):
    """convert into overlapping chunks. Chunk size = 2w, overlap size = w"""

    # non-overlapping chunks of size = 2w
    hidden_states = hidden_states.view(
        hidden_states.size(0),
        hidden_states.size(1) // (window_overlap * 2),
        window_overlap * 2,
        hidden_states.size(2),
    )

    # use `as_strided` to make the chunks overlap with an overlap size = window_overlap
    chunk_size = list(hidden_states.size())
    chunk_size[1] = chunk_size[1] * 2 - 1

    chunk_stride = list(hidden_states.stride())
    chunk_stride[1] = chunk_stride[1] // 2
    return hidden_states.as_strided(size=chunk_size, stride=chunk_stride)


class PartialT5(torch.nn.Module):
    # Highly simplified T5Attention prefix
    def __init__(self):
        super(PartialT5, self).__init__()
        self.q = torch.nn.Linear(512, 512)
        self.k = torch.nn.Linear(512, 512)
        self.v = torch.nn.Linear(512, 512)

    def forward(
        self,
        hidden_states,
        key_value_states=None,
        past_key_value=None,
        query_length=None,
    ):
        batch_size, seq_length = hidden_states.shape[:2]

        real_seq_length = seq_length

        if past_key_value is not None:
            assert (
                len(past_key_value) == 2
            ), f"past_key_value should have 2 past states: keys and values. Got { len(past_key_value)} past states"
            real_seq_length += (
                past_key_value[0].shape[2] if query_length is None else query_length
            )

        def shape(states):
            """projection"""
            return states.view(batch_size, -1, 8, 64).transpose(1, 2)

        def project(hidden_states, proj_layer, key_value_states, past_key_value):
            """projects hidden states correctly to key/query states"""
            if key_value_states is None:
                # self-attn
                # (batch_size, n_heads, seq_length, dim_per_head)
                hidden_states = shape(proj_layer(hidden_states))
            elif past_key_value is None:
                # cross-attn
                # (batch_size, n_heads, seq_length, dim_per_head)
                hidden_states = shape(proj_layer(key_value_states))

            if past_key_value is not None:
                if key_value_states is None:
                    # self-attn
                    # (batch_size, n_heads, key_length, dim_per_head)
                    hidden_states = torch.cat([past_key_value, hidden_states], dim=2)
                else:
                    # cross-attn
                    hidden_states = past_key_value
            return hidden_states

        # get query states
        query_states = shape(
            self.q(hidden_states)
        )  # (batch_size, n_heads, seq_length, dim_per_head)

        # get key/value states
        key_states = project(
            hidden_states,
            self.k,
            key_value_states,
            past_key_value[0] if past_key_value is not None else None,
        )
        value_states = project(
            hidden_states,
            self.v,
            key_value_states,
            past_key_value[1] if past_key_value is not None else None,
        )

        # compute scores
        scores = torch.matmul(query_states, key_states.transpose(3, 2))

        # (truncated here )
        return scores, value_states


class ChunkReformerFeedForward(torch.nn.Module):
    # simplified from HF modeling_reformer.py
    def __init__(self):
        super().__init__()
        self.layer_norm = torch.nn.LayerNorm(256, eps=1e-12)
        self.dense = torch.nn.Linear(256, 256)
        self.output = torch.nn.Linear(256, 256)

    def forward(self, attention_output):
        return apply_chunking_to_forward(
            self.forward_chunk,
            attention_output + 1,
        )

    def forward_chunk(self, hidden_states):
        hidden_states = self.layer_norm(hidden_states)
        hidden_states = self.dense(hidden_states)
        return self.output(hidden_states)


def apply_chunking_to_forward(forward_fn, *input_tensors):
    # simplified from HF model_utils.py
    assert len(input_tensors) > 0
    tensor_shape = input_tensors[0].shape[1]
    assert all(input_tensor.shape[1] == tensor_shape for input_tensor in input_tensors)
    num_args_in_forward_chunk_fn = len(inspect.signature(forward_fn).parameters)
    if num_args_in_forward_chunk_fn != len(input_tensors):
        raise ValueError()

    return forward_fn(*input_tensors)


class FakeMamlInner(torch.nn.Module):
    def __init__(self):
        super(FakeMamlInner, self).__init__()
        self.linear = torch.nn.Linear(784, 5)

    def forward(self, x, ignored=None, bn_training=False):
        return self.linear(x.view(x.shape[0], -1))


class PartialMaml(torch.nn.Module):
    # Highly simplified version of maml.meta.Meta.finetuning
    def __init__(self):
        super(PartialMaml, self).__init__()
        self.net = FakeMamlInner()
        self.update_step_test = 10
        self.update_lr = 0.4

    def forward(self, x_spt, y_spt, x_qry, y_qry):
        querysz = x_qry.size(0)

        corrects = [0 for _ in range(self.update_step_test + 1)]

        # in order to not ruin the state of running_mean/variance and bn_weight/bias
        # we finetunning on the copied model instead of self.net
        net = deepcopy(self.net)

        # 1. run the i-th task and compute loss for k=0
        logits = net(x_spt)
        loss = F.cross_entropy(logits, y_spt)
        grad = torch.autograd.grad(loss, net.parameters())
        fast_weights = list(
            map(lambda p: p[1] - self.update_lr * p[0], zip(grad, net.parameters()))
        )

        # this is the loss and accuracy before first update
        with torch.no_grad():
            # [setsz, nway]
            logits_q = net(x_qry, net.parameters(), bn_training=True)
            # [setsz]
            pred_q = F.softmax(logits_q, dim=1).argmax(dim=1)
            # scalar
            correct = torch.eq(pred_q, y_qry).sum().item()
            corrects[0] = corrects[0] + correct

        # this is the loss and accuracy after the first update
        with torch.no_grad():
            # [setsz, nway]
            logits_q = net(x_qry, fast_weights, bn_training=True)
            # [setsz]
            pred_q = F.softmax(logits_q, dim=1).argmax(dim=1)
            # scalar
            correct = torch.eq(pred_q, y_qry).sum().item()
            corrects[1] = corrects[1] + correct

        del net

        accs = torch.tensor(corrects) / querysz

        return accs


class ModelOutput(collections.OrderedDict):
    """based on file_utils.py in HuggingFace"""

    def __getitem__(self, k):
        if isinstance(k, str):
            inner_dict = {k: v for (k, v) in self.items()}
            return inner_dict[k]
        else:
            return self.to_tuple()[k]

    def __setattr__(self, name, value):
        if name in self.keys() and value is not None:
            # Don't call self.__setitem__ to avoid recursion errors
            super().__setitem__(name, value)
        super().__setattr__(name, value)

    def __setitem__(self, key, value):
        # Will raise a KeyException if needed
        super().__setitem__(key, value)
        # Don't call self.__setattr__ to avoid recursion errors
        super().__setattr__(key, value)

    def to_tuple(self):
        return tuple(self[k] for k in self.keys())


def create_rand_mask_from_inputs(
    from_blocked_mask,
    to_blocked_mask,
    rand_attn,
    num_attention_heads,
    num_rand_blocks,
    batch_size,
    from_seq_length,
    from_block_size,
):
    """taken from HF modeling_big_bird.py"""
    num_windows = from_seq_length // from_block_size - 2
    rand_mask = torch.stack(
        [p1[i1.flatten()] for p1, i1 in zip(to_blocked_mask, rand_attn)]
    )
    rand_mask = rand_mask.view(
        batch_size, num_attention_heads, num_windows, num_rand_blocks * from_block_size
    )
    rand_mask = torch.einsum("blq,bhlk->bhlqk", from_blocked_mask[:, 1:-1], rand_mask)
    return rand_mask


class SequentialAppendList(torch.nn.Sequential):
    """from timm/models/vovnet.py"""

    def __init__(self, *args):
        super(SequentialAppendList, self).__init__(*args)

    def forward(self, x: torch.Tensor, concat_list: List[torch.Tensor]) -> torch.Tensor:
        for i, module in enumerate(self):
            if i == 0:
                concat_list.append(module(x))
            else:
                concat_list.append(module(concat_list[-1]))
        x = torch.cat(concat_list, dim=1)
        return x, concat_list


class BatchNormAct2d(torch.nn.BatchNorm2d):
    """Taken from timm"""

    def __init__(
        self,
        num_features,
        eps=1e-5,
        momentum=0.1,
        affine=True,
        track_running_stats=True,
        act_layer=torch.nn.ReLU,
        inplace=True,
    ):
        super(BatchNormAct2d, self).__init__(
            num_features,
            eps=eps,
            momentum=momentum,
            affine=affine,
            track_running_stats=track_running_stats,
        )
        self.act = act_layer(inplace=inplace)

    @torch.jit.ignore
    def _forward_python(self, x):
        return super().forward(x)

    def forward(self, x):
        if torch.jit.is_scripting():
            x = self._forward_jit(x)
        else:
            x = self._forward_python(x)
        x = self.act(x)
        return x


def get_parameter_dtype(parameter):
    """from huggingface model_utils.py"""
    try:
        return next(parameter.parameters()).dtype
    except StopIteration:
        # For nn.DataParallel compatibility in PyTorch 1.5

        def find_tensor_attributes(module):
            tuples = [(k, v) for k, v in module.__dict__.items() if torch.is_tensor(v)]
            return tuples

        gen = parameter._named_members(get_members_fn=find_tensor_attributes)
        first_tuple = next(gen)
        return first_tuple[1].dtype


class DummyConfig:
    attn_layers = ["local", "lsh", "local", "lsh", "local", "lsh"]
    lsh_attn_chunk_length = 64
    local_attn_chunk_length = 64


def _get_min_chunk_len(config):
    """from hf_Reformer"""
    attn_types = config.attn_layers
    attn_types_set = set(attn_types)
    if len(attn_types_set) == 1 and attn_types[0] == "lsh":
        return config.lsh_attn_chunk_length
    elif len(attn_types_set) == 1 and attn_types[0] == "local":
        return config.local_attn_chunk_length
    elif len(attn_types_set) == 2 and attn_types_set == set(["lsh", "local"]):
        return min(config.lsh_attn_chunk_length, config.local_attn_chunk_length)
    else:
        raise NotImplementedError(
            f"Only attn layer types 'lsh' and 'local' exist, but `config.attn_layers`: {config.attn_layers}. Select "
            "attn layer types from ['lsh', 'local'] only."
        )


def _stable_argsort(vector, dim):
    """from hf_Reformer"""
    # this function scales the vector so that torch.argsort is stable.
    # torch.argsort is not stable on its own
    scale_offset = torch.arange(vector.shape[dim], device=vector.device).view(1, 1, -1)
    scale_offset = scale_offset.expand(vector.shape)
    scaled_vector = vector.shape[dim] * vector + (scale_offset % vector.shape[dim])
    return torch.argsort(scaled_vector, dim=dim)


def _get_sorted_bucket_idx_and_undo_sorted_bucket_idx(buckets):
    """from hf_Reformer"""
    # no gradients are needed
    with torch.no_grad():
        # hash-based sort
        sorted_bucket_idx = _stable_argsort(buckets, dim=-1)

        # create simple indices to scatter to, to have undo sort
        indices = (
            torch.arange(sorted_bucket_idx.shape[-1], device=buckets.device)
            .view(1, 1, -1)
            .expand(sorted_bucket_idx.shape)
        )

        # get undo sort
        undo_sorted_bucket_idx = sorted_bucket_idx.new(*sorted_bucket_idx.size())
        undo_sorted_bucket_idx.scatter_(-1, sorted_bucket_idx, indices)

    return sorted_bucket_idx, undo_sorted_bucket_idx


class FeedForwardLayer(nn.Module):
    def __init__(self, d_model, dim_feedforward, activation, dropout) -> None:
        super(FeedForwardLayer, self).__init__()
        self.linear1 = nn.Linear(d_model, dim_feedforward)
        self.activation = activation
        self.dropout1 = nn.Dropout(dropout)
        self.linear2 = nn.Linear(dim_feedforward, d_model)
        self.dropout2 = nn.Dropout(dropout)

    def forward(self, x):
        return self.dropout2(
            self.linear2(self.dropout1(self.activation(self.linear1(x))))
        )


class TransformerEncoderLayer(nn.Module):
    def __init__(
        self,
        d_model,
        nhead,
        dim_feedforward=2048,
        dropout=0.1,
        activation=nn.ReLU(),
        layer_norm_eps=1e-5,
    ):
        super(TransformerEncoderLayer, self).__init__()
        self.self_attn = nn.MultiheadAttention(d_model, nhead, dropout=dropout)
        self.norm1 = nn.LayerNorm(d_model, eps=layer_norm_eps)
        self.norm2 = nn.LayerNorm(d_model, eps=layer_norm_eps)
        self.dropout = nn.Dropout(dropout)
        self.ff_block = FeedForwardLayer(d_model, dim_feedforward, activation, dropout)

    def forward(self, src, src_mask=None, src_key_padding_mask=None):
        x = src
        x = self.norm1(x + self._sa_block(x, src_mask, src_key_padding_mask))
        x = self.norm2(x + self._ff_block(x))
        return x

    # self-attention block
    def _sa_block(self, x, attn_mask, key_padding_mask):
        x = self.self_attn(
            x,
            x,
            x,
            attn_mask=attn_mask,
            key_padding_mask=key_padding_mask,
            need_weights=False,
        )[0]
        return self.dropout(x)

    # feed forward block
    def _ff_block(self, x):
        return self.ff_block(x)


class TestModule(torch.nn.Module):
    def inner_fn(self, left, right):
        return tuple(left) == tuple(right)

    def fn(self, tensor):
        if type(tensor) is int:
            return False

        torch.add(tensor, tensor)
        return self.inner_fn(tensor.shape, (1, 2, 3))


class ReproTests(torch._dynamo.test_case.TestCase):
    def test_do_paste_mask(self):
        torch._dynamo.utils.counters.clear()
        opt__do_paste_mask = torch._dynamo.optimize(
            torch._dynamo.testing.CompileCounter()
        )(_do_paste_mask)
        opt__do_paste_mask(
            torch.randn(1, 1, 28, 28),
            torch.tensor([[0.0, 1, 2, 4]]) * 1,
            427,
            640,
            True,
        )
        opt__do_paste_mask(
            torch.randn(1, 1, 28, 28),
            torch.tensor([[0.0, 1, 2, 4]]) * 2,
            427,
            640,
            True,
        )
        opt__do_paste_mask(
            torch.randn(1, 1, 28, 28),
            torch.tensor([[0.0, 1, 2, 4]]) * 3,
            612,
            612,
            True,
        )
        opt__do_paste_mask(
            torch.randn(1, 1, 28, 28),
            torch.tensor([[0.0, 1, 2, 4]]) * 4,
            612,
            612,
            True,
        )
        opt__do_paste_mask(
            torch.randn(1, 1, 28, 28),
            torch.tensor([[0.0, 1, 2, 4]]) * 2,
            427,
            640,
            False,
        )

        self.assertGreaterEqual(torch._dynamo.utils.counters["frames"]["ok"], 3)
        # Graph break because of dynamic slicing
        self.assertEqual(
            torch._dynamo.utils.counters["frames"]["total"],
            torch._dynamo.utils.counters["frames"]["ok"] + 1,
        )

    @patch.object(torch._dynamo.config, "fake_tensor_propagation", True)
    def test_convert_boxes_to_pooler_format(self):
        boxes1 = [
            Boxes(torch.arange(0, 8).reshape((2, 4))),
            Boxes(torch.arange(8, 16).reshape((2, 4))),
        ]
        boxes2 = [
            Boxes(torch.arange(16, 20).reshape((1, 4))),
            Boxes(torch.arange(20, 24).reshape((1, 4))),
        ]
        correct1 = convert_boxes_to_pooler_format(boxes1)
        correct2 = convert_boxes_to_pooler_format(boxes2)
        fn = convert_boxes_to_pooler_format
        cnt = torch._dynamo.testing.CompileCounter()
        opt_fn = torch._dynamo.optimize(cnt)(fn)
        self.assertTrue(same(opt_fn(boxes1), correct1))
        self.assertTrue(same(opt_fn(boxes2), correct2))

        # repeat_interleave is a dynamic shape operator we do not execute/
        # In the future, we could reduce the frame_count down to 1
        # by guarding on the exact values of `Tensor repeats` arg
        self.assertEqual(cnt.frame_count, ifdyn(2, 4))
        self.assertEqual(cnt.op_count, ifdyn(9, 10))

    def test_boxes_len(self):
        def fn(boxes):
            return len(boxes) + boxes.__len__() + boxes.tensor

        boxes1 = Boxes(torch.arange(0, 8).reshape((2, 4)))
        cnt = torch._dynamo.testing.CompileCounter()
        opt_fn = torch._dynamo.optimize_assert(cnt)(fn)
        self.assertTrue(same(opt_fn(boxes1), boxes1.tensor + 4.0))

        self.assertEqual(cnt.frame_count, 1)
        self.assertEqual(cnt.op_count, ifdyn(6, 1))

    def _reformer(self, nopython):
        input = torch.randn([1, 64, 256])
        model = ReformerEncoder()
        torch.manual_seed(1337)
        correct = copy.deepcopy(model)(input)
        cnt = torch._dynamo.testing.CompileCounter()
        torch.manual_seed(1337)
        opt_model = torch._dynamo.optimize(cnt, nopython=nopython)(model)
        self.assertTrue(same(opt_model(input), correct))
        return cnt

    def test_reformer_eval(self):
        with torch.no_grad():
            cnt = self._reformer(nopython=True)
        self.assertEqual(cnt.frame_count, 1)
        self.assertEqual(cnt.op_count, 10)

    def test_reformer_train(self):
        with torch.enable_grad():
            cnt = self._reformer(nopython=False)
        # cant inline torch.autograd.Function means graph break
        self.assertEqual(cnt.frame_count, 4)
        self.assertEqual(cnt.op_count, 10)

    def test_longformer_chunk(self):
        input1 = torch.randn([1, 4096, 1])
        input2 = torch.randn([12, 4096, 64])
        correct1 = longformer_chunk(input1)
        correct2 = longformer_chunk(input2)
        fn = longformer_chunk
        cnt = torch._dynamo.testing.CompileCounter()
        opt_fn = torch._dynamo.optimize_assert(cnt)(fn)
        self.assertTrue(same(opt_fn(input1), correct1))
        self.assertTrue(same(opt_fn(input2), correct2))
        self.assertTrue(same(opt_fn(input1), correct1))
        self.assertTrue(same(opt_fn(input2), correct2))

        # Dyn recompiles are due to changes in hidden_state (Should we be guarding on this?)
        self.assertEqual(cnt.frame_count, ifdyn(4, 2))
        self.assertEqual(cnt.op_count, ifdyn(76, 4))

    def test_hf_t5_forward(self):
        input = torch.randn([1, 2048, 512])
        model = PartialT5()
        correct = model(input)
        cnt = torch._dynamo.testing.CompileCounter()
        opt_model = torch._dynamo.optimize_assert(cnt)(model)
        self.assertTrue(same(opt_model(input), correct))

        self.assertEqual(cnt.frame_count, 1)
        self.assertEqual(cnt.op_count, ifdyn(13, 11))

    def test_slicing_dynamic_shape(self):
        def fn(y):
            x = torch.ones(8)
            idx = y[0]
            out = x[idx:]
            return (out + 3) * 5

        counter = torch._dynamo.testing.CompileCounter()
        opt_fn = torch._dynamo.optimize(counter)(fn)
        out = opt_fn(torch.ones(10, dtype=torch.long))
        # idx should be 1 -> slicing off [1:] of 8 elem tensor
        self.assertEqual(list(out.shape), [7])

        expected_ops = ifdyn(5, 4)
        expected_frame = ifdyn(1, 2)

        self.assertEqual(expected_ops, expected_ops)
        self.assertEqual(expected_frame, expected_frame)

        self.assertEqual(list(opt_fn(torch.tensor([4])).shape), [4])

    def test_slicing_dynamic_shape_setitem(self):
        def fn(input_lengths: torch.Tensor, new_ones_1):
            getitem_13 = input_lengths[3]
            new_ones_1[(3, slice(getitem_13, None, None))] = 0
            setitem_13 = new_ones_1
            return (setitem_13,)

        x = torch.randn(10).to(dtype=torch.int64)
        y = torch.randn(10, 204)
        ref = fn(x, y)
        opt_fn = torch._dynamo.optimize("aot_eager")(fn)
        res = opt_fn(x, y)
        self.assertTrue(same(ref, res))

    @requires_static_shapes
    def test_chunk_reformer_ff(self):
        input = torch.randn([1, 4096, 256])
        model = ChunkReformerFeedForward()
        correct = model(input)
        cnt = torch._dynamo.testing.CompileCounter()
        opt_model = torch._dynamo.optimize_assert(cnt)(model)
        self.assertTrue(same(opt_model(input), correct))

        self.assertEqual(cnt.frame_count, 1)
        self.assertEqual(cnt.op_count, 4)

    # see: https://github.com/pytorch/pytorch/issues/80067
    @patch.object(torch._dynamo.config, "fake_tensor_propagation", False)
    @patch.object(torch._dynamo.config, "capture_scalar_outputs", True)
    def test_maml_item_capture(self):
        a = torch.randn(5, 1, 28, 28)
        b = torch.zeros(5, dtype=torch.int64)
        c = torch.randn(75, 1, 28, 28)
        d = torch.zeros(75, dtype=torch.int64)
        model = PartialMaml()
        correct = model(a, b, c, d)
        cnt = torch._dynamo.testing.CompileCounter()
        opt_model = torch._dynamo.optimize(cnt)(model)
        for _ in range(10):
            self.assertTrue(same(opt_model(a, b, c, d), correct))

        self.assertEqual(cnt.frame_count, ifdyn(3, 2))
        # TODO(jansel): figure out why op count depends on imports
        self.assertIn(cnt.op_count, (36, 35, 29, 28))

    # see: https://github.com/pytorch/pytorch/issues/80067
    @patch.object(torch._dynamo.config, "fake_tensor_propagation", False)
    @patch.object(torch._dynamo.config, "capture_scalar_outputs", False)
    def test_maml_no_item_capture(self):
        a = torch.randn(5, 1, 28, 28)
        b = torch.zeros(5, dtype=torch.int64)
        c = torch.randn(75, 1, 28, 28)
        d = torch.zeros(75, dtype=torch.int64)
        model = PartialMaml()
        correct = model(a, b, c, d)
        cnt = torch._dynamo.testing.CompileCounter()
        opt_model = torch._dynamo.optimize(cnt)(model)
        for _ in range(10):
            self.assertTrue(same(opt_model(a, b, c, d), correct))

        self.assertEqual(cnt.frame_count, ifdyn(5, 4))
        # TODO(jansel): figure out why op count depends on imports
        self.assertIn(cnt.op_count, (31, 36, 35, 29, 28))

    def test_hf_model_output(self):
        ex = ModelOutput(a=torch.randn(10), b=torch.randn(10), c=torch.randn(10))

        def fn1(x):
            return x["a"] + 1

        def fn2(x):
            return x.a + 1

        def fn3(x):
            return x.to_tuple()[0] + 1

        def fn4(x):
            return x[0] + 1

        cnt = torch._dynamo.testing.CompileCounter()
        for fn in (fn1, fn2, fn3, fn4):
            cnt.clear()
            opt_fn = torch._dynamo.optimize_assert(cnt)(fn)
            self.assertTrue(same(opt_fn(ex), ex.a + 1))
            self.assertEqual(cnt.frame_count, 1)
            self.assertEqual(cnt.op_count, 1)

    @requires_static_shapes
    def test_create_rand_mask_from_inputs(self):
        args = [
            torch.randn([1, 64, 64]),
            torch.randn([1, 64, 64]),
            torch.zeros([1, 12, 62, 3], dtype=torch.int64),
            12,
            3,
            1,
            4096,
            64,
        ]
        correct = create_rand_mask_from_inputs(*args)
        fn = create_rand_mask_from_inputs

        cnt = torch._dynamo.testing.CompileCounter()
        opt_fn = torch._dynamo.optimize_assert(cnt)(fn)
        self.assertTrue(same(opt_fn(*args), correct))
        self.assertEqual(cnt.frame_count, 1)
        self.assertEqual(cnt.op_count, 8)

    # TODO: make set_rng_state work with FakeTensor/aot_autograd
    @patch.object(torch._dynamo.config, "fake_tensor_propagation", False)
    def test_rng_state(self):
        def fn():
            state = torch.get_rng_state()
            before = torch.rand(1000)
            torch.set_rng_state(state)
            after = torch.rand(1000)
            return before, after

        cnt = torch._dynamo.testing.CompileCounter()
        opt_fn = torch._dynamo.optimize(cnt)(fn)

        before, after = opt_fn()
        self.assertTrue(same(before, after))
        self.assertEqual(cnt.frame_count, 1)
        self.assertEqual(cnt.op_count, 4)  # rand, rand
        graph, _ = torch._dynamo.export(fn)

    def test_seq_append_list(self):
        x = torch.randn(4, 10)
        model = SequentialAppendList(
            torch.nn.Linear(10, 10),
            torch.nn.ReLU(),
            torch.nn.Linear(10, 10),
            torch.nn.ReLU(),
        )
        # this one is tricky because it mutates the list provided as an input
        l1 = [x]
        l2 = [x]
        correct, _ = model(x, l1)
        cnt = torch._dynamo.testing.CompileCounter()
        opt_model = torch._dynamo.optimize_assert(cnt)(model)
        result, l3 = opt_model(x, l2)
        self.assertTrue(same(result, correct))
        self.assertTrue(same(l1, l2))
        self.assertIs(l2, l3)
        self.assertEqual(cnt.frame_count, 1)
        self.assertEqual(cnt.op_count, 5)

    def test_batch_norm_act(self):
        a = torch.randn(5, 1, 28, 28)
        model = BatchNormAct2d(1).eval()
        correct = model(a)
        cnt = torch._dynamo.testing.CompileCounter()
        if not torch._dynamo.config.specialize_int_float:
            # _local_scalar_dense causes graph break w 0-dim tensor
            opt_model = torch._dynamo.optimize(cnt)(model)
            self.assertTrue(same(opt_model(a), correct))
            return

        opt_model = torch._dynamo.optimize_assert(cnt)(model)
        self.assertTrue(same(opt_model(a), correct))
        self.assertEqual(cnt.frame_count, 1)
        self.assertEqual(cnt.op_count, 2)

    def test_get_parameter_dtype(self):
        model = SequentialAppendList(
            torch.nn.Linear(10, 10),
            torch.nn.ReLU(),
        )

        def fn(model, x):
            return x + torch.randn(10, dtype=get_parameter_dtype(model))

        cnt = torch._dynamo.testing.CompileCounter()
        opt_fn = torch._dynamo.optimize_assert(cnt)(fn)
        self.assertEqual(opt_fn(model, torch.randn(10)).dtype, torch.float32)
        self.assertEqual(cnt.frame_count, 1)
        self.assertEqual(cnt.op_count, 2)

    @patch.object(torch._dynamo.config, "fake_tensor_propagation", True)
    def test_nn_parameter(self):
        def test_fn():
            a = torch.nn.Parameter(torch.randn(5, 5))
            # Checks that TensorVariable stores the type information correctly
            self.assertTrue(isinstance(a, torch.nn.Parameter))
            return a

        cnt = torch._dynamo.testing.CompileCounter()
        opt_test_fn = torch._dynamo.optimize(cnt)(test_fn)
        out = opt_test_fn()
        self.assertTrue(isinstance(out, torch.nn.Parameter))

    def test_Size(self):
        def test_fn():
            a = torch.randn(4)
            x = torch.Size([1, 2, 3])
            # Checks that SizeVariable return torch.Size object
            assert isinstance(x, torch.Size)
            # Causes graph breaks and checks reconstruction of SizeVariable
            # object
            self.assertIsInstance(x, torch.Size)
            return a

        cnt = torch._dynamo.testing.CompileCounter()
        opt_test_fn = torch._dynamo.optimize(cnt)(test_fn)
        opt_test_fn()

    def test_indexing_with_list(self):
        def test_fn():
            def run_test(tensor, *idx):
                npt = tensor.numpy()
                assert npt[idx].shape == tensor[idx].shape

            x = torch.arange(0, 10)
            cases = [
                [None, None],
                [1, None],
            ]

            for case in cases:
                run_test(x, *case)

            return torch.randn(4)

        cnt = torch._dynamo.testing.CompileCounter()
        opt_test_fn = torch._dynamo.optimize(cnt)(test_fn)
        opt_test_fn()

    def test_reformer_min_chunk_len(self):
        def fn(cfg):
            t = torch.empty(10)
            t.fill_(_get_min_chunk_len(cfg))
            return t[0]

        cfg = DummyConfig()
        cnt = torch._dynamo.testing.CompileCounter()
        opt_fn = torch._dynamo.optimize_assert(cnt)(fn)
        self.assertEqual(opt_fn(cfg), 64)
        self.assertEqual(cnt.frame_count, 1)
        self.assertEqual(cnt.op_count, 3)

    def test_reformer_sorting(self):
        x = torch.zeros([1, 12, 4096], dtype=torch.int64)
        correct = _get_sorted_bucket_idx_and_undo_sorted_bucket_idx(x)
        fn = _get_sorted_bucket_idx_and_undo_sorted_bucket_idx

        cnt = torch._dynamo.testing.CompileCounter()
        opt_fn = torch._dynamo.optimize_assert(cnt)(fn)
        self.assertTrue(same(opt_fn(x), correct))
        self.assertEqual(cnt.frame_count, 1)
        self.assertEqual(cnt.op_count, ifdyn(28, 14))

    def test_recursive_map(self):
        # https://github.com/pytorch/torchdynamo/issues/132
        def _recursive_map(struct, batch_dim=0):
            for k, v in struct.items():
                if v is not None:
                    if isinstance(v, dict):
                        _recursive_map(v)
                    else:
                        struct[k] = v

        def toy_example(a, b, v):
            x = a / (torch.abs(a) + 1)
            if v is not None:
                _recursive_map(v)
            return x * b

        cnt = torch._dynamo.testing.CompileCounter()
        opt_toy_example = torch._dynamo.optimize(cnt)(toy_example)
        opt_toy_example(
            torch.randn(10),
            torch.randn(10),
            {"layer0": {"memory_keys": torch.randn(10)}},
        )
        self.assertEqual(cnt.frame_count, 1)
        self.assertEqual(cnt.op_count, 4)

    def test_issue175(self):
        n_heads = 2
        d_model = 64
        model = TransformerEncoderLayer(d_model, n_heads)
        inp = torch.randn(1, d_model)
        cnt = torch._dynamo.testing.CompileCounter()
        opt_model = torch._dynamo.optimize(cnt, nopython=True)(model)
        opt_model(inp)
        opt_model(inp)
        self.assertEqual(cnt.frame_count, 1)
        self.assertEqual(cnt.op_count, 12)

    def test_exec_import(self):
        def fn1():
            exec("import math")

        def fn2():
            try:
                math.sqrt(4)
                return False
            except NameError:
                return True

        def fn3():
            fn1()
            return fn2()

        self.assertTrue(fn3())
        opt_fn3 = torch._dynamo.optimize("eager")(fn3)
        self.assertTrue(opt_fn3())

    def test_exec_wildcard_import(self):
        # Test that globals are not carried over from frame to frame
        def fn1():
            exec("from torch import *")

        def fn2():
            x = torch.zeros(4)
            for i in range(5):
                x = x + i
            return x

        def fn3():
            fn1()
            return fn2()

        ref = fn3()
        opt_fn3 = torch._dynamo.optimize("eager")(fn3)
        res = opt_fn3()
        self.assertTrue(same(ref, res))

    def test_with_on_graph_break_inst(self):
        def reversible(x):
            print("Hello world")  # Cause graph break so inline fails
            return torch.sin(torch.cos(x))

        def fn(x):
            with torch.enable_grad():
                a = torch.sin(x)
                b = reversible(a)
                c = torch.sigmoid(b)
                c.sum().backward()
                return x.grad

        x = torch.randn(3, requires_grad=True)
        x.grad = None
        with torch.no_grad():
            ref = fn(x)

        x.grad = None
        opt_fn = torch._dynamo.optimize("eager")(fn)
        with torch.no_grad():
            res = opt_fn(x)
        self.assertTrue(same(ref, res))

    # https://github.com/pytorch/torchdynamo/issues/1446
    def test_grad_mode_carrying_correct_state_after_graph_break(self):
        def fn(x):
            with torch.no_grad():
                y = x * 3
                print("Break")
                z = x + 2
            return y, z

        x = torch.randn(3, requires_grad=True)
        opt_fn = torch._dynamo.optimize("eager")(fn)
        y, z = opt_fn(x)
        self.assertFalse(y.requires_grad)
        self.assertFalse(z.requires_grad)

    def test_abc_setattr(self):
        # tests that we correctly bail out of __setattr__ calls

        # TODO: does not ensure ABC classes are correctly inferred as ClassVariables
        # (doesn't test the fix for 'super()')

        class BaseModule(torch.nn.Module, ABC):
            def blah(self, x):
                return x + 1

        class Derived(BaseModule):
            def __setattr__(self, name, value) -> None:
                super().__setattr__(name, value)

            def forward(self, x):
                # expect a graph break on __setattr__
                self.foo = 0
                return self.blah(x)

            def blah(self, x):
                return super().blah(x)

        x = torch.randn(3, requires_grad=True)
        mod = Derived()
        opt_mod = torch._dynamo.optimize("eager")(mod)
        opt_mod(x)

        self.assertGreaterEqual(torch._dynamo.utils.counters["frames"]["ok"], 3)
        self.assertGreaterEqual(torch._dynamo.utils.counters["frames"]["total"], 3)

    def test_guard_fail_tensor_bool(self):
        @torch._dynamo.skip
        def fn():
            condition_shape = (5, 5)
            dtypes = (torch.bool,)
            shapes = (
                (),
                (5,),
                (1, 5),
            )

            tensors = list(
                [
                    torch.empty(shape, dtype=dtype).fill_(17)
                    for shape, dtype in itertools.product(shapes, dtypes)
                ]
            )

            x_vals = (5.0, *tensors)
            y_vals = (6.0, *tensors)

            @torch._dynamo.disable
            def get_expected(condition, x, y):
                x_np = x.cpu().numpy() if isinstance(x, torch.Tensor) else x
                y_np = y.cpu().numpy() if isinstance(y, torch.Tensor) else y
                return torch.from_numpy(
                    np.where(condition.cpu().numpy(), x_np, y_np)
                ).to(common_dtype)

            for x, y in zip(x_vals, y_vals):
                condition = torch.empty(*condition_shape, dtype=torch.bool).bernoulli_()
                common_dtype = torch.result_type(x, y)

                def check_equal(condition, x, y):
                    # NumPy aggressively promotes to double, hence cast to output to correct dtype
                    expected = get_expected(condition, x, y)
                    result = torch.where(condition, x, y)
                    assert torch.allclose(expected, result)

                check_equal(condition, x, y)
                check_equal(condition, y, x)

        fn()
        opt_fn = torch._dynamo.optimize("eager")(fn)
        opt_fn()

    def test_guard_fail_nested_tuple(self):
        def fn(args):
            return torch.ones(()), args[0] * 2

        # This adds a tensor check on args[1][0] and args[1][1]
        args1 = (torch.ones(1), (torch.ones(1), torch.ones(1)))
        args2 = (torch.ones(1), torch.ones(1))
        opt_fn = torch._dynamo.optimize("eager")(fn)
        ref = opt_fn(args1)
        res = opt_fn(args2)

        self.assertTrue(same(ref, res))

    # AssertionError: ABCMeta
    @unittest.expectedFailure
    def test_numpy_list(self):
        @torch._dynamo.disable
        def rand_gen():
            return list(np.array([random.randint(5, 10) for _ in range(10)]))

        def fn(x):
            random_list = rand_gen()
            z = torch.LongTensor(random_list)
            return x * z

        x = torch.ones(10) * 2

        random.seed(0)
        ref0 = fn(x)
        ref1 = fn(x)

        random.seed(0)
        opt_fn = torch._dynamo.optimize("eager")(fn)
        res0 = opt_fn(x)
        res1 = opt_fn(x)

        self.assertTrue(same(ref0, res0))
        self.assertTrue(same(ref1, res1))

    @unittest.skipIf(not HAS_REFS, "requires recent PT version")
    @unittest.expectedFailure
    def test_primtorch(self):
        @torch._dynamo.optimize("eager", nopython=True)
        def fn(x):
            torch._refs.abs(x)

        fn(torch.randn(3))

    @unittest.skipIf(
        not isinstance(torch.ops.aten.abs, torch._ops.OpOverloadPacket),
        "old pt doesn't work",
    )
    def test_torch_ops_aten(self):
        # Picked an op that doesn't show up in the default list
        @torch._dynamo.optimize("eager", nopython=True)
        def fn(x):
            return torch.ops.aten.absolute(x)

        fn(torch.randn(3))

    def test_guard_ordering_shape_fail(self):
        # If a function which takes a tensor has an inner function which
        # is compiled and generates a guard on its shape,
        # they are evaluated in the wrong order. So if on a subsequent call
        # an int is passed instead of a tensor, guard evaluation will crash
        # with a "no attribute: shape" error
        m = TestModule()
        opt_m = torch._dynamo.optimize("eager")(m)
        opt_m.fn(torch.ones((5, 5)))
        opt_m.fn(-3)

    def test_tensor_isinstance_tuple(self):
        @torch._dynamo.optimize("eager")
        def fn():
            t = torch.ones(5, 5)
            if not isinstance(t, (int, torch.Tensor)):
                msg = str.format(
                    "{0} is not an instance of {1}",
                    type(t),
                    (int, torch.Tensor),
                )
                raise ValueError(msg)
            return True

        fn()

    def test_isinstance_dtype(self):
        @torch._dynamo.optimize("eager", nopython=True)
        def fn(x):
            isinstance(torch.bfloat16, torch.dtype)
            return x

        fn(torch.randn(3))

    # AssertionError: ABCMeta
    @unittest.expectedFailure
    def test_isinstance_storage(self):
        @torch._dynamo.optimize("eager")
        def fn(x):
            f = bytearray([0x00, 0x01, 0x02, 0x03, 0x04, 0x05, 0x10, 0x40])
            bools = torch.BoolStorage.from_buffer(f, "big")
            self.assertTrue(isinstance(bools, torch.BoolStorage))
            return x

        fn(torch.randn(3))

    def test_dict_list_values(self):
        def inner_fn(args):
            return [x[1].shape for x in args]

        @torch._dynamo.optimize("eager")
        def fn(tensors):
            return inner_fn(zip(itertools.count(), tensors["args"]))

        fn({"args": [torch.ones(5, 5), torch.ones(5, 6), torch.ones(5, 7)]})
        fn({"args": [torch.ones(5, 5)]})

    def test_dict_iter(self):
        class MyMod(torch.nn.Module):
            def forward(self, x):
                z = {"my": 1, "const": 2, "dict": 3, "variable": 4}
                tot = 0
                for key in z:
                    tot += z[key]

                return tot

        x = torch.tensor([0])
        model = MyMod()
        opt_model = torch._dynamo.optimize("eager", nopython=True)(model)
        y = opt_model(x)

        self.assertEqual(y, 10)

    def test_sort_out(self):

        dtype = torch.float32
        device = "cpu"

        def fn():
            tensor = torch.randn((3, 5), dtype=dtype, device=device)[:, 0]
            values1 = torch.tensor(0, dtype=dtype, device=device)
            indices1 = torch.tensor(0, dtype=torch.long, device=device)
            torch.sort(tensor, out=(values1, indices1))
            self.assertEqual(values1.stride(), (1,))
            self.assertEqual(indices1.stride(), (1,))

        fn()
        opt_fn = torch._dynamo.optimize("eager")(fn)
        opt_fn()

    def test_sigmoid_out(self):

        dtype = torch.float32
        device = "cpu"

        def fn():
            inp = torch.randn((3, 5), dtype=dtype, device=device)
            out1 = torch.tensor(0, dtype=dtype, device=device)
            torch.sigmoid(inp, out=out1)
            self.assertEqual(out1.numel(), 15)

        fn()
        opt_fn = torch._dynamo.optimize("eager")(fn)
        opt_fn()

    def test_slice_into_list_mutable(self):
        class Mod(torch.nn.Module):
            def forward(self, listy):
                x = listy[3:5]
                for i in range(10):
                    z = torch.abs(torch.randn(10)) + 1
                    x[0] = z
                return x

        m = Mod()
        listy = [torch.randn(10)] * 10

        cnt = torch._dynamo.testing.CompileCounter()
        opt_m = torch._dynamo.optimize(cnt, nopython=True)(m)
        opt_m.forward(listy)

        self.assertEqual(cnt.frame_count, 1)

    def test_vdd_duplicate_error(self):
        def fn(a, dt):
            keys = list(dt._jt_dict.keys())
            p = torch.cos(dt._jt_dict[keys[0]]._value)
            q = torch.sin(a)
            r = torch.sigmoid(dt._jt_dict[keys[0]]._value)
            return p + q + r

        class Value:
            def __init__(self):
                self._value = torch.randn(4)

        class Sample:
            def __init__(self):
                self._jt_dict = {}
                self._jt_dict["POSITION_ID"] = Value()

        a = torch.randn(4)
        sample = Sample()

        ref = fn(a, sample)

        optimized_fn = torch._dynamo.optimize("eager", nopython=True)(fn)
        res = optimized_fn(a, sample)

        self.assertTrue(same(ref, res))

    @patch.object(torch._dynamo.config, "fake_tensor_propagation", False)
    def test_specialized_stride(self):
        def f():
            e = torch.empty(4)
            x = e[::2]
            return x.stride()

        self.assertEqual(f(), torch._dynamo.optimize("eager")(f)())

    @unittest.skipIf(not has_detectron2(), "requires detectron2")
    def test_multi_import(self):
        @torch._dynamo.optimize("eager", nopython=True)
        def to_bitmasks(boxes):
            from detectron2.layers.mask_ops import (
                _paste_masks_tensor_shape,
                paste_masks_in_image,
            )

            if (
                paste_masks_in_image is not None
                and _paste_masks_tensor_shape is not None
            ):
                return boxes + 1

        self.assertTrue((to_bitmasks(torch.zeros(10)) == torch.ones(10)).all())

    def test_multi_dot_import(self):
        def fn1(x):
            return torch.sin(x)

        def fn(x):
            import torch.fx

            _ = torch.fx.symbolic_trace(fn1)
            return x * 2

        x = torch.randn(10)
        fn(x)
        cnt = torch._dynamo.testing.CompileCounter()
        opt_fn = torch._dynamo.optimize(cnt)(fn)
        opt_fn(x)
        self.assertEqual(cnt.frame_count, 1)

    def test_relative_import(self):
        try:
            from . import test_functions as _  # noqa: F401

            def fn(x):
                from .test_functions import tensor_for_import_testing

                return x * 2 * tensor_for_import_testing

        except ImportError:

            def fn(x):
                from test_functions import tensor_for_import_testing

                return x * 2 * tensor_for_import_testing

        x = torch.randn(10)
        fn(x)
        cnt = torch._dynamo.testing.CompileCounter()
        opt_fn = torch._dynamo.optimize(cnt, nopython=True)(fn)
        opt_fn(x)
        self.assertEqual(cnt.frame_count, 1)

    def test_relative_import_no_modulename(self):
        try:
            from . import test_functions as _  # noqa: F401

            def fn(x):
                from . import test_functions

                return x * 2 * test_functions.tensor_for_import_testing

        except ImportError:

            def fn(x):
                import test_functions

                return x * 2 * test_functions.tensor_for_import_testing

        x = torch.randn(10)
        fn(x)
        cnt = torch._dynamo.testing.CompileCounter()
        opt_fn = torch._dynamo.optimize(cnt, nopython=True)(fn)
        opt_fn(x)
        self.assertEqual(cnt.frame_count, 1)

    # This doesn't work without fake tensors but I don't care
    @patch.object(torch._dynamo.config, "fake_tensor_propagation", True)
    def test_issue1466_size_aot_autograd(self):
        def fn(x):
            # do a tensor op and a size compute
            y = x * 2
            x_size = x.size()
            # trigger a graph break
            print("arf")
            # use the tensor op and size compute
            z = y.view(x_size) + 1
            return z

        x = torch.randn(2, 3, requires_grad=True)
        ref = fn(x)
        opt_fn = torch._dynamo.optimize("aot_eager")(fn)
        res = opt_fn(x)
        self.assertTrue(same(ref, res))

    def test_ellipsis(self):
        class Repro(torch.nn.Module):
            def __init__(self):
                super().__init__()
                self.lnorm = torch.nn.LayerNorm(
                    (256,), eps=1e-06, elementwise_affine=True
                )
                self.linear = torch.nn.Linear(
                    in_features=256, out_features=256, bias=True
                )

            def forward(self, cat_10):
                lnorm = self.lnorm(cat_10)
                getitem_64 = lnorm[
                    (slice(None, None, None), slice(0, 1, None), Ellipsis)
                ]
                linear = self.linear(getitem_64)
                return (linear,)

        args = [torch.randn(2, 197, 256)]

        mod = Repro()
        opt_mod = torch._dynamo.optimize("eager", nopython=True)(mod)

        self.assertTrue(same(mod(*args), opt_mod(*args)))

    def test_reinplacing(self):
        class MockModule(torch.nn.Module):
            def __init__(self):
                super().__init__()
                self.self_layoutlm_embeddings_x_position_embeddings = (
                    torch.nn.Embedding(1024, 768)
                )
                self.self_layoutlm_embeddings_y_position_embeddings = (
                    torch.nn.Embedding(1024, 768)
                )

            def forward(self, getitem_1, getitem_2, add):
                self_layoutlm_embeddings_x_position_embeddings = (
                    self.self_layoutlm_embeddings_x_position_embeddings(getitem_1)
                )
                self_layoutlm_embeddings_y_position_embeddings = (
                    self.self_layoutlm_embeddings_y_position_embeddings(getitem_2)
                )
                add_1 = add + self_layoutlm_embeddings_x_position_embeddings
                add_2 = add_1 + self_layoutlm_embeddings_y_position_embeddings
                return (add_2,)

        mod = MockModule()
        opt_mod = torch._dynamo.optimize("aot_inductor_debug")(mod)

        args = [
            ((2, 512), (2048, 4), torch.int64, "cpu", False),
            ((2, 512), (2048, 4), torch.int64, "cpu", False),
            ((2, 512, 768), (393216, 768, 1), torch.float32, "cpu", True),
        ]
        args = [
            rand_strided(sh, st, dt, dev).requires_grad_(rg)
            for (sh, st, dt, dev, rg) in args
        ]
        self.assertTrue(same_two_models(mod, opt_mod, args))

    def test_class_member(self):
        class Foo(torch.nn.Module):
            a = 4
            b = torch.ones(3, 4)

            def __init__(self):
                super().__init__()
                self.c = 4

            def forward(self, x):
                return x.cos() + self.a + self.b + self.c

        mod = Foo()
        opt_mod = torch._dynamo.optimize("eager", nopython=True)(mod)
        args = (torch.randn(3, 4),)
        self.assertTrue(same(mod(*args), opt_mod(*args)))

    def test_named_buffers(self):
        class Foo(torch.nn.Module):
            def __init__(self):
                super().__init__()
                self.register_buffer("x", torch.ones(3))
                self.register_buffer("y", torch.ones(3))

            def forward(self, inp):
                res = 0
                for name, buffer in self.named_buffers():
                    res += buffer.sum()

                return inp.cos() + res

        mod = Foo()
        opt_mod = torch._dynamo.optimize("eager", nopython=True)(mod)
        args = (torch.randn(3, 4),)
        self.assertTrue(same(mod(*args), opt_mod(*args)))

<<<<<<< HEAD
    @patch.object(torch._dynamo.config, "rewrite_assert_with_torch_assert", True)
    def test_rewrite_assert_with_msg(self):
        def f(x):
            b = x.sin()
            assert x[0] == 3, "First dim need to be 3"
            return x.cos() + b

        args = (torch.Tensor([3, 4, 5]),)
        cnt = torch._dynamo.testing.CompileCounter()

        opt_f = torch._dynamo.optimize(cnt, nopython=True)(f)
        self.assertTrue(same(f(*args), opt_f(*args)))
        self.assertEqual(cnt.op_count, 6)
        self.assertEqual(cnt.frame_count, 1)

        exported, _ = torch._dynamo.export(f, torch.Tensor([3, 4, 5]))
        self.assertTrue(same(exported(*args), f(*args)))

        with self.assertRaisesRegex(AssertionError, ""):
            exported, _ = torch._dynamo.export(f, torch.Tensor([4, 4, 5]))

    # TODO (tmanlaibaatar) handle data-dependent fstring in assert statement.
    @patch.object(torch._dynamo.config, "rewrite_assert_with_torch_assert", True)
    def test_rewrite_assert_with_fstring_msg(self):
        def f(x):
            b = x.sin()
            assert x[0] == 3, f"First dim need to be {x[0]}"
            return x.cos() + b

        args = (torch.Tensor([3, 4, 5]),)
        with self.assertRaisesRegex(torch._dynamo.exc.Unsupported, "generic_jump"):
            exported, _ = torch._dynamo.export(f, torch.Tensor([3, 4, 5]))

    @patch.object(torch._dynamo.config, "rewrite_assert_with_torch_assert", True)
    def test_rewrite_assert_without_msg(self):
        def f(x):
            b = x.sin()
            assert x[0] == 3
            return x.cos() + b

        args = (torch.Tensor([3, 4, 5]),)
        exported, _ = torch._dynamo.export(f, torch.Tensor([3, 4, 5]))
        self.assertTrue(same(exported(*args), f(*args)))

        with self.assertRaisesRegex(AssertionError, ""):
            exported, _ = torch._dynamo.export(f, torch.Tensor([4, 4, 5]))

    @patch.object(torch._dynamo.config, "rewrite_assert_with_torch_assert", True)
    def test_rewrite_assert_noop(self):
        def f(x):
            b = x.sin()
            assert True
            assert x.dtype == torch.float32
            return x.cos() + b

        args = (torch.Tensor([3, 4, 5]),)
        exported, _ = torch._dynamo.export(f, torch.Tensor([3, 4, 5]))
        self.assertTrue(same(exported(*args), f(*args)))

        cnt = torch._dynamo.testing.CompileCounter()
        opt_f = torch._dynamo.optimize(cnt, nopython=True)(f)
        self.assertTrue(same(f(*args), opt_f(*args)))
        # torch._assert shouldn't be in the graph
        self.assertEqual(cnt.op_count, 3)
        self.assertEqual(cnt.frame_count, 1)

        exported, _ = torch._dynamo.export(f, torch.Tensor([4, 4, 5]))
        self.assertTrue(same(exported(*args), f(*args)))

    @patch.object(torch._dynamo.config, "rewrite_assert_with_torch_assert", False)
    def test_not_rewrite_assert(self):
        def f(x):
            b = x.sin()
            assert x[0] == 3
            return x.cos() + b

        with self.assertRaisesRegex(torch._dynamo.exc.Unsupported, "generic_jump"):
            torch._dynamo.export(f, torch.Tensor([3, 4, 5]))
=======
    def test_is_symbolic_tracing(self):
        # Ensure no graph break here
        def fn(x):
            if is_fx_tracing_test():
                return x * 2
            return x * 4

        a = torch.randn(4)
        ref = fn(a)
        opt_fn = torch._dynamo.optimize("eager", nopython=True)(fn)
        res = opt_fn(a)
        self.assertTrue(same(ref, res))
>>>>>>> 63ce1993


if __name__ == "__main__":
    from torch._dynamo.test_case import run_tests

    run_tests()<|MERGE_RESOLUTION|>--- conflicted
+++ resolved
@@ -1779,7 +1779,19 @@
         args = (torch.randn(3, 4),)
         self.assertTrue(same(mod(*args), opt_mod(*args)))
 
-<<<<<<< HEAD
+    def test_is_symbolic_tracing(self):
+        # Ensure no graph break here
+        def fn(x):
+            if is_fx_tracing_test():
+                return x * 2
+            return x * 4
+
+        a = torch.randn(4)
+        ref = fn(a)
+        opt_fn = torch._dynamo.optimize("eager", nopython=True)(fn)
+        res = opt_fn(a)
+        self.assertTrue(same(ref, res))
+
     @patch.object(torch._dynamo.config, "rewrite_assert_with_torch_assert", True)
     def test_rewrite_assert_with_msg(self):
         def f(x):
@@ -1858,20 +1870,6 @@
 
         with self.assertRaisesRegex(torch._dynamo.exc.Unsupported, "generic_jump"):
             torch._dynamo.export(f, torch.Tensor([3, 4, 5]))
-=======
-    def test_is_symbolic_tracing(self):
-        # Ensure no graph break here
-        def fn(x):
-            if is_fx_tracing_test():
-                return x * 2
-            return x * 4
-
-        a = torch.randn(4)
-        ref = fn(a)
-        opt_fn = torch._dynamo.optimize("eager", nopython=True)(fn)
-        res = opt_fn(a)
-        self.assertTrue(same(ref, res))
->>>>>>> 63ce1993
 
 
 if __name__ == "__main__":
