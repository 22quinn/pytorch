--- conflicted
+++ resolved
@@ -6972,7 +6972,6 @@
                 qconv_output_dtype=output_dtype,
             )
 
-<<<<<<< HEAD
     # Test qconv with post op hardswish
     @skipIfNoONEDNN
     def test_qconv2d_hardswish_pt2e(self):
@@ -7023,10 +7022,7 @@
                 qconv_output_dtype=output_dtype,
             )
 
-    # Test qconv with post op add
-=======
     # Test qconv with post op sum
->>>>>>> b5735c1f
     @skipIfNoONEDNN
     def test_qconv2d_sum_pt2e(self):
         groups_list = [1, 3]
