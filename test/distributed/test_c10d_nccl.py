--- conflicted
+++ resolved
@@ -3699,16 +3699,10 @@
                 pg.allreduce(a).wait()
             torch.cuda.synchronize(device=device)
 
-<<<<<<< HEAD
-class NCCLTraceTestShortTimeout(NCCLTraceTest):
-    timeout_sec = 3
-=======
 class NCCLTraceTestDumpOnTimeout(NCCLTraceTest):
     timeout_sec = 1
 
     def setUp(self):
-        os.environ["TORCH_NCCL_DUMP_ON_TIMEOUT"] = '1'
-        os.environ["TORCH_NCCL_TRACE_BUFFER_SIZE"] = '10'
         self.tempdir = tempfile.TemporaryDirectory()
         # will be cleaned up (reliably?) on gc?
         os.environ["TORCH_NCCL_DEBUG_INFO_TEMP_FILE"] = self._trace_basename()
@@ -3775,78 +3769,7 @@
 
             # rank 0 will crash before it passes the sync, but rank1 will exit quickly and cleanly
             torch.cuda.synchronize()
->>>>>>> dfde662e
-
-    def setUp(self):
-        os.environ["TORCH_NCCL_TRACE_BUFFER_SIZE"] = '10'
-        self.tempdir = tempfile.TemporaryDirectory()
-        # will be cleaned up (reliably?) on gc?
-        os.environ["TORCH_NCCL_DEBUG_INFO_TEMP_FILE"] = self._trace_basename()
-        super().setUp()
-
-    def _create_process_group_nccl(self):
-        store = dist.FileStore(self.file_name, self.world_size)
-        c10d.init_process_group(
-            "nccl",
-            world_size=self.world_size,
-            rank=self.rank,
-            store=store,
-            timeout=timedelta(seconds=NCCLTraceTestShortTimeout.timeout_sec))
-        pg = c10d.distributed_c10d._get_default_group()
-        return pg
-
-    def _trace_basename(self):
-        # we pass the base to the env, and the dump util will append rank
-        return os.path.join(self.tempdir.name, "trace_")
-
-    def _trace_name(self, rank):
-        return self._trace_basename() + str(rank)
-
-    @requires_nccl()
-    @skip_but_pass_in_sandcastle_if(torch.cuda.device_count() < 2, "NCCL test requires 2+ GPUs")
-    def test_timeout_dumps(self):
-        if self.rank == self.MAIN_PROCESS_RANK:
-            for c in self.children_pipes:
-                self.assertEqual(c.recv(), 'next')
-            for c in self.children_pipes:
-                c.send('next')
-
-            # allow extra time for both timeout interval and dump process
-            with open(self._trace_name(rank=0), 'rb') as f:
-                t = pickle.load(f)
-                self.assertEqual(len(t), 2)
-                self.assertEqual(t[0]['seq_id'], 1)
-                self.assertEqual(t[0]['state'], 'completed')
-                self.assertEqual(t[1]['seq_id'], 2)
-                self.assertEqual(t[1]['state'], 'started')
-
-            self.assertFalse(os.path.exists(self._trace_name(rank=1)))
-
-            return
-
-        pg = self._create_process_group_nccl()
-        device = self.local_device
-        with torch.cuda.device(device):
-            a = torch.full((3, 4), float(self.rank), device=device)
-
-            pg.allreduce(a).wait()
-            if self.rank == 0:
-                pg.allreduce(a).wait()
-
-
-            if self.rank == 0:
-                # we expect our trace file to be written, but it happens asynchronously.
-                # just ensure we produce a file and it's unpickleable. then let the parent
-                # proceed and validate the file.
-                for _ in range(4):
-                    try:
-                        with open(self._trace_file(self.rank), 'rb') as f:
-                            pickle.load(f)
-                    except Exception:
-                        time.sleep(NCCLTraceTestShortTimeout.timeout_sec)
-
-            self.parent.send('next')
-            self.assertEqual('next', self.parent.recv())
+
 
 if __name__ == "__main__":
     assert (
