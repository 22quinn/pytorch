# Owner(s): ["module: dynamo"]
import functools
import unittest
from unittest.mock import patch
import torch
from torch._C import FileCheck
# for some reason importing functional collectives after dynamo breaks collectives handling!
import torch.distributed._functional_collectives as _functional_collectives
import torch._dynamo
import torch._dynamo.test_case
from torch._dynamo.utils import same
from torch._dynamo.testing import CompileCounter
from torch.distributed.distributed_c10d import GroupMember
from torch.fx.experimental.proxy_tensor import make_fx
from torch.testing._internal.common_distributed import (
    DynamoDistributedSingleProcTestCase,
    DynamoDistributedMultiProcTestCase,
    _dynamo_dist_per_rank_init,
    requires_nccl,
    skip_if_lt_x_gpu
)
from torch._inductor.compile_fx import compile_fx as inductor_compile_fx
from torch.testing._internal.common_utils import TEST_WITH_ROCM
from torch._inductor.utils import has_triton, run_and_get_triton_code
import torch._dynamo.logging

@requires_nccl()
class TestCollectivesMultiProc(DynamoDistributedMultiProcTestCase):
    """
    Run correctness checks in multi-proc runner, mark with minimum # GPUs to run under
    """
    def get_world_trs(self):
        return {
            "tag": "",
            "ranks": list(range(self.world_size)),
            "group_size": self.world_size,
        }

    @property
    def world_size(self) -> int:
        # hack: no matter whether we have 2 or 3 or 4 gpus, just run on 2
        # works around issue with skipif<2 and workers with unpredictable #s gpu
        return 2

    @unittest.skipIf(not has_triton(), "Inductor+gpu needs triton and recent GPU arch")
    @skip_if_lt_x_gpu(2)
    # TODO: somehow inductor bg compile threads are causing hangs at exit with distributed work dtor
    @patch.object(torch._inductor.config, "compile_threads", 1)
    def test_allreduce_inductor(self):
        """
        This is matmul/cat/allreduce is a pattern we aim to optimize.
        """

        def matmul_cat_col(a, b, c, d, e, f, *, tag, ranks, group_size):
            x = torch.matmul(a, b)
            y = torch.matmul(c, d)
            z = torch.cat((x, y))
            ar = torch.ops.c10d_functional.all_reduce(z, "sum", tag, ranks, group_size)
            g = torch.matmul(e, f)
            ar = torch.ops.c10d_functional.wait_tensor(ar)
            out = torch.add(ar, g.repeat(2, 1))
            return (out, )

        def compile(func, example_inputs):
            graph = make_fx(func)(*example_inputs)
            return inductor_compile_fx(graph, example_inputs)

        with _dynamo_dist_per_rank_init(self.rank, self.world_size):

            matmul_cat_col = functools.partial(
                matmul_cat_col,
                **self.get_world_trs(),
            )
            inputs = (torch.ones(4, 4, device="cuda") + self.rank,) * 6

            eager_out = matmul_cat_col(*inputs)
            compiled_matmul_cat_col = compile(matmul_cat_col, inputs)
            inductor_out = compiled_matmul_cat_col(*inputs)
            self.assertTrue(same(eager_out, inductor_out, tol=0.001))

    @unittest.skipIf(not has_triton(), "Inductor+gpu needs triton and recent GPU arch")
    @skip_if_lt_x_gpu(2)
    # TODO: somehow inductor bg compile threads are causing hangs at exit with distributed work dtor
    @patch.object(torch._inductor.config, "compile_threads", 1)
    def test_eager_allreduce_inductor_wait(self):

        def eager_func(a, b, c, d, *, tag, ranks, group_size):
            x = torch.matmul(a, b)
            y = torch.matmul(c, d)
            z = torch.cat((x, y))
            ar = torch.ops.c10d_functional.all_reduce(z, "sum", tag, ranks, group_size)
            return ar

        def inductor_func(ar, e, f):
            g = torch.matmul(e, f)
            ar = torch.ops.c10d_functional.wait_tensor(ar)
            out = torch.add(ar, g.repeat(2, 1))
            return (out, )

        def compile(func, example_inputs):
            graph = make_fx(func)(*example_inputs)
            return inductor_compile_fx(graph, example_inputs)

        with _dynamo_dist_per_rank_init(self.rank, self.world_size):

            eager_func = functools.partial(
                eager_func,
                **self.get_world_trs(),
            )
            eager_inputs = (torch.ones(4, 4, device="cuda") + self.rank,) * 4
            inductor_inputs = (torch.ones(4, 4, device="cuda") + self.rank,) * 2

            eager_out = inductor_func(eager_func(*eager_inputs), *inductor_inputs)
            compiled_inductor_func = compile(inductor_func, [eager_func(*eager_inputs)] + list(inductor_inputs))
            inductor_out = compiled_inductor_func(eager_func(*eager_inputs), *inductor_inputs)
            print(f"eager_out, {eager_out}")
            print(f"inductor_out, {inductor_out}")
            self.assertTrue(same(eager_out, inductor_out, tol=0.001))

    @unittest.skipIf(not has_triton(), "Inductor+gpu needs triton and recent GPU arch")
    @skip_if_lt_x_gpu(2)
    # TODO: somehow inductor bg compile threads are causing hangs at exit with distributed work dtor
    @patch.object(torch._inductor.config, "compile_threads", 1)
    def test_inductor_allreduce_eager_wait(self):

        def inductor_func(a, b, c, d, *, tag, ranks, group_size):
            x = torch.matmul(a, b)
            y = torch.matmul(c, d)
            z = torch.cat((x, y))
            ar = torch.ops.c10d_functional.all_reduce(z, "sum", tag, ranks, group_size)
            return ar

        def eager_func(ar, e, f):
            g = torch.matmul(e, f)
            ar = torch.ops.c10d_functional.wait_tensor(ar)
            out = torch.add(ar, g.repeat(2, 1))
            return (out, )

        def compile(func, example_inputs):
            graph = make_fx(func)(*example_inputs)
            return inductor_compile_fx(graph, example_inputs)

        with _dynamo_dist_per_rank_init(self.rank, self.world_size):

            inductor_func = functools.partial(
                inductor_func,
                **self.get_world_trs(),
            )
            inductor_inputs = (torch.ones(4, 4, device="cuda") + self.rank,) * 4
            eager_inputs = (torch.ones(4, 4, device="cuda") + self.rank,) * 2

            eager_out = eager_func(inductor_func(*inductor_inputs), *eager_inputs)
            compiled_inductor_func = compile(inductor_func, inductor_inputs)
            inductor_out = eager_func(compiled_inductor_func(*inductor_inputs), *eager_inputs)
            self.assertTrue(same(eager_out, inductor_out, tol=0.001))

    @unittest.skipIf(not has_triton(), "Inductor+gpu needs triton and recent GPU arch")
    @skip_if_lt_x_gpu(2)
    # TODO: somehow inductor bg compile threads are causing hangs at exit with distributed work dtor
    @patch.object(torch._inductor.config, "compile_threads", 1)
    def test_allgather_into_tensor_inductor(self):
        """
        This is matmul/cat/allreduce is a pattern we aim to optimize.
        """

        def example(a, b, *, tag, ranks, group_size):
            c = torch.matmul(a, b)
            ag = torch.ops.c10d_functional.all_gather_into_tensor(c, tag, ranks, group_size)
            ag = torch.ops.c10d_functional.wait_tensor(ag)
            return (ag, )

        def compile(func, example_inputs):
            graph = make_fx(func)(*example_inputs)
            return inductor_compile_fx(graph, example_inputs)

        with _dynamo_dist_per_rank_init(self.rank, self.world_size):

            example = functools.partial(
                example,
                **self.get_world_trs(),
            )
            inputs = (torch.ones(4, 4, device="cuda") + self.rank,) * 2

            eager_out = example(*inputs)
            compiled_matmul_cat_col = compile(example, inputs)
            inductor_out = compiled_matmul_cat_col(*inputs)
            self.assertTrue(same(eager_out, inductor_out, tol=0.001))

    @unittest.skipIf(not has_triton(), "Inductor+gpu needs triton and recent GPU arch")
    @skip_if_lt_x_gpu(2)
    # TODO: somehow inductor bg compile threads are causing hangs at exit with distributed work dtor
    @patch.object(torch._inductor.config, "compile_threads", 1)
    def test_reduce_scatter_tensor_inductor(self):
        def example(a, b, *, tag, ranks, group_size):
            c = torch.matmul(a, b)
            ag = torch.ops.c10d_functional.reduce_scatter_tensor(
                c, "sum", tag, ranks, group_size
            )
            ag = torch.ops.c10d_functional.wait_tensor(ag)
            return (ag,)

        def compile(func, example_inputs):
            graph = make_fx(func)(*example_inputs)
            return inductor_compile_fx(graph, example_inputs)

        with _dynamo_dist_per_rank_init(self.rank, self.world_size):
            example = functools.partial(
                example,
                **self.get_world_trs(),
            )
            inputs = (torch.ones(4, 4, device="cuda") + self.rank,) * 2

            eager_out = example(*inputs)
            compiled_fn = compile(example, inputs)
            inductor_out = compiled_fn(*inputs)
            self.assertTrue(same(eager_out, inductor_out, tol=0.001))


@requires_nccl()
class TestCollectivesInductor(DynamoDistributedSingleProcTestCase):
    """
    Prefer single-proc test runner for basic tests as it is easier to work with.
    """
    def get_world_trs(self, world_size=1):
        return {
            "tag": "",
            "ranks": list(range(world_size)),
            "group_size": world_size,
        }

    @unittest.skipIf(not has_triton(), "Inductor+gpu needs triton and recent GPU arch")
    def test_inductor_single_op(self):
        torch._inductor.config.debug = True

        def func(inp, *, tag, ranks, group_size):
            ar = torch.ops.c10d_functional.all_reduce(inp, "sum", tag, ranks, group_size)
            ar = torch.ops.c10d_functional.wait_tensor(ar)
            return ar

        inputs = torch.ones(4, 4, device="cuda")

        compiled = torch.compile(func)
        out = compiled(inputs, **self.get_world_trs())
        code = run_and_get_triton_code(compiled, inputs, **self.get_world_trs())
        FileCheck() \
            .check("buf0 = empty_strided") \
            .check("buf0.copy_(arg0_1)") \
            .check("buf0_work = dist.all_reduce(buf0") \
            .check("_register_tensor_work(buf0, buf0_work)") \
            .check("_wait_tensor(buf0)") \
            .check("return (buf1, )") \
            .run(code)
        correct = func(inputs, **self.get_world_trs())
        self.assertTrue(same(out, correct))

    @unittest.skipIf(not has_triton(), "Inductor+gpu needs triton and recent GPU arch")
    def test_inductor_steal_buffer(self):
        """
        it's ok and optimal if inductor allreduce mutates the buffer of an intermediate
        that isn't going to be used again
        """
        torch._inductor.config.debug = True

        def func(inp, *, tag, ranks, group_size):
            x = inp + 1
            ar = torch.ops.c10d_functional.all_reduce(x, "sum", tag, ranks, group_size)
            ar = torch.ops.c10d_functional.wait_tensor(ar)
            # ensure other is not incorrectly aliasing ar's buffer
            other = torch.ones_like(inp) + 22
            return ar, other

        inputs = torch.ones(4, 4, device="cuda")

        compiled = torch.compile(func)
        code = run_and_get_triton_code(compiled, inputs, **self.get_world_trs())
        FileCheck() \
            .check("buf1 = buf0; del buf0  # reuse") \
            .check_not("buf1.copy_(") \
            .check("buf1_work = dist.all_reduce(buf1") \
            .check("_register_tensor_work(buf1, buf1_work)") \
            .check("_wait_tensor(buf1)") \
            .check("buf2 = buf1") \
            .check("buf3 = empty_strided") \
            .check("return (buf2, buf3") \
            .run(code)
        out = compiled(inputs, **self.get_world_trs())
        correct = func(inputs, **self.get_world_trs())
        self.assertTrue(same(out, correct))

    @unittest.skipIf(not has_triton(), "Inductor+gpu needs triton and recent GPU arch")
    @patch.object(torch._inductor.config.triton, "descriptive_names", False)
    def test_inductor_doesnt_mutate_shared(self):
        """
        make sure that an intermediate that's going to be reuse isn't mutated unless copied
        """
        torch._inductor.config.debug = True

        def func(inp, *, tag, ranks, group_size):
            x = inp + 1
            ar = torch.ops.c10d_functional.all_reduce(x, "sum", tag, ranks, group_size)
            y = x + 2
            ar = torch.ops.c10d_functional.wait_tensor(ar)
            # ensure other is not incorrectly aliasing ar's buffer
            other = torch.ones_like(inp) + 22
            return ar, y, other

        inputs = torch.ones(4, 4, device="cuda")

        compiled = torch.compile(func)
        code = run_and_get_triton_code(compiled, inputs, **self.get_world_trs())
        FileCheck() \
            .check("buf0 = empty_strided(") \
            .check("buf3 = empty_strided") \
            .check("triton_poi__0.run(arg0_1, buf0, buf3") \
            .check_not("copy_(") \
            .check("buf1 = buf0; del buf0  # reuse") \
            .check("buf1_work = dist.all_reduce(buf1") \
            .check("_register_tensor_work(buf1, buf1_work)") \
            .check("_wait_tensor(buf1)") \
            .check("buf2 = buf1") \
            .check("return (buf2, buf3, buf4") \
            .run(code)
        out = compiled(inputs, **self.get_world_trs())
        correct = func(inputs, **self.get_world_trs())
        self.assertTrue(same(out, correct))

    def test_dynamo_trace_allreduce(self):

        def func(inp, *, tag, ranks, group_size):
            ar = _functional_collectives.all_reduce(inp, "sum", ranks, tag)
            return ar

        inputs = torch.ones(4, 4, device="cuda")
        counter = CompileCounter()
        compiled = torch.compile(func, backend=counter)
        out = compiled(inputs, **self.get_world_trs())
        correct = func(inputs, **self.get_world_trs())
        self.assertEqual(counter.frame_count, 1)

        # should test more precisely, but the 2 is supposed to be (all_reduce, wait)
        self.assertEqual(counter.op_count, 2)
        self.assertTrue(same(out, correct))

    def test_dynamo_trace_all_gather_tensor(self):

        def func(inp, *, tag, ranks, group_size):
            ar = _functional_collectives.all_gather_tensor(inp, 0, ranks, tag)
            return ar

        inputs = torch.ones(4, 4, device="cuda")
        counter = CompileCounter()
        compiled = torch.compile(func, backend=counter)
        out = compiled(inputs, **self.get_world_trs())
        correct = func(inputs, **self.get_world_trs())
        self.assertEqual(counter.frame_count, 1)
<<<<<<< HEAD

        # should test more precisely, but the 2 is supposed to be (all_gather, wait)
        self.assertEqual(counter.op_count, 2)
        self.assertTrue(same(out, correct))

    def test_dynamo_trace_all_gather_tensor_pg(self):

        def func(inp, *, pg):
            ar = _functional_collectives.all_gather_tensor(inp, 0, pg)
            return ar

        inputs = torch.ones(4, 4, device=self.device)
        counter = CompileCounter()
        compiled = torch.compile(func, backend=counter, fullgraph=True)
        out = compiled(inputs, pg=GroupMember.WORLD)
        correct = func(inputs, pg=GroupMember.WORLD)
        self.assertEqual(counter.frame_count, 1)

        # should test more precisely, but the 2 is supposed to be (all_reduce, wait)
=======

        # should test more precisely, but the 2 is supposed to be (all_gather, wait)
>>>>>>> 3469f100
        self.assertEqual(counter.op_count, 2)
        self.assertTrue(same(out, correct))

    def test_dynamo_trace_reduce_scatter_tensor(self):

        def func(inp, *, tag, ranks, group_size):
            ar = _functional_collectives.reduce_scatter_tensor(inp, "sum", 0, ranks, tag)
            return ar

        inputs = torch.ones(4, 4, device="cuda")
        counter = CompileCounter()
        compiled = torch.compile(func, backend=counter)
        out = compiled(inputs, **self.get_world_trs())
        correct = func(inputs, **self.get_world_trs())
        self.assertEqual(counter.frame_count, 1)

        # should test more precisely, but the 2 is supposed to be (reduce_scatter, wait)
        self.assertEqual(counter.op_count, 2)
        self.assertTrue(same(out, correct))

    def test_backwards(self):
        """
        It's probably not that common to need backwards support for collectives.

        However, I wanted to at least see if it was possible to support it as a design goal.
        """
        def func(inp, *, tag, ranks, group_size):
            ar = _functional_collectives.all_reduce(inp, "sum", ranks, tag)
            return ar

        input = torch.ones(4, 4, device="cuda", requires_grad=True)
        # TODO implement backwards
        with self.assertRaisesRegex(RuntimeError, "element 0 of tensors does not require grad and does not have a grad_fn"):
            compiled = torch.compile(func, backend="aot_eager")  # inductor bug with single-op allreduce graph
            out = compiled(input, **self.get_world_trs())
            out.sum().backward()

            correct_input = input.clone().detach().requires_grad_()
            correct = func(correct_input, **self.get_world_trs())
            correct.sum().backward()
            self.assertTrue(same(out, correct))
            self.assertTrue(same(input.grad, correct_input.grad))

    def test_meta(self):
        x = torch.rand((2, 3, 4), device="meta")
        out = torch.ops.c10d_functional.all_reduce(x, "sum", **self.get_world_trs())
        self.assertEqual(x.size(), out.size())

if __name__ == "__main__":
    from torch._dynamo.test_case import run_tests

    if not TEST_WITH_ROCM:
        run_tests()<|MERGE_RESOLUTION|>--- conflicted
+++ resolved
@@ -353,7 +353,6 @@
         out = compiled(inputs, **self.get_world_trs())
         correct = func(inputs, **self.get_world_trs())
         self.assertEqual(counter.frame_count, 1)
-<<<<<<< HEAD
 
         # should test more precisely, but the 2 is supposed to be (all_gather, wait)
         self.assertEqual(counter.op_count, 2)
@@ -373,12 +372,101 @@
         self.assertEqual(counter.frame_count, 1)
 
         # should test more precisely, but the 2 is supposed to be (all_reduce, wait)
-=======
-
-        # should test more precisely, but the 2 is supposed to be (all_gather, wait)
->>>>>>> 3469f100
         self.assertEqual(counter.op_count, 2)
         self.assertTrue(same(out, correct))
+
+    def test_dynamo_rewrite_dist_all_gather(self):
+
+        def func(inp, out, *, pg):
+            torch.distributed.all_gather_into_tensor(
+                out,
+                inp,
+                pg,
+            )
+        local_size = [4, 4]
+        # single-proc test
+        global_size = local_size
+
+        inputs = torch.ones(local_size, device=self.device)
+        outputs = torch.empty(global_size, device=self.device)
+        correct_outputs = torch.empty(global_size, device=self.device)
+        counter = CompileCounter()
+        compiled = torch.compile(func, backend=counter, fullgraph=True)
+        compiled(inputs, outputs, pg=GroupMember.WORLD)
+        func(inputs, correct_outputs, pg=GroupMember.WORLD)
+        assert counter.frame_count == 1
+
+        # should test more precisely, but the 3 is supposed to be (all_gather, wait, copy_)
+        assert counter.op_count == 3
+        assert same(outputs, correct_outputs)
+
+    def test_dynamo_rewrite_dist_reduce_scatter(self):
+
+        def func(inp, out, *, pg):
+            torch.distributed.reduce_scatter_tensor(
+                out,
+                inp,
+                group=pg,
+            )
+        local_size = [4, 4]
+        # single-proc test
+        global_size = local_size
+
+        inputs = torch.ones(local_size, device=self.device)
+        outputs = torch.empty(global_size, device=self.device)
+        correct_outputs = torch.empty(global_size, device=self.device)
+        counter = CompileCounter()
+        compiled = torch.compile(func, backend=counter, fullgraph=True)
+        compiled(inputs, outputs, pg=GroupMember.WORLD)
+        func(inputs, correct_outputs, pg=GroupMember.WORLD)
+        assert counter.frame_count == 1
+
+        # should test more precisely, but the 3 is supposed to be (reduce_scatter, wait, copy_)
+        assert counter.op_count == 3
+        assert same(outputs, correct_outputs)
+
+
+    def test_dynamo_graphbreaks_unsupported_async_op(self):
+
+        def func(inp, out, *, pg):
+            work = torch.distributed.reduce_scatter_tensor(
+                out,
+                inp,
+                group=pg,
+                async_op=True
+            )
+            work.wait()
+        local_size = [4, 4]
+        # single-proc test
+        global_size = local_size
+
+        inputs = torch.ones(local_size, device=self.device)
+        outputs = torch.empty(global_size, device=self.device)
+        correct_outputs = torch.empty(global_size, device=self.device)
+        counter = CompileCounter()
+        compiled = torch.compile(func, backend=counter)
+        compiled(inputs, outputs, pg=GroupMember.WORLD)
+        func(inputs, correct_outputs, pg=GroupMember.WORLD)
+        assert counter.frame_count == 0
+        assert counter.op_count == 0
+        assert same(outputs, correct_outputs)
+
+
+    def test_dynamo_pg_var(self):
+        def func(inp, *, pg):
+            x = pg.rank() + 1 % pg.size()
+            return inp + x
+
+        local_size = [4, 4]
+        inputs = torch.ones(local_size, device=self.device)
+        correct_outputs = torch.empty(local_size, device=self.device)
+        counter = CompileCounter()
+        compiled = torch.compile(func, backend=counter, fullgraph=True)
+        outputs = compiled(inputs, pg=GroupMember.WORLD)
+        correct_outputs = func(inputs, pg=GroupMember.WORLD)
+        assert counter.frame_count == 1
+        assert counter.op_count == 1
+        assert same(outputs, correct_outputs)
 
     def test_dynamo_trace_reduce_scatter_tensor(self):
 
