# Owner(s): ["module: tests"]

import torch
import torch.utils.data
import numpy as np

import contextlib
import gc
import io
import inspect
import itertools
import math
import random
import re
import copy
import os
import tempfile
import unittest
import warnings
import types
import pickle
import textwrap
import subprocess
import weakref
import sys
import copyreg
from torch import inf, nan
from itertools import product, combinations, permutations, chain
from functools import partial
from torch import multiprocessing as mp
from torch.testing import make_tensor

from torch.testing._internal.common_utils import (  # type: ignore[attr-defined]
    TEST_WITH_TORCHINDUCTOR, TestCase, TEST_WITH_ROCM, run_tests, IS_JETSON,
    IS_WINDOWS, IS_FILESYSTEM_UTF8_ENCODING, NO_MULTIPROCESSING_SPAWN,
    IS_SANDCASTLE, IS_FBCODE, IS_REMOTE_GPU, skipIfTorchInductor, load_tests, slowTest, slowTestIf,
    TEST_WITH_CROSSREF, skipIfTorchDynamo, skipRocmIfTorchInductor, set_default_dtype,
    skipCUDAMemoryLeakCheckIf, BytesIOContext,
    skipIfRocm, skipIfNoSciPy, TemporaryFileName, TemporaryDirectoryName,
    wrapDeterministicFlagAPITest, DeterministicGuard, CudaSyncGuard,
    skipIfNotRegistered, bytes_to_scalar, parametrize, skipIfMps, noncontiguous_like,
    AlwaysWarnTypedStorageRemoval, TEST_WITH_TORCHDYNAMO)
from multiprocessing.reduction import ForkingPickler
from torch.testing._internal.common_device_type import (
    expectedFailureMeta,
    expectedFailureXLA,
    instantiate_device_type_tests,
    onlyCUDA, onlyCPU,
    dtypes, dtypesIfCUDA, dtypesIfCPU, deviceCountAtLeast,
    skipMeta,
    PYTORCH_CUDA_MEMCHECK, largeTensorTest, onlyNativeDeviceTypes,
    get_all_device_types, skipXLA)
from typing import Tuple
import torch.backends.quantized
import torch.testing._internal.data
from torch.testing._internal.common_cuda import (
    tf32_on_and_off, tf32_is_not_fp32, TEST_CUDNN)
from torch.testing._internal.common_dtype import (
    floating_types_and, get_all_math_dtypes, all_types_and_complex_and, complex_types,
    all_types_and, floating_types, floating_and_complex_types, integral_types_and,
    get_all_qint_dtypes,
)
<<<<<<< HEAD
from torch.testing._internal.common_cuda import (
    _create_scaling_case, _create_scaling_models_optimizers
)
=======
from torch.testing._internal.two_tensor import TwoTensor
>>>>>>> 75b44685

# Protects against includes accidentally setting the default dtype
assert torch.get_default_dtype() is torch.float32

# load_tests from torch.testing._internal.common_utils is used to automatically filter tests for
# sharding on sandcastle. This line silences flake warnings
load_tests = load_tests

AMPERE_OR_ROCM = TEST_WITH_ROCM or tf32_is_not_fp32()

@contextlib.contextmanager
def torch_vital_set(value):
    stash = None
    if 'TORCH_VITAL' in os.environ:
        stash = os.environ['TORCH_VITAL']
    os.environ['TORCH_VITAL'] = value
    try:
        yield
    finally:
        if stash:
            os.environ['TORCH_VITAL'] = stash
        else:
            del os.environ['TORCH_VITAL']

# Tests Vital Signs for Torch
# FIXME: document or deprecate whatever this is
class TestBasicVitalSigns(TestCase):
    def test_basic_vitals(self):
        with torch_vital_set(''):
            self.assertFalse(torch.vitals_enabled())
        with torch_vital_set('ON'):
            self.assertTrue(torch.vitals_enabled())

    def test_basic_vitals_read_write(self):
        with torch_vital_set('ON'):
            self.assertTrue(torch.vitals_enabled())
            # This tests the code path of setting a vital
            self.assertTrue(torch.set_vital('Dataloader', 'basic_unit_test', 'TEST_VALUE_STRING'))
            self.assertIn('TEST_VALUE_STRING', torch.read_vitals())
            self.assertIn('CUDA.used', torch.read_vitals())

    def test_dataloader_vitals(self):
        with torch_vital_set('ON'):
            inps = torch.arange(10 * 5, dtype=torch.float32).view(10, 5)
            tgts = torch.arange(10 * 5, dtype=torch.float32).view(10, 5)
            dataset = torch.utils.data.TensorDataset(inps, tgts)
            loader = torch.utils.data.DataLoader(dataset, batch_size=2)
            self.assertIn('Dataloader.enabled\t\t True', torch.read_vitals())

# FIXME: document or deprecate whatever this is
class TestVitalSignsCuda(TestCase):
    @onlyCUDA
    def test_cuda_vitals_gpu_only(self, device):
        with torch_vital_set('ON'):
            self.assertIn('CUDA.used\t\t true', torch.read_vitals())


is_cuda_sm86 = torch.cuda.is_available() and torch.cuda.get_device_capability(0) == (8, 6)

class TestTorchDeviceType(TestCase):
    exact_dtype = True

    # TODO: move all tensor creation to common ops
    def _rand_shape(self, dim, min_size, max_size):
        shape = []
        for i in range(dim):
            shape.append(random.randint(min_size, max_size))
        return tuple(shape)

    # Validates that mathematical constants are defined properly, as required by
    # the Python Array API (https://data-apis.org/array-api/latest/API_specification/constants.html)
    @onlyCPU
    def test_constants(self, device):
        self.assertIsInstance(torch.e, float)
        self.assertEqual(torch.e, math.e, atol=0, rtol=0)

        self.assertIsInstance(torch.pi, float)
        self.assertEqual(torch.pi, math.pi, atol=0, rtol=0)

        self.assertIsInstance(torch.nan, float)
        self.assertEqual(torch.nan, math.nan, equal_nan=True)

        self.assertIsInstance(torch.inf, float)
        self.assertEqual(torch.inf, math.inf)

    @onlyNativeDeviceTypes
    @dtypes(torch.int8, torch.uint8, torch.int16, torch.int32, torch.int64,
            torch.bool, torch.float32, torch.complex64, torch.float64,
            torch.complex128)
    def test_bytes_to_scalar(self, device, dtype):
        def rand_byte():
            if dtype == torch.bool:
                return torch.randint(0, 2, ()).item()
            else:
                return torch.randint(0, 256, ()).item()

        element_size = torch._utils._element_size(dtype)

        for i in range(10):
            bytes_list = [rand_byte() for _ in range(element_size)]
            scalar = bytes_to_scalar(bytes_list, dtype, device)
            self.assertEqual(scalar.storage().untyped().tolist(), bytes_list)

    @dtypes(torch.int8, torch.uint8, torch.int16, torch.int32, torch.int64,
            torch.bool, torch.float32, torch.complex64, torch.float64,
            torch.complex128)
    def test_storage(self, device, dtype):
        v = make_tensor((3, 5), dtype=dtype, device=device, low=-9, high=9)
        self.assertEqual(v.storage()[0], v[0][0])
        self.assertEqual(v.storage()[14], v[2][4])
        v_s = v.storage()

        for el_num in range(v.numel()):
            dim0 = el_num // v.size(1)
            dim1 = el_num % v.size(1)
            self.assertEqual(
                v_s[el_num],
                v[dim0][dim1])

        v_s_byte = v.storage().untyped()
        el_size = v.element_size()

        for el_num in range(v.numel()):
            start = el_num * el_size
            end = start + el_size
            dim0 = el_num // v.size(1)
            dim1 = el_num % v.size(1)
            self.assertEqual(
                bytes_to_scalar(v_s_byte[start:end], dtype, device),
                v[dim0][dim1])

    @onlyNativeDeviceTypes
    @dtypes(torch.int8, torch.uint8, torch.int16, torch.int32, torch.int64,
            torch.bool, torch.float32, torch.complex64, torch.float64,
            torch.complex128, torch.quint8, torch.qint8, torch.qint32,
            torch.quint4x2)
    def test_storage_setitem(self, device, dtype):
        # Skip quantized dtypes for CUDA, since they're not supported
        if torch.device(device).type == 'cuda':
            if dtype in [torch.quint8, torch.qint8, torch.qint32, torch.quint4x2]:
                return

        storage_type_name = torch.storage._dtype_to_storage_type_map()[dtype]
        if torch.device(device).type == 'cuda':
            storage_type = eval('torch.cuda.' + storage_type_name)
        else:
            storage_type = eval('torch.' + storage_type_name)

        N = 10

        s = storage_type(N)
        s[:] = 0
        l = [0] * N
        self.assertEqual(s, storage_type(l))

        for i in range(N):
            s[i] = i
            l[i] = i

        self.assertEqual(s, storage_type(l))

        l[2:7] = [1] * 5
        s[2:7] = 1
        self.assertEqual(s, storage_type(l))

    @skipIfTorchDynamo("https://github.com/pytorch/torchdynamo/issues/1991")
    @onlyNativeDeviceTypes
    @dtypes(*all_types_and_complex_and(torch.half, torch.bool, torch.bfloat16))
    def test_tensor_storage_type(self, device, dtype):
        a = make_tensor((10,), dtype=dtype, device=device, low=-9, high=9)

        module = torch.cuda if (torch.device(device).type == 'cuda') else torch
        expected_storage_type = getattr(module, torch.storage._dtype_to_storage_type_map()[dtype])

        self.assertEqual(a.storage_type(), expected_storage_type)

    @onlyNativeDeviceTypes
    @dtypes(*all_types_and_complex_and(torch.half, torch.bool, torch.bfloat16))
    def test_tensor_from_storage(self, device, dtype):
        a = make_tensor((4, 5, 3), dtype=dtype, device=device, low=-9, high=9)
        a_s = a.storage()
        b = torch.tensor(a_s, device=device, dtype=dtype).reshape(a.size())
        self.assertEqual(a, b)
        c = torch.tensor(a_s.untyped(), device=device, dtype=dtype).reshape(a.size())
        self.assertEqual(a, c)

        for error_dtype in all_types_and_complex_and(torch.half, torch.bool, torch.bfloat16):
            if error_dtype == dtype:
                continue
            with self.assertRaisesRegex(RuntimeError, r'Expected a Storage of type'):
                error_storage = a.to(error_dtype).storage()
                torch.tensor(error_storage, device=device, dtype=dtype)

    @onlyNativeDeviceTypes
    @dtypes(*all_types_and_complex_and(torch.half, torch.bool, torch.bfloat16))
    def test_set_storage(self, device, dtype):
        a = make_tensor((4, 5, 3), dtype=dtype, device=device, low=-9, high=9)
        a_s = a.storage()
        b = torch.tensor([], device=device, dtype=dtype).set_(a_s).reshape(a.size())
        self.assertEqual(a, b)
        c = torch.tensor([], device=device, dtype=dtype).set_(a_s.untyped()).reshape(a.size())
        self.assertEqual(a, c)

        for error_dtype in all_types_and_complex_and(torch.half, torch.bool, torch.bfloat16):
            if error_dtype == dtype:
                continue
            with self.assertRaisesRegex(RuntimeError, r'Expected a Storage of type'):
                error_storage = a.to(error_dtype).storage()
                b = torch.tensor([], device=device, dtype=dtype).set_(error_storage)

    def _check_storage_meta(self, s, s_check):
        self.assertTrue(
            isinstance(s, (torch.UntypedStorage, torch.TypedStorage)) and
            isinstance(s_check, type(s)),
            (
                's and s_check must both be one of UntypedStorage or '
                'TypedStorage, but got'
                f' {type(s).__name__} and {type(s_check).__name__}'))

        self.assertEqual(s.device.type, 'meta')
        self.assertEqual(s.nbytes(), s_check.nbytes())
        self.assertEqual(s.size(), s_check.size())
        self.assertEqual(s.data_ptr(), 0)

        with self.assertRaisesRegex(NotImplementedError, r'Not available'):
            s[0]

        if isinstance(s, torch.TypedStorage):
            self.assertEqual(s.dtype, s_check.dtype)
            self._check_storage_meta(s.untyped(), s_check.untyped())

    @onlyNativeDeviceTypes
    @dtypes(*all_types_and_complex_and(torch.half, torch.bool, torch.bfloat16))
    def test_typed_storage_meta(self, device, dtype):
        args_list = [
            [],
            [0],
            [100],
            [[1, 2, 3, 4, 5, 6]],
        ]
        for args in args_list:
            s_check = torch.TypedStorage(*args, dtype=dtype, device=device)
            s = torch.TypedStorage(*args, dtype=dtype, device='meta')
            self._check_storage_meta(s, s_check)

    @onlyNativeDeviceTypes
    def test_untyped_storage_meta(self, device):
        args_list = [
            [],
            [0],
            [100],
            [[1, 2, 3, 4, 5, 6]],
        ]
        for args in args_list:
            s_check = torch.UntypedStorage(*args, device=device)
            s = torch.UntypedStorage(*args, device='meta')
            self._check_storage_meta(s, s_check)

    @onlyNativeDeviceTypes
    @dtypes(*all_types_and_complex_and(torch.half, torch.bool, torch.bfloat16))
    def test_storage_meta_from_tensor(self, device, dtype):
        t_check = make_tensor((4, 5, 3), dtype=dtype, device=device, low=-9, high=9)
        t = t_check.to('meta')

        s_check = t_check.storage()
        s = t.storage()
        self._check_storage_meta(s, s_check)

    @dtypes(*all_types_and_complex_and(torch.half, torch.bool, torch.bfloat16))
    def test_storage_meta_errors(self, device, dtype):
        s0 = torch.TypedStorage([1, 2, 3, 4], device='meta', dtype=dtype)

        with self.assertRaisesRegex(NotImplementedError, r'Cannot copy out'):
            s0.cpu()

        with self.assertRaisesRegex(RuntimeError, r'only available on CPU'):
            s0._share_fd_cpu_()

        with self.assertRaisesRegex(RuntimeError, r'only available on CPU'):
            s0._share_filename_cpu_()

        if torch.cuda.is_available():
            with self.assertRaisesRegex(NotImplementedError, r'Cannot copy out'):
                s0.cuda()

            with self.assertRaisesRegex(RuntimeError, r'only available on CUDA'):
                s0._share_cuda_()

            with self.assertRaisesRegex(TypeError, r"cannot pin 'torch.storage.UntypedStorage' only CPU memory can be pinned"):
                s0.pin_memory()

        with self.assertRaisesRegex(RuntimeError, r'only available on CPU'):
            s0.share_memory_()

        with self.assertRaisesRegex(NotImplementedError, r'Not available'):
            s0.tolist()

        with tempfile.NamedTemporaryFile() as f:
            with self.assertRaisesRegex(NotImplementedError, r'Cannot copy out'):
                s0._write_file(f, True, True, s0.element_size())

        for device in ['cpu', 'cuda'] if torch.cuda.is_available() else ['cpu']:
            s1 = torch.TypedStorage([1, 2, 3, 4], device=device, dtype=dtype)

            with self.assertRaisesRegex(NotImplementedError, r'Cannot copy out'):
                s1.copy_(s0)

    @onlyCPU
    @dtypes(*all_types_and_complex_and(torch.half, torch.bool, torch.bfloat16))
    def test_storage_meta_ok(self, device, dtype):
        s0 = torch.TypedStorage([1, 2, 3, 4], device='meta', dtype=dtype)

        # This is OK, it changes the meta storage size without allocating
        s0.resize_(10)

    @onlyCUDA
    def test_module_share_memory(self):
        # Test fix for issue #80733
        # See https://github.com/pytorch/pytorch/issues/80733
        model = torch.nn.Linear(3, 1)
        model_cuda = model.to('cuda')
        model.share_memory()

    @dtypes(torch.float32, torch.complex64)
    def test_deepcopy(self, device, dtype):
        from copy import deepcopy
        a = torch.randn(5, 5, dtype=dtype, device=device)
        b = torch.randn(5, 5, dtype=dtype, device=device)
        c = a.view(25)
        q = [a, [a.storage(), b.storage()], b, c]
        w = deepcopy(q)
        self.assertEqual(w[0], q[0], atol=0, rtol=0)
        self.assertEqual(w[1][0], q[1][0], atol=0, rtol=0)
        self.assertEqual(w[1][1], q[1][1], atol=0, rtol=0)
        self.assertEqual(w[1], q[1], atol=0, rtol=0)
        self.assertEqual(w[2], q[2], atol=0, rtol=0)

        # Check that deepcopy preserves sharing
        w[0].add_(1)
        for i in range(a.numel()):
            self.assertEqual(w[1][0][i], q[1][0][i] + 1)
        self.assertEqual(w[3], c + 1)
        w[2].sub_(1)
        for i in range(a.numel()):
            self.assertEqual(w[1][1][i], q[1][1][i] - 1)

        # Check that deepcopy preserves attributes
        a.foo = 3
        self.assertEqual(deepcopy(a).foo, 3)

    @dtypes(torch.float32, torch.complex64)
    def test_deepcopy_scalar(self, device, dtype):
        from copy import deepcopy
        a = torch.tensor(5, dtype=dtype, device=device)
        self.assertEqual(a.size(), deepcopy(a).size())
        self.assertEqual(a, deepcopy(a))

    def check_internal_mem_overlap(self, inplace_op, num_inputs,
                                   dtype, device,
                                   expected_failure=False):
        if isinstance(inplace_op, str):
            inplace_op = getattr(torch.Tensor, inplace_op)
        input = torch.randn(1, dtype=dtype, device=device).expand(3, 3)
        inputs = [input] + [torch.randn_like(input)
                            for i in range(num_inputs - 1)]
        if not expected_failure:
            with self.assertRaisesRegex(RuntimeError, 'single memory location'):
                inplace_op(*inputs)
        else:
            with self.assertRaises(AssertionError):
                with self.assertRaisesRegex(RuntimeError, 'single memory location'):
                    inplace_op(*inputs)

    def unary_check_input_output_mem_overlap(self, data, sz, op,
                                             expected_failure=False):

        def _test(op, output, input):
            output_exp = torch.empty_like(output)
            op(input, out=output_exp)
            self.assertEqual(op(input, out=output), output_exp, msg=op.__name__)

        # output is identical to input:
        _test(op, output=data[0:sz], input=data[0:sz])
        # output and input are independent:
        _test(op, output=data[0:sz], input=data[sz:2 * sz])
        # output partially overlaps with input:
        if not expected_failure:
            with self.assertRaisesRegex(RuntimeError, 'unsupported operation'):
                _test(op, data[0:sz], data[1:sz + 1])
        else:
            with self.assertRaises(AssertionError):
                with self.assertRaisesRegex(RuntimeError, 'unsupported operation'):
                    _test(op, data[0:sz], data[1:sz + 1])
        # output is transpose of input:
        length = int(math.sqrt(sz))
        input = data[:length**2].view([length, length])
        out = input.t()
        if not expected_failure:
            with self.assertRaisesRegex(RuntimeError, 'unsupported operation'):
                _test(op, out, input)
        else:
            with self.assertRaises(AssertionError):
                with self.assertRaisesRegex(RuntimeError, 'unsupported operation'):
                    _test(op, out, input)

    def ternary_check_input_output_mem_overlap(self, op, device,
                                               expected_failure=False):
        sz = 9
        data = torch.randn(2 * sz, device=device)
        other1 = torch.randn(sz, device=device)
        other2 = torch.randn(sz, device=device)

        self.unary_check_input_output_mem_overlap(
            data, sz, lambda input, out:
                op(input, other1.view(input.shape), other2.view(input.shape), out=out),
            expected_failure=expected_failure)

        self.unary_check_input_output_mem_overlap(
            data, sz, lambda input, out:
                op(other1.view(input.shape), input, other2.view(input.shape), out=out),
            expected_failure=expected_failure)

        self.unary_check_input_output_mem_overlap(
            data, sz, lambda input, out:
                op(other1.view(input.shape), other2.view(input.shape), input, out=out),
            expected_failure=expected_failure)

    def _select_broadcastable_dims(self, dims_full=None):
        # select full dimensionality
        if dims_full is None:
            dims_full = []
            ndims = random.randint(1, 4)
            dims_full = [random.randint(1, 8) for _ in range(ndims)]
        else:
            ndims = len(dims_full)

        # select actual dimensions for ops:
        # larger: full ndims, individual sizes may be reduced
        # smaller: possibly reduced ndims, sizes may be reduced
        smaller_ndims = random.randint(1, ndims)
        dims_small = []
        dims_large = []
        for i in range(ndims - 1, -1, -1):
            j = random.randint(1, 3)
            if j == 1:  # no reduced singleton dimension
                ds = dims_full[i]
                dl = dims_full[i]
            elif j == 2:  # larger may have reduced singleton dimension
                ds = dims_full[i]
                dl = 1 if len(dims_small) < smaller_ndims else dims_full[i]
            elif j == 3:  # smaller may have reduced singleton dimension
                ds = 1
                dl = dims_full[i]
            dims_large = [dl] + dims_large
            if len(dims_small) < smaller_ndims:
                dims_small = [ds] + dims_small
        return (dims_small, dims_large, dims_full)

    # collected tests of ops that used scalar_check in Declarations.cwrap for
    # correctness
    def test_scalar_check(self, device):
        zero_d = torch.randn((), device=device)
        one_d = torch.randn((1,), device=device)

        # remainder
        self.assertEqual((), torch.remainder(zero_d, zero_d).shape)
        self.assertEqual((), torch.remainder(zero_d, 2).shape)
        self.assertEqual((1,), torch.remainder(zero_d, one_d).shape)
        self.assertEqual((1,), torch.remainder(one_d, zero_d).shape)

        # fmod
        self.assertEqual((), torch.fmod(zero_d, zero_d).shape)
        self.assertEqual((), torch.fmod(zero_d, 2).shape)
        self.assertEqual((1,), torch.fmod(zero_d, one_d).shape)
        self.assertEqual((1,), torch.fmod(one_d, zero_d).shape)

        # exp, cos, cosh, tan, atan, tanh, erf, erfc, reciprocal
        self.assertEqual((), torch.exp(zero_d).shape)
        self.assertEqual((), torch.cos(zero_d).shape)
        self.assertEqual((), torch.cosh(zero_d).shape)
        self.assertEqual((), torch.tan(zero_d).shape)
        self.assertEqual((), torch.atan(zero_d).shape)
        self.assertEqual((), torch.acosh(zero_d).shape)
        self.assertEqual((), torch.asinh(zero_d).shape)
        self.assertEqual((), torch.atanh(zero_d).shape)
        self.assertEqual((), torch.tanh(zero_d).shape)
        self.assertEqual((), torch.erf(zero_d).shape)
        self.assertEqual((), torch.erfc(zero_d).shape)
        self.assertEqual((), torch.reciprocal(zero_d).shape)
        self.assertEqual((1,), torch.exp(one_d).shape)
        self.assertEqual((1,), torch.cos(one_d).shape)
        self.assertEqual((1,), torch.cosh(one_d).shape)
        self.assertEqual((1,), torch.tan(one_d).shape)
        self.assertEqual((1,), torch.atan(one_d).shape)
        self.assertEqual((1,), torch.acosh(one_d).shape)
        self.assertEqual((1,), torch.asinh(one_d).shape)
        self.assertEqual((1,), torch.atanh(one_d).shape)
        self.assertEqual((1,), torch.tanh(one_d).shape)
        self.assertEqual((1,), torch.erf(one_d).shape)
        self.assertEqual((1,), torch.erfc(one_d).shape)
        self.assertEqual((1,), torch.reciprocal(one_d).shape)

        # clamp
        self.assertEqual((), torch.clamp(zero_d, min=0, max=1).shape)
        self.assertEqual((), torch.clamp(zero_d, min=0).shape)
        self.assertEqual((), torch.clamp(zero_d, max=1).shape)
        self.assertEqual((1,), torch.clamp(one_d, min=0, max=1).shape)
        self.assertEqual((1,), torch.clamp(one_d, min=0).shape)
        self.assertEqual((1,), torch.clamp(one_d, max=1).shape)

        # cumsum, cumprod, cummax, cummin
        self.assertEqual((), torch.logcumsumexp(zero_d, 0).shape)
        self.assertEqual((), torch.cumsum(zero_d, 0).shape)
        self.assertEqual((), torch.cumprod(zero_d, 0).shape)
        self.assertEqual((), torch.cummax(zero_d, 0)[0].shape)
        self.assertEqual((), torch.cummin(zero_d, 0)[0].shape)

        # sort, topk
        self.assertEqual([(), ()], [x.shape for x in torch.sort(zero_d, 0, False)])
        self.assertEqual([(), ()], [x.shape for x in torch.sort(zero_d, 0, True)])
        self.assertEqual([(), ()], [x.shape for x in torch.topk(zero_d, 1, 0, False)])
        self.assertEqual([(), ()], [x.shape for x in torch.topk(zero_d, 1, 0, True)])

        # max, min
        self.assertEqual((), torch.max(zero_d, zero_d).shape)
        self.assertEqual((1,), torch.max(one_d, zero_d).shape)
        self.assertEqual((1,), torch.max(zero_d, one_d).shape)
        self.assertEqual((), torch.min(zero_d, zero_d).shape)
        self.assertEqual((1,), torch.min(one_d, zero_d).shape)
        self.assertEqual((1,), torch.min(zero_d, one_d).shape)

        zero_d_int = torch.tensor(1, device=device)
        one_d_int = torch.tensor([1], device=device)

        # lshift, rshift
        self.assertEqual((), (zero_d_int >> zero_d_int).shape)
        self.assertEqual((), (zero_d_int >> 1).shape)
        self.assertEqual((1,), (one_d_int >> zero_d_int).shape)
        self.assertEqual((1,), (zero_d_int >> one_d_int).shape)
        self.assertEqual((1,), (one_d_int >> 1).shape)

        self.assertEqual((), (zero_d_int << zero_d_int).shape)
        self.assertEqual((), (zero_d_int << 1).shape)
        self.assertEqual((1,), (one_d_int << zero_d_int).shape)
        self.assertEqual((1,), (zero_d_int << one_d_int).shape)
        self.assertEqual((1,), (one_d_int << 1).shape)

        # or
        self.assertEqual((), (zero_d_int | zero_d_int).shape)
        self.assertEqual((), (zero_d_int | 1).shape)
        self.assertEqual((1,), (one_d_int | zero_d_int).shape)
        self.assertEqual((1,), (zero_d_int | one_d_int).shape)
        self.assertEqual((1,), (one_d_int | 1).shape)

        # and
        self.assertEqual((), (zero_d_int & zero_d_int).shape)
        self.assertEqual((), (zero_d_int & 1).shape)
        self.assertEqual((1,), (one_d_int & zero_d_int).shape)
        self.assertEqual((1,), (zero_d_int & one_d_int).shape)
        self.assertEqual((1,), (one_d_int & 1).shape)

        # clone
        self.assertEqual((), zero_d.clone().shape)

        zero_d_bool = torch.tensor(True, device=device)
        one_d_bool = torch.tensor([True], device=device)

        # masked_select
        self.assertEqual((1,), torch.masked_select(zero_d_bool, zero_d_bool).shape)
        self.assertEqual((1,), torch.masked_select(zero_d_bool, one_d_bool).shape)
        self.assertEqual((1,), torch.masked_select(one_d_bool, zero_d_bool).shape)

        zero_d_uint8 = torch.tensor(1, dtype=torch.uint8, device=device)
        one_d_uint8 = torch.tensor([1], dtype=torch.uint8, device=device)

        # mode
        self.assertEqual([(), ()], [x.shape for x in torch.mode(zero_d, dim=0, keepdim=True)])
        self.assertEqual([(), ()], [x.shape for x in torch.mode(zero_d, dim=0, keepdim=False)])
        self.assertEqual([(1,), (1,)], [x.shape for x in torch.mode(one_d, dim=0, keepdim=True)])
        self.assertEqual([(), ()], [x.shape for x in torch.mode(one_d, dim=0, keepdim=False)])

        # max
        self.assertEqual([(), ()], [x.shape for x in torch.max(zero_d, dim=0, keepdim=True)])
        self.assertEqual([(), ()], [x.shape for x in torch.max(zero_d, dim=0, keepdim=False)])
        self.assertEqual([(1,), (1,)], [x.shape for x in torch.max(one_d, dim=0, keepdim=True)])
        self.assertEqual([(), ()], [x.shape for x in torch.max(one_d, dim=0, keepdim=False)])

        # amax
        self.assertEqual((), torch.amax(zero_d, dim=0, keepdim=True).shape)
        self.assertEqual((), torch.amax(zero_d, dim=0, keepdim=False).shape)
        self.assertEqual((1,), torch.amax(one_d, dim=0, keepdim=True).shape)
        self.assertEqual((), torch.amax(one_d, dim=0, keepdim=False).shape)

        # min
        self.assertEqual([(), ()], [x.shape for x in torch.min(zero_d, dim=0, keepdim=True)])
        self.assertEqual([(), ()], [x.shape for x in torch.min(zero_d, dim=0, keepdim=False)])
        self.assertEqual([(1,), (1,)], [x.shape for x in torch.min(one_d, dim=0, keepdim=True)])
        self.assertEqual([(), ()], [x.shape for x in torch.min(one_d, dim=0, keepdim=False)])

        # amin
        self.assertEqual((), torch.amin(zero_d, dim=0, keepdim=True).shape)
        self.assertEqual((), torch.amin(zero_d, dim=0, keepdim=False).shape)
        self.assertEqual((1,), torch.amin(one_d, dim=0, keepdim=True).shape)
        self.assertEqual((), torch.amin(one_d, dim=0, keepdim=False).shape)

        # set_
        zero_d_clone = zero_d.clone()
        one_d_clone = one_d.clone()
        self.assertEqual((), zero_d_clone.set_(one_d.storage(), 0, (), ()).shape)
        self.assertEqual((1,), zero_d_clone.set_(one_d.storage(), 0, (1,), (1,)).shape)
        self.assertEqual((), one_d_clone.set_(one_d.storage(), 0, (), ()).shape)
        self.assertEqual((1,), one_d_clone.set_(one_d.storage(), 0, (1,), (1,)).shape)

        self.assertEqual((), zero_d.clone().set_(zero_d).shape)
        self.assertEqual((), one_d.clone().set_(zero_d).shape)
        self.assertEqual((1,), zero_d.clone().set_(one_d).shape)
        self.assertEqual((1,), one_d.clone().set_(one_d).shape)

        # take
        self.assertEqual((), torch.randn((2, 3), device=device).take(zero_d_int).shape)
        self.assertEqual((1,), torch.randn((2, 3), device=device).take(one_d_int).shape)

        # gather
        self.assertEqual((), torch.gather(zero_d, 0, torch.zeros((), dtype=torch.int64, device=device)).shape)
        self.assertEqual((1,), torch.gather(zero_d, 0, torch.zeros((1,), dtype=torch.int64, device=device)).shape)
        self.assertEqual((), torch.gather(one_d, 0, torch.zeros((), dtype=torch.int64, device=device)).shape)
        self.assertEqual((1,), torch.gather(one_d, 0, torch.zeros((1,), dtype=torch.int64, device=device)).shape)

        # normal
        # std must be >= 0
        zero_d_ge_0 = torch.rand((), device=device)
        # documentation says out shape matches shape of mean
        self.assertEqual((), torch.normal(zero_d, zero_d_ge_0).shape)
        self.assertEqual((1,), torch.normal(one_d, zero_d_ge_0).shape)
        self.assertEqual((), torch.normal(1, zero_d_ge_0).shape)
        self.assertEqual((), torch.normal(zero_d, 1).shape)
        self.assertEqual((1,), torch.normal(one_d, 1).shape)
        # TODO: this behavior differs on CPU and GPU, see https://github.com/pytorch/pytorch/issues/30480.
        # self.assertEqual((), torch.normal(zero_d, one_d).shape)
        # self.assertEqual((), torch.normal(1, one_d).shape)

        # convolutions.  Yes, we are testing nn.functional here; seems justified
        # given its similar to the other tests
        w = torch.randn(2, 1, 3, 3, device=device).div_(2).requires_grad_()
        self.assertRaises(RuntimeError, lambda: torch.nn.functional.conv2d(zero_d, w, groups=1))
        self.assertRaises(RuntimeError, lambda: torch.nn.functional.conv2d(zero_d, w, groups=2))

        # nll_loss -- verify input can't be 0-dimensional.
        self.assertRaises(ValueError, lambda: torch.nn.functional.nll_loss(zero_d, zero_d, reduction='none'))
        self.assertRaises(ValueError, lambda: torch.nn.functional.nll_loss(zero_d, one_d, reduction='none'))
        # verify output is 0-dimensional when reduction != 'none'
        for (input, target) in ((torch.randn(1, 1, device=device), torch.tensor([0], device=device)),
                                (torch.randn(1, 1, 1, 1, device=device), torch.tensor([[[0]]], device=device))):
            self.assertEqual((), torch.nn.functional.nll_loss(input, target, reduction='mean').shape)
            self.assertEqual((), torch.nn.functional.nll_loss(input, target, reduction='sum').shape)

    # Test that `torch._check_tensor_all` raises errors in the correct cases
    def test_check_tensor_all(self, device):
        default_message = 'Expected cond to be True'
        check_fn = torch._check_tensor_all
        expected_error = RuntimeError

        # cond must be a tensor
        with self.assertRaisesRegex(TypeError, 'cond must be a tensor'):
            check_fn(True)

        # cond tensor must be boolean
        with self.assertRaisesRegex(TypeError, 'cond tensor must have dtype torch.bool'):
            check_fn(torch.ones(1, device=device))

        test_sizes = [
            (),
            (1,),
            (10,),
            (1, 1),
            (1, 10),
            (10, 1),
            (10, 10),
            (1, 1, 1),
            (10, 1, 1),
            (1, 10, 1),
            (10, 10, 10),
        ]
        for size in test_sizes:
            t_all_true = torch.ones(size, dtype=torch.bool, device=device)
            t_all_false = torch.zeros(size, dtype=torch.bool, device=device)

            # Should not raise error
            check_fn(t_all_true)

            with self.assertRaisesRegex(expected_error, default_message):
                check_fn(t_all_false)

            if t_all_true.numel() > 1:
                t_all_true_but_one = t_all_true.clone()
                # Choose a random element to set to false
                idx = (random.choice(range(dim_size)) for dim_size in size)
                t_all_true_but_one[(..., *idx)] = False

                with self.assertRaisesRegex(expected_error, default_message):
                    check_fn(t_all_true_but_one)

            # Test a simple failure message
            message = 'message'
            with self.assertRaisesRegex(expected_error, message):
                check_fn(t_all_false, lambda: message)

            # Test message with tensor
            def message():
                return torch.arange(4)

            with self.assertRaisesRegex(expected_error, re.escape(str(message()))):
                check_fn(t_all_false, message)

            # Test format string message
            def message():
                return f"{'test'} {[1, 2, 'a', True]} {True} {100} {torch.arange(4)}"

            with self.assertRaisesRegex(expected_error, re.escape(str(message()))):
                check_fn(t_all_false, message)

    # Test that `TORCH_CHECK_TENSOR_ALL` raises errors that propagate from C++ to Python
    def test_check_tensor_internal(self, device):
        test_sizes = [
            (),
            (1,),
            (10,),
            (1, 1),
            (1, 10),
            (10, 1),
            (10, 10),
            (1, 1, 1),
            (10, 1, 1),
            (1, 10, 1),
            (10, 10, 10),
        ]
        for size in test_sizes:
            t_all_true = torch.ones(size, dtype=torch.bool, device=device)
            t_all_false = torch.zeros(size, dtype=torch.bool, device=device)

            # Should not raise error
            torch._test_check_tensor(t_all_true)

            with self.assertRaisesRegex(RuntimeError, "Test message for TORCH_CHECK_TENSOR_ALL"):
                torch._test_check_tensor(t_all_false)

            if t_all_true.numel() > 1:
                t_all_true_but_one = t_all_true.clone()
                # Choose a random element to set to false
                idx = (random.choice(range(dim_size)) for dim_size in size)
                t_all_true_but_one[(..., *idx)] = False

                with self.assertRaisesRegex(RuntimeError, "Test message for TORCH_CHECK_TENSOR_ALL"):
                    torch._test_check_tensor(t_all_true_but_one)

    # Uses mismatched arange out size to trigger a warning
    @skipIfTorchDynamo("Not a suitable test for TorchDynamo")
    @unittest.skipIf(TEST_WITH_CROSSREF, "crossref perturbs line numbering")
    def test_cpp_warnings_have_python_context(self, device):
        # Creates long string in advance to avoid a too-long Python line
        s = ".+Triggered internally at.+RangeFactories.+"
        # nvfuser deprecation warning filter
        warnings.filterwarnings("ignore", "torch::jit::fuser::cuda", UserWarning)

        def cpp_warn_fn():
            out = torch.empty((5,))
            torch.arange(0, 3, out=out)
            return out

        # Checks eager-mode cpp warning
        with warnings.catch_warnings(record=True) as w:
            cpp_warn_fn()
            frameinfo = inspect.getframeinfo(inspect.currentframe())
            warning = w[0]

            # Checks for cpp context in the warning message
            escaped_warning_message = str(warning.message).encode('unicode_escape')
            self.assertTrue(re.search(s, repr(escaped_warning_message), re.IGNORECASE) is not None)

            # Checks the Python features of the warning
            # Note: the eager mode warning refers to the line in the function
            # that throws the warning.
            self.assertEqual(frameinfo.lineno - 6, warning.lineno)
            self.assertEqual(len(w), 1)

        # Checks jitted cpp warning
        with warnings.catch_warnings(record=True) as w:
            scripted_cpp_warn_fn = torch.jit.script(cpp_warn_fn)
            scripted_cpp_warn_fn()
            warning = w[0]

            # Checks for cpp context in the warning message
            escaped_warning_message = str(warning.message).encode('unicode_escape')
            self.assertTrue(re.search(s, repr(escaped_warning_message), re.IGNORECASE) is not None)

            # Checks the Python features of the warning
            # Note: the jitted warning's lineno refers to the call to the jitted
            # function, which in our test suite has a layer of indirection
            # that makes checking the Python lineno fragile
            self.assertEqual(len(w), 1)

        # Checks jitted Python warning
        def warn_fn():
            warnings.warn("Warning!")

        # The jit mimics an eager-mode Python warning in this case
        with warnings.catch_warnings(record=True) as w:
            scripted_warn_fn = torch.jit.script(warn_fn)
            scripted_warn_fn()
            frameinfo = inspect.getframeinfo(inspect.currentframe())
            warning = w[0]

            self.assertTrue(re.search('Warning!', str(warning.message)) is not None)

            # Checks the Python features of the warning
            self.assertEqual(frameinfo.lineno - 6, warning.lineno)
            self.assertEqual(len(w), 1)

    # FIXME: move to test_testing
    @onlyCPU
    def test_warn_always_caught(self, device):
        # Check that we can catch a TORCH_WARN_ONCE warning twice
        # since assertWarnsOnceRegex uses set_warn_always(True) which changes
        # TORCH_WARN_ONCE to TORCH_WARN
        a = np.arange(10)
        a.flags.writeable = False
        with self.assertWarnsOnceRegex(UserWarning, '.*non-writable.*'):
            torch.from_numpy(a)

        # OK, got it once, now try again
        with self.assertWarnsOnceRegex(UserWarning, '.*non-writable.*'):
            torch.from_numpy(a)

        # Make sure emitting two warnings will pass the assertWarnsOnceRegex
        # context manager
        with self.assertWarnsOnceRegex(UserWarning, '.*non-writable.*'):
            torch.from_numpy(a)
            torch.from_numpy(a)

    @onlyNativeDeviceTypes
    def test_complex_half_experimental_warning(self, device):
        msg = 'ComplexHalf support is experimental'
        with self.assertWarnsOnceRegex(UserWarning, msg):
            t = torch.randn(3, dtype=torch.chalf, device=device)

        with self.assertWarnsOnceRegex(UserWarning, msg):
            torch.rand(3, dtype=torch.chalf, device=device)

        with self.assertWarnsOnceRegex(UserWarning, msg):
            torch.empty(3, dtype=torch.chalf, device=device)

        with self.assertWarnsOnceRegex(UserWarning, msg):
            torch.ones(3, dtype=torch.chalf, device=device)

        with self.assertWarnsOnceRegex(UserWarning, msg):
            torch.zeros(3, dtype=torch.chalf, device=device)

        with self.assertWarnsOnceRegex(UserWarning, msg):
            torch.randn_like(t)

        with self.assertWarnsOnceRegex(UserWarning, msg):
            torch.rand_like(t)

        with self.assertWarnsOnceRegex(UserWarning, msg):
            torch.empty_like(t)

        with self.assertWarnsOnceRegex(UserWarning, msg):
            torch.ones_like(t)

        with self.assertWarnsOnceRegex(UserWarning, msg):
            torch.zeros_like(t)

        with self.assertWarnsOnceRegex(UserWarning, msg):
            # t + 1 allocates a new tensor for result using empty
            t + 1

    @onlyCUDA
    def test_dtypetensor_warnings(self, device):
        msg = 'The torch.cuda.*DtypeTensor constructors are no longer recommended'
        with self.assertWarnsOnceRegex(UserWarning, msg):
            t = torch.cuda.FloatTensor([0])

        with self.assertWarnsOnceRegex(UserWarning, msg):
            t = torch.cuda.DoubleTensor([0])

    def test_set_default_tensor_type_warnings(self, device):
        msg = '.*is deprecated as of PyTorch 2.1, please use torch.set_default_dtype().*'
        default_type = torch.tensor([]).type()
        try:
            with self.assertWarnsOnceRegex(UserWarning, msg):
                torch.set_default_tensor_type(torch.FloatTensor)

            if torch.cuda.is_available():
                with self.assertWarnsOnceRegex(UserWarning, msg):
                    torch.set_default_tensor_type(torch.cuda.FloatTensor)
        finally:
            torch.set_default_tensor_type(default_type)

    # TODO: this test should be in test_nn.py
    def test_conv_transposed_backward_agnostic_to_memory_format(self, device):
        in_channels = 64
        out_channels = 128
        scale_factor = 8
        batch_size = 8
        length = 16

        conv = torch.nn.ConvTranspose1d(
            in_channels, out_channels, kernel_size=scale_factor * 2, stride=scale_factor).to(device)
        layer_norm = torch.nn.LayerNorm(out_channels).to(device)

        input_ = torch.randn(batch_size, in_channels, length).to(device).contiguous()
        input_ = conv(input_).contiguous()
        input_ = layer_norm(input_.transpose(1, 2).contiguous()).contiguous()
        input_.sum().backward()

        # 3d
        conv = torch.nn.ConvTranspose3d(3, 3, kernel_size=3).to(device)
        input = torch.randn(batch_size, 3, length, length, length, device=device)
        out = conv(input)
        out.backward(torch.ones_like(out).transpose(-2, -1))

    # TODO: this test should be in test_nn.py
    @onlyCUDA
    @largeTensorTest('12GB')
    def test_conv_transposed_large(self, device):
        # ConvTranspose3d works for large input tensors (gh-32866)
        in_channels = 64
        out_channels = 128
        kernel_size = 5

        conv = torch.nn.ConvTranspose3d(
            in_channels, out_channels, kernel_size=kernel_size,
            stride=2, padding=2, output_padding=1).to(device)

        x = torch.rand([1, 64, 8, 128, 172]).to(device)
        y = conv(x)

    def test_is_set_to(self, device):
        t1 = torch.empty(3, 4, 9, 10, device=device)
        t2 = torch.empty(3, 4, 9, 10, device=device)
        t3 = torch.tensor([], device=device).set_(t1)
        t4 = t3.clone().resize_(12, 90)
        self.assertFalse(t1.is_set_to(t2))
        self.assertTrue(t1.is_set_to(t3))
        self.assertTrue(t3.is_set_to(t1), "is_set_to should be symmetric")
        self.assertFalse(t1.is_set_to(t4))
        self.assertFalse(torch.tensor([]).is_set_to(torch.tensor([])),
                         "Tensors with no storages should not appear to be set "
                         "to each other")

        t1 = torch.tensor([True, True], dtype=torch.bool, device=device)
        t2 = torch.tensor([0], dtype=torch.bool, device=device).set_(t1)
        self.assertTrue(t1.is_set_to(t2))

        # test that sizes must match
        t1 = torch.empty([2, 3, 4], device=device)
        t2 = t1.view(4, 3, 2)
        self.assertFalse(t1.is_set_to(t2))
        self.assertFalse(t2.is_set_to(t1))

        # test that legacy empty size behavior used to be respected (i.e. all
        # empty tensors were logically collapsed to size [0]).
        t1 = torch.empty([2, 5, 0], device=device)
        t2 = t1.view([0])
        self.assertFalse(t1.is_set_to(t2))
        self.assertFalse(t2.is_set_to(t1))

    # See https://github.com/pytorch/pytorch/issues/72650
    @skipIfMps
    @skipMeta
    @parametrize(
        "fn",
        [
            "dist", "atan2", "pow", "lerp", "add", "sub", "mul", "div", "fmod", "remainder", "eq", "ge", "gt", "le",
            "lt", "max", "min", "ne", "addcdiv", "addcmul", "masked_scatter", "masked_select", "masked_fill", "map",
            "map2", "copy",
        ],
    )
    def test_broadcast(self, fn, device):
        # functions with three tensor arguments
        fns_3_args = {"map2"}
        fns_value_kwarg = {"addcdiv", "addcmul"}

        (dims_small, dims_large, dims_full) = self._select_broadcastable_dims()
        full1d = torch.randn(*dims_full, device=device).flatten().float()
        small = torch.randn(*dims_small, device=device).float()
        large = torch.randn(*dims_large, device=device).float()
        small_expanded = small.expand(*dims_full)
        large_expanded = large.expand(*dims_full)
        small2 = None
        small2_expanded = None
        if fn in fns_3_args or fn in fns_value_kwarg:
            # create another smaller tensor
            (dims_small2, _, _) = self._select_broadcastable_dims(dims_full)
            small2 = torch.randn(*dims_small2, device=device).float()
            small2_expanded = small2.expand(*dims_full)

        if small.is_cuda and fn in ['map', 'map2']:
            # map and map2 are not implementd on CUDA tensors
            return

        if hasattr(large_expanded, fn):
            # run through tensor versions of functions
            # and verify fully expanded inputs give same results
            expanded = {large: large_expanded, small: small_expanded, small2: small2_expanded}

            def tensorfn(myfn, t1, t2):
                if fn == "lerp":
                    return myfn(t1, 0.5)
                elif fn == "masked_select":
                    return myfn(t1 < 0)
                elif fn == "masked_scatter":
                    return myfn(t1 < 0.5, full1d)
                elif fn == "masked_fill":
                    return myfn(t1 < 0.5, 1.0)
                elif fn in fns_3_args:
                    return myfn(1, t1, t2)
                elif fn in fns_value_kwarg:
                    return myfn(t1, t2, value=1)
                else:
                    return myfn(t1)

            # test various orders
            for first, second, third in [(large, small, small2), (small, large, small2),
                                         (small2, small, large), (small2, large, small)]:
                if first is None:
                    break  # ignore last iter when small2 is None
                method_expanded = getattr(expanded[first], fn)
                method = getattr(first, fn)
                r1 = tensorfn(method_expanded, expanded[second], expanded[third])
                r2 = tensorfn(method, second, third)
                self.assertEqual(r1, r2)

        # now for torch. versions of functions
        if hasattr(torch, fn):
            fntorch = getattr(torch, fn)
            expanded = {large: large_expanded, small: small_expanded, small2: small2_expanded}

            def torchfn(t1, t2, t3):
                if fn == "lerp":
                    return fntorch(t1, t2, 0.5)
                elif fn == "masked_select":
                    return fntorch(t1, t2 < 0)
                elif fn == "masked_scatter":
                    return fntorch(t1, t2 < 0.5, full1d)
                elif fn == "masked_fill":
                    return fntorch(t1, t2 < 0.5, 1.0)
                elif fn in fns_3_args:
                    return fntorch(t1, 1.0, t2, t3)
                elif fn in fns_value_kwarg:
                    return fntorch(t1, t2, t3, value=1.0)
                else:
                    return fntorch(t1, t2)

            # test various orders
            for first, second, third in [(large, small, small2), (small, large, small2),
                                         (small2, small, large), (small2, large, small)]:
                if first is None:
                    break  # ignore last iter when small2 is None
                r1 = torchfn(expanded[first], expanded[second], expanded[third])
                r2 = torchfn(first, second, third)
                self.assertEqual(r1, r2)

        # now for in place functions
        # in-place tensor is not broadcastable; test only guaranteed
        # to work by broadcasting other argument(s)
        if not hasattr(large_expanded, fn + "_"):
            return

        # need to clone largeExpanded so we can reuse, since functions are in-place
        large_expanded_clone = large_expanded.clone()

        def tensorfn_inplace(t0, t1, t2=None):
            t0_fn = getattr(t0, fn + "_")
            if fn == "lerp":
                return t0_fn(t1, 0.5)
            elif fn == "masked_scatter":
                return t0_fn(t1 < 0.5, full1d)
            elif fn == "masked_fill":
                return t0_fn(t1 < 0.5, 1.0)
            elif fn == "map":
                return t0_fn(t1, lambda x, y: x + y)
            elif fn == "map2":
                return t0_fn(t1, t2, lambda x, y, z: x + y + z)
            elif fn in fns_3_args:
                return t0_fn(1.0, t1, t2)
            elif fn in fns_value_kwarg:
                return t0_fn(t1, t2, value=1.0)
            else:
                return t0_fn(t1)
        # in-place pointwise operations don't actually work if the in-place
        # tensor is 0-strided (numpy has the same issue)
        if (0 not in large_expanded.stride() and 0 not in large_expanded_clone.stride()):
            r1 = tensorfn_inplace(large_expanded, small_expanded, small2_expanded)
            r2 = tensorfn_inplace(large_expanded_clone, small, small2)
            self.assertEqual(r1, r2)

        def broadcastable(t0, t1, t2=None):
            try:
                t1.expand_as(t0)
                if t2 is not None:
                    t2.expand_as(t0)
            except RuntimeError:
                return False
            return True

        def _test_in_place_broadcastable(t0, t1, t2=None):
            if not broadcastable(t0, t1, t2):
                same_size = t0.numel() == t1.numel() and (t0.numel() == t2.numel() if t2 is not None else True)
                if not same_size:
                    # Functionalization converts the inplace to an out-of-place, which causes us to error.
                    # We should fix this, but "error probably on bad inputs" isn't a hi-pri PT2 item.
                    if not TEST_WITH_TORCHINDUCTOR:
                        self.assertRaises(RuntimeError, lambda: tensorfn_inplace(t0, t1, t2))
            else:
                tensorfn_inplace(t0, t1, t2)

        if fn not in fns_3_args and fn not in fns_value_kwarg:
            _test_in_place_broadcastable(small, large_expanded)
            _test_in_place_broadcastable(small, large)
        else:
            _test_in_place_broadcastable(small2, small_expanded, large_expanded)
            _test_in_place_broadcastable(small2, small, large)

    @unittest.skipIf(IS_FBCODE and IS_REMOTE_GPU, "cublas runtime error")
    @onlyCUDA
    @wrapDeterministicFlagAPITest
    def test_cublas_config_nondeterministic_alert(self, device):
        test_cases = [
            # (function, (tensor sizes))
            ('mm', ((2, 2), (2, 2),)),
            ('mv', ((2, 2), (2,),)),
            ('bmm', ((1, 2, 2), (1, 2, 2),))]

        test_configs = [
            # (CuBLAS workspace config, is deterministic)
            ('garbage', False),
            (None, False),
            (':4096:8', True),
            (':16:8', True)]

        cublas_var_name = 'CUBLAS_WORKSPACE_CONFIG'
        is_cuda10_2_or_higher = (
            (torch.version.cuda is not None)
            and ([int(x) for x in torch.version.cuda.split(".")] >= [10, 2]))

        def test_case_info(fn_name, config):
            return f'function "{fn_name}" with config "{"" if config is None else config}"'

        # Create processes to test each combination of test cases and config settings
        processes = []
        for fn_name, arg_sizes in test_cases:
            for config, is_config_deterministic in test_configs:
                env = os.environ.copy()
                if config is None:
                    if env.get(cublas_var_name) is not None:
                        del env[cublas_var_name]
                else:
                    env[cublas_var_name] = config
                should_throw_error = is_cuda10_2_or_higher and not is_config_deterministic
                script = f"""
import torch
torch.use_deterministic_algorithms(True)
fn = torch.{fn_name}
arg_sizes = {arg_sizes}
device = '{device}'
should_throw_error = {should_throw_error}
args = []
for arg_size in arg_sizes:
    args.append(torch.randn(*arg_size, device=device))
try:
    fn(*args)
except RuntimeError as e:
    if not should_throw_error:
        raise RuntimeError('Did not expect any error to be raised')
    elif 'Deterministic behavior was enabled with either' not in str(e):
        raise RuntimeError('Expected a CuBLAS nondeterministic error, but got a different error')
else:
    if should_throw_error:
        raise RuntimeError('Expected a CuBLAS nondeterministic error, but it was not raised')

"""
                try:
                    subprocess.check_output(
                        [sys.executable, '-c', script],
                        stderr=subprocess.STDOUT,
                        # On Windows, opening the subprocess with the default CWD makes `import torch`
                        # fail, so just set CWD to this script's directory
                        cwd=os.path.dirname(os.path.realpath(__file__)),
                        env=env)
                except subprocess.CalledProcessError as e:
                    self.fail(msg=(
                        f'Subprocess exception while attempting to run {test_case_info(fn_name, config)}:\n'
                        + e.output.decode("utf-8")))

    @onlyCPU
    @skipIfTorchInductor("https://github.com/pytorch/pytorch/issues/113707")
    @dtypes(*get_all_qint_dtypes())
    def test_nondeterministic_resize_quantized(self, device, dtype):
        a = torch.tensor([-1, 0, 1, 2, 3], dtype=torch.float, device=device)
        b = torch.quantize_per_tensor(a, 0.1, 10, dtype)
        self.check_nondeterministic_alert(
            lambda: b.resize_((10,)),
            'quantized_resize_cpu_')

    @skipXLA
    @skipIfTorchInductor("https://github.com/pytorch/pytorch/issues/113707")
    @dtypes(*all_types_and_complex_and(torch.half, torch.bool, torch.bfloat16))
    def test_deterministic_resize(self, device, dtype):
        test_cases = [
            # size, stride, resize_size
            ((10,), (1,), (5,)),
            ((10,), (0,), (10,)),
            ((10,), (1,), (20,)),
            ((2, 3, 4), None, (2, 3, 4)),
            ((2, 3, 4), None, (6, 3, 4)),
            ((2, 3, 4), None, (2, 5, 4)),
            ((2, 3, 4), None, (2, 3, 6)),
            ((2, 3, 4), None, (3, 4, 5)),
            ((2, 3, 4), (1, 4, 12), (2, 3, 4)),
            ((2, 3, 4), (1, 4, 12), (4, 3, 4)),
            ((2, 3, 4), (1, 4, 12), (2, 4, 4)),
            ((2, 3, 4), (1, 4, 12), (2, 3, 5)),
            ((2, 3, 4), (1, 4, 12), (3, 4, 5)),
            ((2, 3, 4), (1, 0, 1), (2, 4, 5)),
        ]

        for size, stride, resize_size in test_cases:
            if stride is None:
                a = torch.zeros(size, dtype=dtype, device=device)
            else:
                a = torch.empty_strided(size, stride, dtype=dtype, device=device).fill_(0)
            old_storage = a.untyped_storage().clone()
            with DeterministicGuard(True, fill_uninitialized_memory=True):
                a.resize_(resize_size)

            new_storage = a.untyped_storage()

            # If storage size was increased, check that the new section is
            # filled with NaN/MAX_INT. Otherwise, check that the storages are
            # equal.
            old_tensor = torch.tensor(old_storage, dtype=dtype)
            old_numel = old_tensor.numel()
            new_tensor = torch.tensor(new_storage, dtype=dtype)
            new_numel = new_tensor.numel()

            if new_numel > old_numel:
                self.assertEqual(new_tensor[:old_numel], old_tensor)
                fill_section = new_tensor[old_numel:]

                if dtype.is_floating_point or dtype.is_complex:
                    self.assertTrue(fill_section.isnan().all())
                else:
                    if dtype == torch.bool:
                        max_val = True
                    else:
                        max_val = torch.iinfo(dtype).max
                    self.assertTrue(fill_section.eq(max_val).all())
            else:
                self.assertEqual(old_tensor, new_tensor)

    # When deterministic algorithms are enabled, `torch.empty` should fill floating
    # point tensors with NaN and integer tensors with MAX_INT
    @skipXLA
    @skipIfTorchInductor("https://github.com/pytorch/pytorch/issues/113707")
    @dtypes(*all_types_and_complex_and(torch.half, torch.bool, torch.bfloat16))
    def test_deterministic_empty(self, device, dtype):
        gen_fns = [
            lambda: torch.empty(10, 9, device=device, dtype=dtype),
            lambda: torch.empty(10, 9, out=torch.zeros(1, device=device, dtype=dtype)),
            lambda: torch.empty_like(torch.zeros(10, 9, device=device, dtype=dtype)),
            lambda: torch.empty_like(torch.zeros(10, 9, device=device, dtype=dtype), memory_format=torch.contiguous_format),
            lambda: torch.empty_strided((10, 9), (1, 5), device=device, dtype=dtype),
            lambda: torch.empty_permuted((2, 3, 5), (1, 0, 2), device=device, dtype=dtype),
        ]

        for gen_fn in gen_fns:
            with DeterministicGuard(True, fill_uninitialized_memory=True):
                res = gen_fn()

            if dtype.is_floating_point or dtype.is_complex:
                self.assertTrue(res.isnan().all())
            else:
                if dtype == torch.bool:
                    max_val = True
                else:
                    max_val = torch.iinfo(dtype).max
                self.assertTrue(res.eq(max_val).all())

    # FIXME: update OpInfos to support "nondeterministic samples" and port these tests
    #   to that architecture
    @skipIfMps
    @skipIfTorchInductor("https://github.com/pytorch/pytorch/issues/113707")
    def test_nondeterministic_alert_AvgPool3d(self, device):
        module = torch.nn.AvgPool3d(3)
        input = torch.randn(2, 3, 3, 3, requires_grad=True, device=device)
        res = module(input)
        grad = torch.ones_like(res)

        self.check_nondeterministic_alert(
            lambda: res.backward(grad, retain_graph=True),
            'avg_pool3d_backward_cuda',
            torch.device(device).type == 'cuda')

    @skipIfMps
    @skipIfTorchInductor("https://github.com/pytorch/pytorch/issues/113707")
    def test_nondeterministic_alert_AdaptiveAvgPool2d(self, device):
        module = torch.nn.AdaptiveAvgPool2d(3)
        input = torch.randn(2, 3, 3, requires_grad=True, device=device)
        res = module(input)
        grad = torch.ones_like(res)

        self.check_nondeterministic_alert(
            lambda: res.backward(grad, retain_graph=True),
            'adaptive_avg_pool2d_backward_cuda',
            torch.device(device).type == 'cuda')

    @skipIfMps
    @skipIfTorchInductor("https://github.com/pytorch/pytorch/issues/113707")
    def test_nondeterministic_alert_AdaptiveAvgPool3d(self, device):
        module = torch.nn.AdaptiveAvgPool3d(3)
        input = torch.randn(2, 3, 3, 3, requires_grad=True, device=device)
        res = module(input)
        grad = torch.ones_like(res)

        self.check_nondeterministic_alert(
            lambda: res.backward(grad, retain_graph=True),
            'adaptive_avg_pool3d_backward_cuda',
            torch.device(device).type == 'cuda')

    @skipIfMps
    @skipIfTorchInductor("https://github.com/pytorch/pytorch/issues/113707")
    def test_nondeterministic_alert_MaxPool3d(self, device):
        module = torch.nn.MaxPool3d(3)
        input = torch.randn(2, 3, 3, 3, requires_grad=True, device=device)
        res = module(input)
        grad = torch.ones_like(res)

        self.check_nondeterministic_alert(
            lambda: res.backward(grad, retain_graph=True),
            'max_pool3d_with_indices_backward_cuda',
            torch.device(device).type == 'cuda')

    @skipIfMps
    @skipIfTorchInductor("https://github.com/pytorch/pytorch/issues/113707")
    def test_nondeterministic_alert_AdaptiveMaxPool2d(self, device):
        module = torch.nn.AdaptiveMaxPool2d(3)
        input = torch.randn(2, 3, 3, requires_grad=True, device=device)
        res = module(input)
        grad = torch.ones_like(res)

        self.check_nondeterministic_alert(
            lambda: res.backward(grad, retain_graph=True),
            'adaptive_max_pool2d_backward_cuda',
            torch.device(device).type == 'cuda')

    @skipIfMps
    @skipIfTorchInductor("https://github.com/pytorch/pytorch/issues/113707")
    def test_nondeterministic_alert_FractionalMaxPool2d(self, device):
        module = torch.nn.FractionalMaxPool2d(2, output_ratio=0.5)
        input = torch.randn(2, 3, 3, 3, requires_grad=True, device=device)
        res = module(input)
        grad = torch.ones_like(res)

        self.check_nondeterministic_alert(
            lambda: res.backward(grad, retain_graph=True),
            'fractional_max_pool2d_backward_cuda',
            torch.device(device).type == 'cuda')

    @skipIfMps
    @skipIfTorchInductor("https://github.com/pytorch/pytorch/issues/113707")
    def test_nondeterministic_alert_FractionalMaxPool3d(self, device):
        module = torch.nn.FractionalMaxPool3d(2, output_ratio=0.5)
        input = torch.randn(2, 3, 3, 3, 3, requires_grad=True, device=device)
        res = module(input)
        grad = torch.ones_like(res)

        self.check_nondeterministic_alert(
            lambda: res.backward(grad, retain_graph=True),
            'fractional_max_pool3d_backward_cuda',
            torch.device(device).type == 'cuda')

    @dtypes(*floating_types_and(torch.half))
    @onlyNativeDeviceTypes
    def test_nondeterministic_alert_MaxUnpool1d(self, device, dtype):
        if dtype == torch.half and torch.device(device).type == 'cpu':
            self.skipTest('float16 not implemented on CPU')

        module = torch.nn.MaxUnpool1d(3, 1)
        input = torch.randn(1, 1, 7, dtype=dtype, device=device)
        indices = torch.zeros_like(input, dtype=torch.long, device=device)

        self.check_nondeterministic_alert(
            lambda: module(input, indices),
            'max_unpooling2d_forward_out')

    @dtypes(*floating_types_and(torch.half))
    @onlyNativeDeviceTypes
    def test_nondeterministic_alert_MaxUnpool2d(self, device, dtype):
        if dtype == torch.half and torch.device(device).type == 'cpu':
            self.skipTest('float16 not implemented on CPU')

        module = torch.nn.MaxUnpool2d(3, 1)
        input = torch.randn(1, 1, 7, 7, dtype=dtype, device=device)
        indices = torch.zeros_like(input, dtype=torch.long, device=device)

        self.check_nondeterministic_alert(
            lambda: module(input, indices),
            'max_unpooling2d_forward_out')

    @dtypes(*floating_types_and(torch.half))
    @onlyNativeDeviceTypes
    def test_nondeterministic_alert_MaxUnpool3d(self, device, dtype):
        if dtype == torch.half and torch.device(device).type == 'cpu':
            self.skipTest('float16 not implemented on CPU')

        module = torch.nn.MaxUnpool3d(3, 1)
        input = torch.randn(1, 1, 7, 7, 7, dtype=dtype, device=device)
        indices = torch.zeros_like(input, dtype=torch.long, device=device)

        self.check_nondeterministic_alert(
            lambda: module(input, indices),
            'max_unpooling3d_forward_out')

    @skipIfMps
    @skipIfTorchInductor("https://github.com/pytorch/pytorch/issues/113707")
    def test_nondeterministic_alert_interpolate_linear(self, device):
        input = torch.randn(1, 2, 4, device=device, requires_grad=True)
        res = torch.nn.functional.interpolate(
            input,
            size=12,
            mode='linear',
            align_corners=False)
        grad = torch.ones_like(res)

        self.check_nondeterministic_alert(
            lambda: res.backward(grad),
            'upsample_linear1d_backward_out_cuda',
            torch.device(device).type == 'cuda')

    @skipIfTorchInductor("https://github.com/pytorch/pytorch/issues/113707")
    def test_nondeterministic_alert_interpolate_bilinear(self, device):
        input = torch.randn(1, 2, 4, 4, device=device, requires_grad=True)
        res = torch.nn.functional.interpolate(
            input,
            size=12,
            mode='bilinear',
            align_corners=False)
        grad = torch.ones_like(res)

        self.check_nondeterministic_alert(
            lambda: res.backward(grad),
            'upsample_bilinear2d_backward_out_cuda',
            torch.device(device).type == 'cuda')

    @skipIfTorchInductor("aot-autograd issue")
    def test_deterministic_replication_pad2d(self, device):
        test_cases = [
            # size, padding
            [(1, 2, 4, 4), (0, 0, 0, 0)],
            [(1, 2, 4, 4), (3, 4, 5, 6)],
            [(3, 8, 7), (0, 0, 0, 0)],
            [(3, 8, 7), (4, 3, 2, 7)],
        ]

        if torch.device(device).type != 'xla':
            test_cases += [
                [(4, 3, 5, 10), (-9, 4, 5, 6)],
                [(3, 8, 7), (-4, -2, -2, -3)],
            ]

        for size, padding in test_cases:
            input = torch.randn(*size, device=device, requires_grad=True)
            grad = None
            with DeterministicGuard(True):
                res = torch.nn.functional.pad(
                    input,
                    padding,
                    mode='replicate')
                res.backward(torch.ones_like(res))
                if grad is None:
                    grad = input.grad
                else:
                    self.assertEqual(grad, input.grad, atol=0, rtol=0)
                input.grad = None

    @skipIfTorchInductor("https://github.com/pytorch/pytorch/issues/113707")
    def test_deterministic_interpolate_bilinear(self, device):
        input = torch.randn(1, 2, 4, 4, device=device, requires_grad=True)
        grad = None
        with DeterministicGuard(True):
            for _ in range(5):
                res = torch.nn.functional.interpolate(
                    input,
                    size=12,
                    mode='bilinear',
                    align_corners=False)
                res.backward(torch.ones_like(res))
                if grad is None:
                    grad = input.grad
                else:
                    self.assertEqual(grad, input.grad, atol=0, rtol=0)
                input.grad = None

    @skipIfMps
    @skipIfTorchInductor("https://github.com/pytorch/pytorch/issues/113707")
    def test_nondeterministic_alert_interpolate_bicubic(self, device):
        input = torch.randn(1, 2, 4, 4, device=device, requires_grad=True)
        res = torch.nn.functional.interpolate(
            input,
            size=12,
            mode='bicubic',
            align_corners=False)
        grad = torch.ones_like(res)

        self.check_nondeterministic_alert(
            lambda: res.backward(grad),
            'upsample_bicubic2d_backward_out_cuda',
            torch.device(device).type == 'cuda')

    @skipIfMps
    @skipIfTorchInductor("https://github.com/pytorch/pytorch/issues/113707")
    def test_nondeterministic_alert_interpolate_trilinear(self, device):
        input = torch.randn(1, 2, 4, 4, 4, device=device, requires_grad=True)
        res = torch.nn.functional.interpolate(
            input,
            size=12,
            mode='trilinear',
            align_corners=False)
        grad = torch.ones_like(res)

        self.check_nondeterministic_alert(
            lambda: res.backward(grad),
            'upsample_trilinear3d_backward_out_cuda',
            torch.device(device).type == 'cuda')

    @skipIfMps
    @skipIfTorchInductor("https://github.com/pytorch/pytorch/issues/113707")
    def test_nondeterministic_alert_ReflectionPad1d(self, device):
        module = torch.nn.ReflectionPad1d((1, 2))
        input = torch.randn(2, 3, 8, device=device, requires_grad=True)
        res = module(input)
        grad = torch.ones_like(res)

        self.check_nondeterministic_alert(
            lambda: res.backward(grad, retain_graph=True),
            'reflection_pad1d_backward_out_cuda',
            torch.device(device).type == 'cuda')

    @skipIfTorchInductor("https://github.com/pytorch/pytorch/issues/113707")
    def test_nondeterministic_alert_ReflectionPad2d(self, device):
        module = torch.nn.ReflectionPad2d((1, 2, 3, 4))
        input = torch.randn(2, 3, 8, 8, device=device, requires_grad=True)
        res = module(input)
        grad = torch.ones_like(res)

        self.check_nondeterministic_alert(
            lambda: res.backward(grad, retain_graph=True),
            'reflection_pad2d_backward_cuda',
            torch.device(device).type == 'cuda')

    @skipIfMps
    @skipIfTorchInductor("https://github.com/pytorch/pytorch/issues/113707")
    def test_nondeterministic_alert_ReflectionPad3d(self, device):
        module = torch.nn.ReflectionPad3d((1, 2, 3, 4, 5, 6))
        input = torch.randn(2, 3, 8, 8, 8, device=device, requires_grad=True)
        res = module(input)
        grad = torch.ones_like(res)

        self.check_nondeterministic_alert(
            lambda: res.backward(grad, retain_graph=True),
            'reflection_pad3d_backward_out_cuda',
            torch.device(device).type == 'cuda')

    @skipIfMps
    @skipIfTorchInductor("https://github.com/pytorch/pytorch/issues/113707")
    def test_nondeterministic_alert_ReplicationPad1d(self, device):
        module = torch.nn.ReplicationPad1d((1, 2))
        input = torch.randn(2, 3, 4, device=device, requires_grad=True)
        res = module(input)
        grad = torch.ones_like(res)

        self.check_nondeterministic_alert(
            lambda: res.backward(grad, retain_graph=True),
            'replication_pad1d_backward_cuda',
            torch.device(device).type == 'cuda')

    @skipIfTorchInductor("https://github.com/pytorch/pytorch/issues/113707")
    def test_nondeterministic_alert_ReplicationPad2d(self, device):
        module = torch.nn.ReplicationPad2d((1, 2, 3, 4))
        input = torch.randn(2, 3, 4, 4, device=device, requires_grad=True)
        res = module(input)
        grad = torch.ones_like(res)

        # Nondeterministic alert should only be raised if the forward call was
        # nondeterministic
        self.check_nondeterministic_alert(
            lambda: res.backward(grad, retain_graph=True),
            'replication_pad2d_backward_cuda',
            torch.device(device).type == 'cuda')

        with DeterministicGuard(True):
            res = module(input)

        grad = torch.ones_like(res)

        # If the forward call was deterministic, nondeterministic alert should
        # not be raised
        self.check_nondeterministic_alert(
            lambda: res.backward(grad, retain_graph=True),
            'replication_pad2d_backward_cuda',
            False)

    @skipIfMps
    @skipIfTorchInductor("https://github.com/pytorch/pytorch/issues/113707")
    def test_nondeterministic_alert_ReplicationPad3d(self, device):
        module = torch.nn.ReplicationPad3d((1, 2, 3, 4, 5, 6))
        input = torch.randn(2, 3, 4, 4, 4, device=device, requires_grad=True)
        res = module(input)
        grad = torch.ones_like(res)

        self.check_nondeterministic_alert(
            lambda: res.backward(grad, retain_graph=True),
            'replication_pad3d_backward_cuda',
            torch.device(device).type == 'cuda')

    @skipIfTorchDynamo("Warning is not raised.")
    def test_nondeterministic_alert_NLLLoss(self, device):
        module = torch.nn.NLLLoss()
        input = torch.randn(2, 3, 5, 5, device=device)
        target = torch.rand(2, 5, 5, device=device).mul(3).floor().long()


        self.check_nondeterministic_alert(
            lambda: module(input, target),
            'nll_loss2d_forward_out_cuda_template',
            torch.device(device).type == 'cuda')

    @skipIfTorchInductor("https://github.com/pytorch/pytorch/issues/113707")
    def test_nondeterministic_alert_CTCLoss(self, device):
        module = torch.nn.CTCLoss()
        input = torch.randn(50, 3, 15, device=device, requires_grad=True)
        target = torch.randint(0, 14, (3, 30), device=device)
        input_lengths = [50, 50, 50]
        target_lengths = [30, 25, 20]
        res = module(input, target, input_lengths, target_lengths)
        grad = torch.ones_like(res)

        self.check_nondeterministic_alert(
            lambda: res.backward(grad, retain_graph=True),
            'ctc_loss_backward_gpu',
            torch.device(device).type == 'cuda')

    @skipIfTorchInductor("https://github.com/pytorch/pytorch/issues/113707")
    def test_nondeterministic_alert_EmbeddingBag_max(self, device):
        module = torch.nn.EmbeddingBag(
            4, 3, None, 2., False, 'max',
            _weight=torch.randn(4, 3, device=device, requires_grad=True))
        input = torch.randint(0, 3, (4, 3), device=device)
        res = module(input)
        grad = torch.ones_like(res)

        self.check_nondeterministic_alert(
            lambda: res.backward(grad, retain_graph=True),
            'embedding_bag_backward_cuda_max',
            torch.device(device).type == 'cuda')

    @dtypes(*all_types_and_complex_and(torch.bool))
    @skipIfTorchInductor("https://github.com/pytorch/pytorch/issues/113707")
    def test_nondeterministic_alert_cumsum(self, device, dtype):
        input = make_tensor((10,), dtype=dtype, device=device, low=-9, high=9)
        should_alert = torch.device(device).type == 'cuda' and (dtype.is_floating_point or dtype.is_complex)

        for op_call in [torch.Tensor.cumsum, torch.cumsum]:
            self.check_nondeterministic_alert(
                lambda: op_call(input, 0),
                'cumsum_cuda_kernel',
                should_alert)

    @expectedFailureMeta  # expected a non-determinitic error, but it was not raised
    @onlyNativeDeviceTypes
    def test_nondeterministic_alert_put(self, device):
        a = torch.randn(10, device=device)
        indices = torch.tensor([0, 0], device=device)
        values = torch.tensor([0., 1.], device=device)

        for op_call in [torch.Tensor.put, torch.Tensor.put_]:
            self.check_nondeterministic_alert(
                lambda: op_call(a, indices, values, accumulate=False),
                'put_')

    # warn_only=False correctly raises RuntimeError: put_ does not have a deterministic implementation
    # warn_only=True logs warning from the FallbackKernel: torch.ops.aten.put_.default, instead of as UserWarning:
    # [W Context.cpp:%(lineno)] Warning: put_ does not have a deterministic implementation
    @skipIfTorchInductor("warning is logged from the FallbackKernel: torch.ops.aten.put_.default when warn_only=True")
    def test_nondeterministic_alert_put_accumulate(self, device):
        a = torch.randn(10, device=device)
        indices = torch.tensor([0, 0], device=device)
        values = torch.tensor([0., 1.], device=device)

        for op_call in [torch.Tensor.put, torch.Tensor.put_]:
            self.check_nondeterministic_alert(
                lambda: op_call(a, indices, values, accumulate=True),
                'put_',
                torch.device(device).type == 'cuda')

    @skipIfMps
    def test_nondeterministic_alert_histc(self, device):
        a = torch.tensor([], device=device)
        for op_call in [torch.histc, torch.Tensor.histc]:
            self.check_nondeterministic_alert(
                lambda: op_call(a, min=0, max=3),
                '_histc_cuda',
                torch.device(device).type == 'cuda')

    @skipIfMps
    def test_nondeterministic_alert_bincount(self, device):
        a = torch.tensor([], device=device, dtype=torch.long)
        weights = torch.tensor([], device=device)

        for op_call in [torch.bincount, torch.Tensor.bincount]:
            # Error should only be raised when device is CUDA and weights are
            # given
            self.check_nondeterministic_alert(
                lambda: op_call(a, weights),
                '_bincount_cuda',
                torch.device(device).type == 'cuda')

            self.check_nondeterministic_alert(
                lambda: op_call(a),
                '_bincount_cuda',
                False)

    # Ensures that kthvalue throws nondeterministic alerts in the correct cases
    @dtypes(torch.double)
    def test_nondeterministic_alert_kthvalue(self, device, dtype):
        def test_func(call_type):
            S = 10
            k = 5
            a = torch.randn(S, device=device)
            if call_type == 'function':
                torch.kthvalue(a, k)
            elif call_type == 'method':
                a.kthvalue(k)
            elif call_type == 'out':
                values = torch.empty_like(a)
                indices = torch.empty((), device=device, dtype=torch.long)
                torch.kthvalue(a, k, out=(values, indices))
            else:
                self.fail(f"'{call_type}' is not a valid call type")

        for call_type in ['function', 'method', 'out']:
            self.check_nondeterministic_alert(
                lambda: test_func('function'),
                'kthvalue CUDA',
                torch.device(device).type == 'cuda')

    @skipIfMps
    @skipIfTorchInductor("https://github.com/pytorch/pytorch/issues/113707")
    def test_nondeterministic_alert_grid_sample_2d(self, device):
        input = torch.empty(1, 1, 2, 2, device=device, requires_grad=True)
        grid = torch.empty(1, 1, 1, 2, device=device)
        res = torch.nn.functional.grid_sample(input, grid, align_corners=False)
        grad = torch.ones_like(res)

        self.check_nondeterministic_alert(
            lambda: res.backward(grad, retain_graph=True),
            'grid_sampler_2d_backward_cuda',
            torch.device(device).type == 'cuda')

    @skipIfMps
    @skipIfTorchInductor("https://github.com/pytorch/pytorch/issues/113707")
    def test_nondeterministic_alert_grid_sample_3d(self, device):
        input = torch.empty(1, 1, 2, 2, 2, device=device, requires_grad=True)
        grid = torch.empty(1, 1, 1, 2, 3, device=device)
        res = torch.nn.functional.grid_sample(input, grid, align_corners=False)
        grad = torch.ones_like(res)

        self.check_nondeterministic_alert(
            lambda: res.backward(grad, retain_graph=True),
            'grid_sampler_3d_backward_cuda',
            torch.device(device).type == 'cuda')

    def test_invalid_shapes_grid_sampler(self, device):
        make_arg = partial(
            make_tensor, device=device, dtype=torch.float64, requires_grad=True)

        inputs = (
            # input, grid
            ((5, 5, 5, 5, 5,), (1, 1, 1, 4, 4,)),  # 3d
            ((5, 5, 5, 5,), (1, 1, 4, 4,)),  # 2d
        )

        interpolation_mode = 0
        padding_mode = 0
        align_corners = True

        err = "expected grid and input to have same batch size"

        for input, grid in inputs:
            input = make_arg(input)
            grid = make_arg(grid, low=-1, high=1)

            # Wrapper for the 2d, 3d, and cuDNN functions listed below.
            with self.assertRaisesRegex(RuntimeError, err):
                torch.grid_sampler(
                    input, grid, interpolation_mode, padding_mode,
                    align_corners)

            # Expects 2d input.
            with self.assertRaisesRegex(RuntimeError, err):
                torch.grid_sampler_2d(
                    input, grid, interpolation_mode, padding_mode,
                    align_corners)

            # Expects 3d input.
            with self.assertRaisesRegex(RuntimeError, err):
                torch.grid_sampler_3d(
                    input, grid, interpolation_mode, padding_mode,
                    align_corners)

            # Expects 2d input.
            with self.assertRaisesRegex(RuntimeError, err):
                torch._grid_sampler_2d_cpu_fallback(
                    input, grid, interpolation_mode, padding_mode,
                    align_corners)

            # Expects 2d input, on CUDA.
            # Doesn't work on CPU and ROCm.
            if device != 'cpu' and TEST_CUDNN and not TEST_WITH_ROCM:
                with self.assertRaisesRegex(RuntimeError, err):
                    torch.cudnn_grid_sampler(input, grid)

    def test_dist(self, device):
        def run_test(x, y):
            for p in [0, 1, 2, 3, 4, inf, -inf]:
                dist_xy = torch.dist(x, y, p)
                dist_xy_norm = torch.norm(x - y, p)
                self.assertEqual(dist_xy, dist_xy_norm)

        run_test(torch.randn(5, device=device), torch.randn(5, device=device))

        x = torch.zeros(3, device=device)
        y = torch.zeros(3, device=device)
        y[1] = 1.
        run_test(x, y)

    # Ensures that median throws nondeterministic alerts in the correct cases
    @dtypes(torch.double)
    def test_nondeterministic_alert_median(self, device, dtype):
        def test_func(call_type):
            S = 10
            a = torch.randn(S, device=device)
            if call_type == 'function':
                torch.median(a)
            elif call_type == 'function with indices':
                torch.median(a, 0)
            elif call_type == 'method':
                a.median()
            elif call_type == 'method with indices':
                a.median(0)
            elif call_type == 'out with indices':
                result = torch.empty_like(a)
                indices = torch.empty((), dtype=torch.long, device=device)
                torch.median(a, 0, out=(result, indices))
            else:
                self.fail(f"'{call_type}' is not a valid call type")

        def test_func_expect_error(call_type, should_error):
            self.check_nondeterministic_alert(
                lambda: test_func(call_type),
                'median CUDA with indices output',
                should_error)

        is_cuda = torch.device(device).type == 'cuda'

        test_func_expect_error('function', False)
        test_func_expect_error('function with indices', is_cuda)
        test_func_expect_error('method', False)
        test_func_expect_error('method with indices', is_cuda)
        test_func_expect_error('out with indices', is_cuda)

    # FIXME: move to test_scatter_gather_ops
    def _test_gather_backward_one_dim(self, device, deterministic: bool = False) -> None:
        with DeterministicGuard(deterministic):
            m = random.randint(2000, 3000)
            elems = random.randint(10 * m, 20 * m)
            dim = 0
            src = torch.randn(m, device=device, requires_grad=True)
            idx = torch.randint(m, (elems,), device=device)
            res = torch.gather(src, dim, idx)
            weight = torch.rand_like(res, device=device) * 10 ** 6
            res.backward(weight)
            assert src.grad is not None
            grad = src.grad.detach().clone()

            if torch.device(device).type == 'cuda':
                for _ in range(2):
                    src.grad.data.zero_()
                    res = torch.gather(src, dim, idx)
                    res.backward(weight)
                    self.assertEqual(src.grad, grad, atol=0, rtol=0)
            else:
                expected = torch.zeros_like(src, device=device)
                for i in range(elems):
                    expected[idx[i]] += weight[i]
                self.assertEqual(grad, expected, atol=0, rtol=0)

    # FIXME: move to test_scatter_gather_ops
    @onlyNativeDeviceTypes
    def test_gather_backward_deterministic_path(self, device) -> None:
        self._test_gather_backward_one_dim(device, True)

    # FIXME: move to test_scatter_gather_ops
    @onlyCPU
    def test_gather_backward_one_dim(self, device) -> None:
        self._test_gather_backward_one_dim(device, False)

    # FIXME: move to test_scatter_gather_ops
    @onlyNativeDeviceTypes
    def test_scatter_add_one_dim_deterministic(self, device) -> None:
        with DeterministicGuard(True):
            m = random.randint(20, 30)
            elems = random.randint(2000 * m, 3000 * m)
            dim = 0
            src = torch.randn(elems, device=device)
            idx = torch.randint(m, (elems,), device=device)

            x = torch.zeros(m, device=device)
            res = x.scatter_add(dim, idx, src)

            # Checking if scatter_add is deterministic
            for i in range(5):
                res_next = x.scatter_add(dim, idx, src)
                self.assertEqual(res, res_next, atol=0, rtol=0)
                res = res_next

            expected = torch.zeros(m, device=device)
            for i in range(elems):
                expected[idx[i]] += src[i]

            self.assertEqual(res, expected, atol=1e-4, rtol=1e-5)

    # FIXME: move to test_scatter_gather_ops
    @onlyNativeDeviceTypes
    def test_scatter_zero_size_index(self, device) -> None:
        null_index = torch.zeros((0, 4), dtype=torch.int64)
        null_arr = torch.zeros((0, 4))
        original = torch.arange(4, dtype=torch.float32)
        result = original.scatter(0, null_index, null_arr)
        self.assertEqual(result, original, atol=0, rtol=0)

    @onlyCUDA
    @skipIfTorchInductor("FIXME")
    def test_sync_warning(self, device):

        def _sync_raises_helper(f, level):
            with CudaSyncGuard(level):
                if level == 1:
                    with self.assertWarnsRegex(UserWarning, "called a synchronizing "):
                        f()
                elif level == 2:
                    with self.assertRaisesRegex(RuntimeError, "called a synchronizing "):
                        f()

        def _no_sync_helper(f, level):
            with CudaSyncGuard(level):
                f()

        def _ind_put_fn(x, ind, val):
            x[ind] = val
            return x

        def _ind_get_fn(x, ind):
            return x[ind]

        def _cond_fn(x):
            if x:  # taking boolean value of a tensor synchronizes
                return x
            else:
                return 2 * x

        # prepare inputs for subsequent ops
        size = 4
        x = torch.rand(size, device=device)
        y = torch.rand((), device=device)
        ind = torch.randint(size, (3,), device=device)
        ind_cpu = ind.cpu()
        repeats = torch.full((1,), 2, device=device)
        mask = torch.randint(2, (size,), device=device, dtype=bool)
        expect_no_sync = (lambda: _ind_put_fn(x, mask, 1.),
                          lambda: _ind_put_fn(x, ind, y),
                          lambda: _ind_get_fn(x, ind),
                          lambda: torch.nn.functional.one_hot(ind, num_classes=size),
                          lambda: torch.randperm(20000, device=device),
                          lambda: torch.repeat_interleave(x, 2, output_size=2 * size),
                          lambda: torch.repeat_interleave(x, repeats, output_size=2 * size),
                          lambda: torch.any(y))
        expect_sync = (lambda: _ind_put_fn(x, mask, y),
                       lambda: _ind_put_fn(x, ind_cpu, y),
                       lambda: _ind_get_fn(x, mask),
                       lambda: _ind_get_fn(x, ind_cpu),
                       lambda: x.nonzero(),
                       lambda: _cond_fn(y),
                       lambda: torch.nn.functional.one_hot(ind),
                       lambda: torch.repeat_interleave(x, repeats))
        for f, level in product(expect_no_sync, (1, 2)):
            _no_sync_helper(f, level)
        for f, level in product(expect_sync, (1, 2)):
            _sync_raises_helper(f, level)


    @dtypes(*floating_types_and(torch.half, torch.bfloat16))
    @skipIfMps
    def test_log_normal(self, device, dtype):
        a = torch.tensor([10], dtype=dtype, device=device).log_normal_()
        self.assertEqual(a.dtype, dtype)
        self.assertEqual(a.size(), torch.Size([1]))

    @dtypes(*all_types_and(torch.half, torch.bfloat16))
    @skipIfMps
    def test_geometric(self, device, dtype):
        a = torch.tensor([10], dtype=dtype, device=device).geometric_(0.5)
        self.assertEqual(a.dtype, dtype)
        self.assertEqual(a.size(), torch.Size([1]))

    @skipIfMps
    def test_repeat_interleave(self, device):
        y = torch.tensor([[1, 2], [3, 4]], device=device)
        # exercise single argument function signature
        temp = y.repeat_interleave(2)
        self.assertEqual(torch.Size([8]), temp.size())

        for dtype in [torch.int, torch.long]:
            lengths = torch.tensor([1, 2], dtype=dtype, device=device)
            output_size = torch.sum(lengths)
            a = torch.repeat_interleave(
                y,
                lengths,
                dim=0,
            )
            self.assertEqual(a.dtype, y.dtype)
            self.assertEqual(a.size(), torch.Size([3, 2]))

            a_with_output = torch.repeat_interleave(
                y,
                lengths,
                dim=0,
                output_size=output_size,
            )
            self.assertEqual(a_with_output.dtype, y.dtype)
            self.assertEqual(a_with_output.size(), torch.Size([3, 2]))

    @dtypes(*floating_types())
    @dtypesIfCPU(*floating_types_and(torch.bfloat16, torch.half))
    @dtypesIfCUDA(*floating_types_and(torch.half))
    def test_bernoulli_p(self, device, dtype):
        for trivial_p in ([0, 1], [1, 0, 1, 1, 0, 1]):
            x = torch.tensor(trivial_p, dtype=dtype, device=device)
            self.assertEqual(x.bernoulli().tolist(), trivial_p)

        def isBinary(t):
            return torch.ne(t, 0).mul_(torch.ne(t, 1)).sum().item() == 0

        p = torch.rand(5, 5, dtype=dtype, device=device)
        self.assertTrue(isBinary(p.bernoulli()))

        p = torch.rand(5, dtype=dtype, device=device).expand(5, 5)
        self.assertTrue(isBinary(p.bernoulli()))

        p = torch.rand(5, 5, dtype=dtype, device=device)
        torch.bernoulli(torch.rand_like(p), out=p)
        self.assertTrue(isBinary(p))

    # RngUniform not implemented for Integral type in XLA test
    @dtypes(*floating_types())
    @dtypesIfCPU(*all_types_and(torch.bool, torch.half))
    @dtypesIfCUDA(*all_types_and(torch.bool, torch.half))
    def test_bernoulli_self(self, device, dtype):

        def isBinary(t):
            return torch.ne(t, 0).mul_(torch.ne(t, 1)).sum().item() == 0

        t = torch.empty(10, 10, dtype=dtype, device=device)

        t.fill_(2)
        t.bernoulli_(0.5)
        self.assertTrue(isBinary(t))

        for p_dtype in floating_types_and(*[torch.half] if device.startswith('cuda') else []):
            p = torch.rand(10, dtype=p_dtype, device=device).expand(10, 10)
            t.fill_(2)
            t.bernoulli_(p)
            self.assertTrue(isBinary(t))

            t.fill_(2)
            torch.bernoulli(torch.rand_like(t, dtype=p_dtype), out=t)
            self.assertTrue(isBinary(t))

            t.fill_(2)
            t.bernoulli_(torch.rand_like(t, dtype=p_dtype))
            self.assertTrue(isBinary(t))

    @slowTest
    @dtypes(*floating_types_and(torch.half))
    @dtypesIfCUDA(*floating_types_and(torch.half))
    def test_bernoulli_edge_cases(self, device, dtype):
        # Need to draw a lot of samples to cover every random floating point number.
        a = torch.zeros(10000, 10000, dtype=dtype, device=device)  # probability of drawing "1" is 0
        num_ones = (torch.bernoulli(a) == 1).sum()
        self.assertEqual(num_ones, 0)

        b = torch.ones(10000, 10000, dtype=dtype, device=device)  # probability of drawing "1" is 1
        num_zeros = (torch.bernoulli(b) == 0).sum()
        self.assertEqual(num_zeros, 0)

    @dtypes(*floating_types_and(torch.half, torch.bfloat16))
    @skipIfMps
    def test_exponential(self, device, dtype):
        a = torch.tensor([10], dtype=dtype, device=device).exponential_(0.5)
        self.assertEqual(a.dtype, dtype)
        self.assertEqual(a.size(), torch.Size([1]))

        # Tests extremal behavior
        t = torch.empty((1,), device=device, dtype=dtype).exponential_(float('inf'))
        self.assertTrue(t.item() == 0)

        # Tests that negative lambda fails
        with self.assertRaises(RuntimeError):
            torch.empty((1,), device=device, dtype=dtype).exponential_(-0.5)

    @onlyCUDA
    @dtypes(torch.half, torch.float)
    def test_exponential_no_zero(self, device, dtype):
        # naively, 0 in exponential can be generated with probability 2^-24
        # so we need more samples to check if it's not generated
        # instead of doing one
        # don't test CPU, that would be a long test
        x = torch.empty(50000000, device=device, dtype=dtype).exponential_()
        self.assertTrue(x.min() > 0)

    def _generate_correlation_tensors(self, device, dtype):
        yield make_tensor((0, 0), dtype=dtype, device=device)
        yield make_tensor((1, 0), dtype=dtype, device=device)
        yield make_tensor((0, 1), dtype=dtype, device=device)
        yield make_tensor((2,), dtype=dtype, device=device)
        yield make_tensor((2, 1), dtype=dtype, device=device)
        yield make_tensor((2, 2), dtype=dtype, device=device)
        yield make_tensor((2, 3), dtype=dtype, device=device)
        yield make_tensor((5, 10), dtype=dtype, device=device)
        yield make_tensor((5, 10), dtype=dtype, device=device, noncontiguous=True)
        if dtype != torch.int:
            yield torch.tensor([0, -2, nan, 10.2, inf], dtype=dtype, device=device)

    @onlyNativeDeviceTypes
    @dtypes(torch.int, torch.float, torch.cfloat)
    def test_corrcoef(self, device, dtype):
        for x in self._generate_correlation_tensors(device, dtype):
            res = torch.corrcoef(x)
            ref = np.corrcoef(x.cpu().numpy())
            self.assertEqual(res, ref, exact_dtype=False)

    @skipRocmIfTorchInductor
    @dtypes(torch.int, torch.float, torch.cfloat)
    def test_cov(self, device, dtype):
        def check(t, correction=1, fweights=None, aweights=None):
            res = torch.cov(t, correction=correction, fweights=fweights, aweights=aweights)
            t = t.cpu().numpy()
            fweights = fweights.cpu().numpy() if fweights is not None else None
            aweights = aweights.cpu().numpy() if aweights is not None else None
            ref = np.cov(t, ddof=correction, fweights=fweights, aweights=aweights)
            self.assertEqual(res, ref, atol=1e-05, rtol=1e-05, exact_dtype=False)

        for x in self._generate_correlation_tensors(device, dtype):
            check(x)
            num_observations = x.numel() if x.ndim < 2 else x.size(1)
            if num_observations > 0:
                fweights = torch.randint(1, 10, (num_observations,), device=device)
                aweights = make_tensor((num_observations,), dtype=torch.float, device=device, low=1)
                for correction, fw, aw in product([0, 1, 2], [None, fweights], [None, aweights]):
                    check(x, correction, fweights, aweights)

    @skipIfNoSciPy
    @dtypes(*floating_types_and(torch.half, torch.bfloat16))
    def test_uniform_kstest(self, device, dtype):
        from scipy import stats
        size = 1000
        for from_ in [-42, 0, 4.2]:
            for to_ in [-4.2, 0, 42]:
                if to_ > from_:
                    t = torch.empty(size, dtype=dtype, device=device).uniform_(from_, to_)
                    res = stats.kstest(t.cpu().to(torch.double), 'uniform', args=(from_, (to_ - from_)))
                    self.assertTrue(res.statistic < 0.1)

    @skipIfNoSciPy
    @dtypes(*floating_types_and(torch.half))
    @dtypesIfCUDA(*floating_types_and(torch.half, torch.bfloat16))
    def test_normal_kstest(self, device, dtype):
        from scipy import stats
        size = 1000
        for mean in [-10, 0, 50]:
            for std in [1, 5, 10]:
                t = torch.empty(size, dtype=dtype, device=device).normal_(mean=mean, std=std)
                res = stats.kstest(t.cpu().to(torch.double), 'norm', args=(mean, std))
                self.assertTrue(res.statistic < 0.1)

    @skipIfMps
    @skipIfNoSciPy
    @skipRocmIfTorchInductor
    @dtypes(*floating_types_and(torch.half, torch.bfloat16))
    def test_lognormal_kstest(self, device, dtype):
        from scipy import stats
        size = 1000
        for mean in [-3, 0, 7]:
            for std in [1, 5, 7]:
                t = torch.empty(size, dtype=dtype, device=device).log_normal_(mean=mean, std=std)
                res = stats.kstest(t.cpu().to(torch.double), 'lognorm', args=(std, 0, math.exp(mean)))
                if dtype == torch.half:
                    self.assertTrue(res.statistic < 0.3)
                else:
                    self.assertTrue(res.statistic < 0.1)

    @skipIfMps
    @skipIfNoSciPy
    @dtypes(*floating_types_and(torch.half, torch.bfloat16))
    def test_exponential_kstest(self, device, dtype):
        from scipy import stats
        size = 1000
        for lambd in [0.5, 1.0, 5.0]:
            t = torch.empty(size, dtype=dtype, device=device).exponential_(lambd=lambd)
            res = stats.kstest(t.cpu().to(torch.double), 'expon', args=(0, 1 / lambd,))
            self.assertTrue(res.statistic < 0.1)

    @skipIfMps
    @skipIfNoSciPy
    @skipRocmIfTorchInductor
    @dtypes(*floating_types_and(torch.half, torch.bfloat16))
    def test_cauchy_kstest(self, device, dtype):
        from scipy import stats
        size = 1000
        for median in [-10, 0, 50]:
            for sigma in [0.5, 1.0, 10.0]:
                t = torch.empty(size, dtype=dtype, device=device).cauchy_(median=median, sigma=sigma)
                res = stats.kstest(t.cpu().to(torch.double), 'cauchy', args=(median, sigma))
                self.assertTrue(res.statistic < 0.1)

    @slowTest
    @onlyCUDA
    @dtypes(torch.bfloat16, torch.float32)
    def test_cauchy_no_inf(self, device, dtype):
        # torch.float16 will have `inf` because of its smaller range.
        for _ in range((2**16) * 2):
            x = torch.empty((2**16), dtype=dtype, device=device)
            x.cauchy_()
            self.assertFalse(x.isinf().sum())

    @dtypes(*floating_types_and(torch.half, torch.bfloat16))
    def test_cauchy(self, device, dtype):
        a = torch.tensor([10], dtype=dtype, device=device).cauchy_(0.0, 0.5)
        self.assertEqual(a.dtype, dtype)
        self.assertEqual(a.size(), torch.Size([1]))

        # Tests extremal behavior
        t = torch.empty((1,), device=device, dtype=dtype).cauchy_(float('inf'), 0.5)
        self.assertTrue(t.item() == float('inf'))

        # Tests non-positive rate fails
        with self.assertRaises(RuntimeError):
            torch.empty((1,), device=device, dtype=dtype).cauchy_(0.0, 0.0)

    @skipIfMps
    @skipIfNoSciPy
    @skipRocmIfTorchInductor
    @dtypes(*all_types_and(torch.half, torch.bfloat16))
    def test_geometric_kstest(self, device, dtype):
        from scipy import stats
        size = 1000
        for p in [0.2, 0.5, 0.8]:
            t = torch.empty(size, dtype=dtype, device=device).geometric_(p=p)
            actual = np.histogram(t.cpu().to(torch.double), np.arange(1, 100))[0]
            expected = stats.geom(p).pmf(np.arange(1, 99)) * size
            res = stats.chisquare(actual, expected)
            self.assertEqual(res.pvalue, 1.0, atol=0.1, rtol=0)

    # FIXME: find test suite for pdist and cdist
    def test_pairwise_distance_empty(self, device):
        shape = (2, 0)
        x = torch.randn(shape, device=device)
        y = torch.randn(shape, device=device)

        self.assertEqual(torch.zeros(2, device=device), torch.pairwise_distance(x, y))
        self.assertEqual(torch.zeros((2, 1), device=device), torch.pairwise_distance(x, y, keepdim=True))

        shape = (0, 2)
        x = torch.randn(shape, device=device)
        y = torch.randn(shape, device=device)
        self.assertEqual(torch.zeros(0, device=device), torch.pairwise_distance(x, y))
        self.assertEqual(torch.zeros((0, 1), device=device), torch.pairwise_distance(x, y, keepdim=True))

    def test_pdist_empty(self, device):
        shape = (0, 2)
        x = torch.randn(shape, device=device)
        self.assertEqual(torch.empty(0, device=device), torch.pdist(x))

        shape = (1, 2)
        x = torch.randn(shape, device=device)
        self.assertEqual(torch.empty(0, device=device), torch.pdist(x))

        shape = (3, 0)
        x = torch.randn(shape, device=device)
        self.assertEqual(torch.zeros(3, device=device), torch.pdist(x))

    def test_cdist_empty(self, device):
        x = torch.randn((0, 5), device=device)
        y = torch.randn((4, 5), device=device)
        self.assertEqual(torch.empty(0, 4, device=device), torch.cdist(x, y))

        x = torch.randn((2, 5), device=device)
        y = torch.randn((0, 5), device=device)
        self.assertEqual(torch.empty(2, 0, device=device), torch.cdist(x, y))

        x = torch.randn((2, 0), device=device)
        y = torch.randn((3, 0), device=device)
        self.assertEqual(torch.zeros(2, 3, device=device), torch.cdist(x, y))

        x = torch.randn((2, 0), device=device)
        y = torch.randn((0, 0), device=device)
        self.assertEqual(torch.empty(2, 0, device=device), torch.cdist(x, y))

    def _brute_cdist(self, x, y, p=2):
        r1 = x.shape[-2]
        r2 = y.shape[-2]
        if r1 == 0 or r2 == 0:
            return torch.empty(r1, r2, device=x.device)
        return torch.norm(x[..., None, :] - y[..., None, :, :], p=p, dim=-1)

    @skipIfMps
    def test_cdist_norm(self, device):
        for r1 in [3, 4, 5, 6]:
            for m in [2, 3, 4, 10]:
                for r2 in [4, 6, 7, 8]:
                    for p in [0, 1, 2, 3, 1.5, 2.5, float('inf')]:
                        x = torch.randn(r1, m, device=device)
                        y = torch.randn(r2, m, device=device)
                        if p == 2:
                            for cm in ['use_mm_for_euclid_dist', 'donot_use_mm_for_euclid_dist']:
                                actual = torch.cdist(x, y, p=2, compute_mode=cm)
                                expected = self._brute_cdist(x, y, p=2)
                                self.assertEqual(expected, actual, rtol=0, atol=0.02)
                        else:
                            actual = torch.cdist(x, y, p=p)
                            expected = self._brute_cdist(x, y, p=p)
                            self.assertEqual(expected, actual)

    @skipIfMps
    def test_cdist_norm_batch(self, device):
        for r1 in [3, 4, 5, 6]:
            for m in [2, 3, 4, 10]:
                for r2 in [4, 6, 7, 8]:
                    for p in [0, 1, 2, 3, 1.5, 2.5, float('inf')]:
                        x = torch.randn(2, 3, 6, r1, m, device=device)
                        y = torch.randn(2, 3, 6, r2, m, device=device)
                        if p == 2:
                            for cm in ['use_mm_for_euclid_dist', 'donot_use_mm_for_euclid_dist']:
                                actual = torch.cdist(x, y, p=2, compute_mode=cm)
                                expected = self._brute_cdist(x, y, p=2)
                                self.assertEqual(expected, actual, rtol=0, atol=0.02)
                        else:
                            actual = torch.cdist(x, y, p=p)
                            expected = self._brute_cdist(x, y, p=p)
                            self.assertEqual(expected, actual)

    @onlyCUDA
    def test_cdist_cuda_backward(self, device):
        for l1 in [1, 511, 513]:
            for l2 in [1, 511, 513]:
                for p in [0, 1, 2, 3, 1.5, 2.5, float('inf')]:
                    x1 = torch.randn(4, l1, 32, device=device, requires_grad=True)
                    x2 = x1.clone().detach_().requires_grad_()
                    y1 = torch.randn(4, l2, 32, device=device, requires_grad=True)
                    y2 = y1.clone().detach_().requires_grad_()
                    if p == 2:
                        for cm in ['use_mm_for_euclid_dist', 'donot_use_mm_for_euclid_dist']:
                            z1 = torch.cdist(x1, y1, p=2, compute_mode=cm).mean()
                            z2 = self._brute_cdist(x2, y2, p=2).mean()
                            z1.backward()
                            z2.backward()
                            self.assertEqual(x1.grad, x2.grad, rtol=0, atol=0.001)
                            self.assertEqual(y1.grad, y2.grad, rtol=0, atol=0.001)
                    else:
                        z1 = torch.cdist(x1, y1, p=p).mean()
                        z2 = self._brute_cdist(x2, y2, p=p).mean()
                        self.assertEqual(x1.grad, x2.grad, rtol=0, atol=0.001)
                        self.assertEqual(y1.grad, y2.grad, rtol=0, atol=0.001)

    @tf32_on_and_off(0.005)
    def test_cdist_large(self, device):
        for cm in ['use_mm_for_euclid_dist_if_necessary', 'use_mm_for_euclid_dist', 'donot_use_mm_for_euclid_dist']:
            x = torch.randn(1000, 10, device=device)
            y = torch.randn(1000, 10, device=device)
            actual = torch.cdist(x, y, p=2, compute_mode=cm)
            expected = self._brute_cdist(x, y, p=2)
            self.assertEqual(expected, actual)

    @slowTest
    @tf32_on_and_off(0.01)
    def test_cdist_large_batch(self, device):
        for cm in ['use_mm_for_euclid_dist_if_necessary', 'use_mm_for_euclid_dist', 'donot_use_mm_for_euclid_dist']:
            x = torch.randn(4, 3, 1000, 10, device=device)
            y = torch.randn(4, 3, 1000, 10, device=device)
            actual = torch.cdist(x, y, p=2, compute_mode=cm)
            expected = self._brute_cdist(x, y, p=2)
            self.assertEqual(expected, actual)

    @tf32_on_and_off(0.005)
    def test_cdist_non_contiguous(self, device):
        for cm in ['use_mm_for_euclid_dist', 'donot_use_mm_for_euclid_dist']:
            x = torch.randn(5, 7, device=device).mT
            y = torch.randn(5, 3, device=device).mT
            actual = torch.cdist(x, y, p=2, compute_mode=cm)
            expected = self._brute_cdist(x, y, p=2)
            self.assertFalse(x.is_contiguous())
            self.assertFalse(y.is_contiguous())
            self.assertEqual(expected, actual)

            x = torch.randn(7, 5, device=device)
            y = torch.randn(5, 3, device=device).t()
            actual = torch.cdist(x, y, p=2, compute_mode=cm)
            expected = self._brute_cdist(x, y, p=2)
            self.assertTrue(x.is_contiguous())
            self.assertFalse(y.is_contiguous())
            self.assertEqual(expected, actual)

            x = torch.randn(5, 7, device=device).t()
            y = torch.randn(3, 5, device=device)
            actual = torch.cdist(x, y, p=2, compute_mode=cm)
            expected = self._brute_cdist(x, y, p=2)
            self.assertFalse(x.is_contiguous())
            self.assertTrue(y.is_contiguous())
            self.assertEqual(expected, actual)

    @tf32_on_and_off(0.005)
    def test_cdist_non_contiguous_batch(self, device):
        for cm in ['use_mm_for_euclid_dist', 'donot_use_mm_for_euclid_dist']:
            x = torch.randn(4, 3, 2, 5, 7, device=device).mT
            y = torch.randn(4, 3, 2, 5, 3, device=device).mT
            actual = torch.cdist(x, y, p=2, compute_mode=cm)
            expected = self._brute_cdist(x, y, p=2)
            self.assertFalse(x.is_contiguous())
            self.assertFalse(y.is_contiguous())
            self.assertEqual(expected, actual)

            x = torch.randn(7, 2, 7, 5, device=device)
            y = torch.randn(7, 2, 5, 3, device=device).mT
            actual = torch.cdist(x, y, p=2, compute_mode=cm)
            expected = self._brute_cdist(x, y, p=2)
            self.assertTrue(x.is_contiguous())
            self.assertFalse(y.is_contiguous())
            self.assertEqual(expected, actual)

            x = torch.randn(4, 5, 7, device=device).mT
            y = torch.randn(4, 3, 5, device=device)
            actual = torch.cdist(x, y, p=2, compute_mode=cm)
            expected = self._brute_cdist(x, y, p=2)
            self.assertFalse(x.is_contiguous())
            self.assertTrue(y.is_contiguous())
            self.assertEqual(expected, actual)

    # Maybe merge into OpInfo?
    def test_cdist_euclidean_large(self, device):
        def _test_euclidean_large_cdist(sizex, sizey=None):
            if sizey is None:
                sizey = sizex
            x = torch.randn(sizex, device=device, dtype=torch.float)
            y = torch.randn(sizey, device=device, dtype=torch.float)
            eps = 1e-6
            # to avoid extremum
            x = x - (((x - y) < eps).float() * 2 * eps)
            x.requires_grad = True
            y.requires_grad = True
            dist = torch.cdist(x, y, p=2)
            # Do a backward pass to check that it is valid for large
            # matrices
            loss = dist.sum()
            loss.backward()

        _test_euclidean_large_cdist((2000, 5))

    # Ensure that cdist backward with p<1 does not produce NaNs
    @skipIfMps
    def test_cdist_grad_p_lt_1_no_nan(self, device):
        for p in [0.99, 0.7, 0.5, 0.1, 0.01]:
            x = torch.randn(1, 2, device=device)
            y = x.clone().detach() + torch.tensor([[1., 0.]], device=device)
            x.requires_grad = True
            y.requires_grad = True
            result = torch.cdist(x, y, p=p)
            result.backward(torch.ones_like(result))
            self.assertFalse(torch.isnan(x.grad).any())
            self.assertFalse(torch.isnan(y.grad).any())

    def test_cdist_same_inputs(self, device):
        # Test to detect issues in cdist gradient calculation
        # When the distances are 0
        sizex = (1, 27, 32)
        for p in [0, 1, 2, 3, 1.5, 2.5, float('inf')]:
            x = torch.randn(sizex, device=device, dtype=torch.float)
            dist_grad = torch.randn((1, 27, 27), device=device, dtype=torch.float)
            y = x.clone()
            eps = 1e-6
            x.requires_grad = True
            d = torch.cdist(x, y)
            d.backward(dist_grad)
            # Check that the backward passs does not contain invalid
            # values such as nan or inf
            assert torch.isfinite(x.grad).all()

    @skipIfMps
    def test_cumsum(self, device):
        x = torch.rand(100, 100, device=device)
        res1 = torch.cumsum(x, 1)
        res2 = torch.tensor([]).to(device)
        torch.cumsum(x, 1, out=res2)
        self.assertEqual(res1, res2)
        x.cumsum_(1)
        self.assertEqual(res1, x)

        a = torch.tensor([[True, False, True],
                          [False, False, False],
                          [True, True, True]], device=device)
        b = a.byte()
        aRes = torch.cumsum(a, 0)
        bRes = torch.cumsum(b, 0)
        self.assertEqual(aRes, bRes)
        self.assertEqual(aRes, torch.tensor([[1, 0, 1],
                                             [1, 0, 1],
                                             [2, 1, 2]]))

        aRes = torch.cumsum(a, 1)
        bRes = torch.cumsum(b, 1)
        self.assertEqual(aRes, bRes)
        self.assertEqual(aRes, torch.tensor([[1, 1, 2],
                                             [0, 0, 0],
                                             [1, 2, 3]]))

        # Check that cummulative sum over a zero length dimension doesn't crash on backprop.
        # Also check that cumsum over other dimensions in a tensor with a zero-length
        # dimensiuon also works
        # Also include a basic suite of similar tests for other bases cases.
        shapes = [[2, 0], [2, 1, 4], [0, 2, 3], [1], [5]]
        for shape in shapes:
            for dim in range(len(shape)):
                raw_tensor = torch.zeros(*shape, requires_grad=True)
                integrated = raw_tensor.cumsum(dim=dim)
                # Check that backward does not crash
                integrated.sum().backward()
                # Check that output maintained correct shape
                self.assertEqual(raw_tensor.shape, raw_tensor.grad.shape)

        # Check a scalar example
        raw_tensor = torch.tensor(3., requires_grad=True)
        integrated = raw_tensor.cumsum(dim=-1)
        self.assertEqual(raw_tensor, integrated)
        # Check that backward does not crash
        integrated.sum().backward()
        # Check that output maintained correct shape
        self.assertEqual(raw_tensor.shape, raw_tensor.grad.shape)

    @skipIfMps
    def test_cumprod(self, device):
        x = torch.rand(100, 100, device=device)
        res1 = torch.cumprod(x, 1)
        res2 = torch.tensor([]).to(device)
        if not TEST_WITH_TORCHINDUCTOR:
            torch.cumprod(x, 1, out=res2)
            self.assertEqual(res1, res2)
        x.cumprod_(1)
        self.assertEqual(res1, x)

        a = torch.tensor([[True, False, True],
                          [False, False, False],
                          [True, True, True]], dtype=torch.bool, device=device)
        b = a.byte()
        aRes = torch.cumprod(a, 0)
        bRes = torch.cumprod(b, 0)
        self.assertEqual(aRes, bRes)
        self.assertEqual(aRes, torch.tensor([[1, 0, 1],
                                             [0, 0, 0],
                                             [0, 0, 0]]))

        aRes = torch.cumprod(a, 1)
        bRes = torch.cumprod(b, 1)
        self.assertEqual(aRes, bRes)
        self.assertEqual(aRes, torch.tensor([[1, 0, 0],
                                             [0, 0, 0],
                                             [1, 1, 1]]))

        # Check that cummulative prod over a zero length dimension doesn't crash on backprop.
        # Also check that cumprod over other dimensions in a tensor with a zero-length
        # dimensiuon also works
        # Also include a basic suite of similar tests for other bases cases.
        shapes = [[2, 0], [2, 1, 4], [0, 2, 3], [1], [5]]
        for shape in shapes:
            for dim in range(len(shape)):
                raw_tensor = torch.zeros(*shape, requires_grad=True)
                integrated = raw_tensor.cumprod(dim=dim)
                # Check that backward does not crash
                integrated.sum().backward()
                # Check that output maintained correct shape
                self.assertEqual(raw_tensor.shape, raw_tensor.grad.shape)

        # Check a scalar example
        raw_tensor = torch.tensor(3., requires_grad=True)
        integrated = raw_tensor.cumprod(dim=-1)
        self.assertEqual(raw_tensor, integrated)
        # Check that backward does not crash
        integrated.sum().backward()
        # Check that output maintained correct shape
        self.assertEqual(raw_tensor.shape, raw_tensor.grad.shape)

    @skipIfMps
    def test_cummax_cummin(self, device):
        def test_ops(op, string_of_function_name, expected_output1, expected_output2):
            x = torch.rand(100, 100, device=device)
            out1 = op(x, 1)
            res2 = torch.empty(0, device=device)
            indices2 = torch.empty(0, dtype=torch.int64, device=device)
            op(x, 1, out=(res2, indices2))
            self.assertEqual(out1[0], res2)
            self.assertEqual(out1[1], indices2)

            a = torch.tensor([[True, False, True],
                              [False, False, False],
                              [True, True, True]], dtype=torch.bool, device=device)
            b = a.byte()
            aRes = op(a, 0)
            bRes = op(b, 0)
            self.assertEqual(aRes[0], bRes[0].bool())
            self.assertEqual(aRes[0], expected_output1.bool())

            # test inf and nan input
            x = torch.tensor([4, inf, 1.5, -inf, 0, nan, 1])
            xRes = op(x, 0)[0]
            self.assertEqual(xRes, expected_output2)

            # op shouldn't support values, indices with a dtype, device type or layout
            # different from that of input tensor
            t = torch.randn(10)
            values = torch.empty(0, dtype=torch.int16)
            indices = torch.empty(0, dtype=torch.int64)
            with self.assertRaisesRegex(
                    RuntimeError,
                    'expected scalar_type Float but found Short'):
                op(t, 0, out=(values, indices))

            # Check that op over a zero length dimension doesn't crash on backprop.
            # Also check that op over other dimensions in a tensor with a zero-length
            # dimension also works
            # Also include a basic suite of similar tests for other bases cases.
            shapes = [[2, 0], [2, 1, 4], [0, 2, 3], [1], [5]]
            for shape in shapes:
                for dim in range(len(shape)):
                    raw_tensor = torch.zeros(*shape, requires_grad=True)
                    integrated = getattr(raw_tensor, string_of_function_name)(dim=dim)
                    # Check that backward does not crash
                    integrated[0].sum().backward()
                    # Check that output maintained correct shape
                    self.assertEqual(raw_tensor.shape, raw_tensor.grad.shape)

            # Check a scalar example
            raw_tensor = torch.tensor(3., requires_grad=True)
            integrated = getattr(raw_tensor, string_of_function_name)(dim=-1)
            # Check that backward does not crash
            integrated[0].sum().backward()
            # Check that output maintained correct shape
            self.assertEqual(raw_tensor.shape, raw_tensor.grad.shape)

        expected_out = torch.tensor([4, inf, inf, inf, inf, nan, nan])
        test_ops(torch.cummax, "cummax", torch.tensor([[1, 0, 1],
                                                       [1, 0, 1],
                                                       [1, 1, 1]]), expected_out)

        expected_out = torch.tensor([4, 4, 1.5, -inf, -inf, nan, nan])
        test_ops(torch.cummin, "cummin", torch.tensor([[1, 0, 1],
                                                       [0, 0, 0],
                                                       [0, 0, 0]]), expected_out)

    @skipIfMps
    def test_logcumsumexp(self, device):
        def logcumsumexp(a, axis):
            return torch.cumsum(a.exp(), axis=axis).log_()

        axis = -1
        a = torch.randn(100, 100, device=device)

        actual = a.logcumsumexp(axis)
        expected = logcumsumexp(a, axis)
        self.assertEqual(a.dtype, actual.dtype)
        self.assertEqual(expected.shape, actual.shape)
        self.assertEqual(expected, actual)

        # check -inf and nan handling
        x = torch.tensor([-float('inf'), -float('inf'), 1.0, 1.0, float('inf'),
                         float('inf'), float('nan'), 1.0, 1.0], device=device)
        x2d = x.unsqueeze(0).expand(2, -1)

        for inp in (x, x2d):
            actual = inp.logcumsumexp(axis)
            expected = logcumsumexp(inp, axis)
            self.assertEqual(expected, actual)

        # Check that out is actually inplace
        b = torch.randn(5, 2, device=device)
        inplace_out = torch.zeros(5, 2, device=device)

        expected = logcumsumexp(b, axis)
        torch.logcumsumexp(b, axis=axis, out=inplace_out)

        self.assertEqual(inplace_out, expected)

        # Check input and inplace_output type mismatch
        b = torch.randn(5, 2, device=device, dtype=torch.float64)
        inplace_out = torch.zeros(5, 2, device=device, dtype=torch.float32)
        with self.assertRaisesRegex(
                RuntimeError,
                'expected scalar_type Double but found Float'):
            torch.logcumsumexp(b, axis, out=inplace_out)

    def _test_diff_numpy(self, t, dims=None):
        # Helper for test_diff to compare with NumPy reference implementation
        def to_np(t):
            if t.dtype == torch.bfloat16:
                return t.to(dtype=torch.float, device="cpu").numpy()
            else:
                return t.cpu().numpy()

        for dim in dims if dims else range(t.dim()):
            prepend = t.narrow(dim, 0, 1)
            append = t.narrow(dim, 0, 1)
            np_t = to_np(t)

            # test when no prepend and append
            for n in range(t.size(dim)):
                actual = torch.diff(t, dim=dim, n=n)
                expected = torch.from_numpy(np.diff(np_t, axis=dim, n=n))
                self.assertEqual(actual, expected.to(t.dtype))

            # test when prepend and append's size along dim is 1
            for n in range(1, t.size(dim) + 4):
                actual = torch.diff(t, dim=dim, n=n, prepend=prepend, append=append)
                expected = torch.from_numpy(np.diff(np_t, axis=dim, n=n, prepend=to_np(prepend), append=to_np(append)))
                self.assertEqual(actual, expected.to(t.dtype))

            # test when prepend and append's size along dim != 1
            for n in range(1, t.size(dim) * 3):
                actual = torch.diff(t, dim=dim, n=n, prepend=t, append=t)
                expected = torch.from_numpy(np.diff(np_t, axis=dim, n=n, prepend=np_t, append=np_t))
                self.assertEqual(actual, expected.to(t.dtype))

    # All tensors appear contiguous on XLA
    @onlyNativeDeviceTypes
    @dtypes(*all_types_and_complex_and(torch.half, torch.bool))
    def test_diff_noncontig(self, device, dtype):
        shapes = (
            (1,),
            (1, 5),
            (3, 5),
            (1, 5, 1),
            (2, 3, 5))

        for shape in shapes:
            contig = make_tensor(shape, dtype=dtype, device=device, low=-9, high=9)

            non_contig = torch.empty(shape + (2, 2), device=device, dtype=dtype)[..., 0]
            non_contig = non_contig.select(-1, -1)
            non_contig.copy_(contig)
            self.assertTrue(not non_contig.is_contiguous() or shape == (1,))

            self._test_diff_numpy(non_contig)

    # RngNormal not implemented for type f16 for XLA
    @dtypes(*all_types_and_complex_and(torch.bool))
    @dtypesIfCPU(*all_types_and_complex_and(torch.half, torch.bool))
    @dtypesIfCUDA(*all_types_and_complex_and(torch.half, torch.bool))
    def test_diff(self, device, dtype):
        shapes = (
            (1,),
            (1, 5),
            (3, 5),
            (1, 5, 1),
            (2, 3, 5))

        for shape in shapes:
            contig = make_tensor(shape, dtype=dtype, device=device, low=-9, high=9)
            self._test_diff_numpy(contig)

        t = torch.ones(2, 3)

        with self.assertRaisesRegex(
                RuntimeError, 'diff expects prepend or append to be the same dimension as input'):
            invalid_prepend = torch.tensor([1, 2, 3], device=device, dtype=dtype)
            t.diff(dim=0, prepend=invalid_prepend)

        with self.assertRaisesRegex(
                RuntimeError, 'diff expects the shape of tensor to prepend or append to match that of input'):
            invalid_prepend = torch.tensor([[0, 1]], device=device, dtype=dtype)
            t.diff(dim=0, prepend=invalid_prepend)

        with self.assertRaisesRegex(
                RuntimeError, 'diff expects input to be at least one-dimensional'):
            scalar = torch.tensor(2, device=device, dtype=dtype)
            torch.diff(scalar)

    # if the given input arg is not a list, it returns a list of single element: [arg]
    def _wrap_to_list(self, input_array):
        return input_array if isinstance(input_array, list) else [input_array]

    # To ensure inf, -inf, and nan values do not cause divergence between Numpy and PyTorch.
    # There are two types of possible divergence:
    # 1. When we compute a,b both real numbers and has very small absolute values (i.e. very near to 0.0)
    # then, result of a/b be inf, -inf and nan, and this cause divergence.
    # 2. When we are dividing complex numbers by zero. For example, when a = torch.tensor(3+5j) we have
    # a/0 to be equal to nan + nan*j in PyTorch and inf + inf*j in Numpy.
    def _inf_nan_preprocess(self, actual, expected):
        for i in range(len(expected)):
            expected[i] = np.nan_to_num(expected[i], nan=nan, posinf=nan, neginf=nan)
            # nan_to_num is not defined for complex tensors in PyTorch.
            if actual[i].dtype == torch.complex64 :
                actual[i].real = torch.nan_to_num(actual[i].real, nan=nan, posinf=nan, neginf=nan)
                actual[i].imag = torch.nan_to_num(actual[i].imag, nan=nan, posinf=nan, neginf=nan)
            else:
                actual[i] = torch.nan_to_num(actual[i], nan=nan, posinf=nan, neginf=nan)

        return actual, expected

    @onlyNativeDeviceTypes
    @dtypes(torch.long, torch.float32, torch.complex64)
    def test_gradient_all(self, device, dtype):
        def create_scalar(shape):
            return make_tensor((1,), device='cpu', dtype=dtype, low=1.).item()

        def create_list(shape):
            return make_tensor((len(shape),), device='cpu', dtype=dtype, low=1.).tolist()

        def create_coordinate_tensors(shape):
            tensor_list = []
            for i in range(len(shape)):
                tensor_list.append(make_tensor((shape[i],), device=device, dtype=dtype))
            return tensor_list

        def filter_shape(shape, dim):
            filtered_shape = []
            for i in range(len(dim)):
                filtered_shape.append(shape[dim[i]])
            return filtered_shape

        # shape, dims format
        test_cases = (
            ((5,), (0,)),
            ((4, 4), (0, 1)),
            ((3, 3, 3), (-1, 0)),
            ((4, 4, 4), (2,)),
            ((4, 4, 4), (0, 1)),
            ((4, 4, 4, 3), (0, 2, 3)),
            ((4, 5, 3, 4, 3), (1, 2)),
            ((4, 3, 6, 5, 3), (2, 4)),
            ((4, 3, 3, 5, 3), (0, 1, 2, 3, 4)),
            ((1, 3, 3), (1, 2)),
            ((1, 5), (1,)),
        )

        for case, contig, edge_order, space_fn in product(test_cases, [True, False], [1, 2],
                                                          (create_scalar, create_list, create_coordinate_tensors)):
            shape, dims = case
            # filter shape by dims before passing filtered shape to create_* functions
            filtered_shape = filter_shape(shape, dims)

            spacing = space_fn(filtered_shape)
            t = make_tensor(shape, device=device, dtype=dtype, noncontiguous=not contig)
            t_np = t.cpu().numpy()

            actual = torch.gradient(t, spacing=spacing, dim=dims, edge_order=edge_order)
            if space_fn == create_coordinate_tensors and spacing[0].device != 'cpu':
                spacing = [space.cpu().detach().numpy() for space in spacing]
            expected = np.gradient(t_np, *self._wrap_to_list(spacing), axis=dims, edge_order=edge_order)
            actual, expected = self._inf_nan_preprocess(list(actual), self._wrap_to_list(expected))
            self.assertEqual(actual, expected, equal_nan=True, atol=1e-4, rtol=0, exact_dtype=False)

    @onlyNativeDeviceTypes
    @slowTestIf(TEST_WITH_TORCHINDUCTOR)
    @dtypes(torch.long, torch.float32, torch.complex64)
    def test_gradient_extreme_cases(self, device, dtype):
        # Test behaviour for inf and nan values
        actual = torch.gradient(torch.tensor([2, -2, inf, inf, -inf, -inf, inf, 3, -inf, 2, nan, nan, 3, inf, nan]))
        expected = np.gradient(np.array([2, -2, inf, inf, -inf, -inf, inf, 3, -inf, 2, nan, nan, 3, inf, nan]))
        self.assertEqual(actual, self._wrap_to_list(expected), exact_dtype=False)

        # Test behaviour in very big tensors
        large_size = 100000
        t = make_tensor((large_size,), dtype=dtype, device=device)
        t_np = t.cpu().numpy()
        coordinates_np = np.random.randn(large_size)
        coordinates = [torch.tensor(coordinates_np, device=device)]
        actual = torch.gradient(t, spacing=coordinates, dim=0, edge_order=1)
        expected = [np.gradient(t_np, coordinates_np, axis=0, edge_order=1)]
        self.assertEqual(actual, expected, exact_dtype=False)

        actual = torch.gradient(t, spacing=coordinates, dim=0, edge_order=2)
        expected = [np.gradient(t_np, coordinates_np, axis=0, edge_order=2)]
        self.assertEqual(actual, expected, exact_dtype=False)

    @onlyNativeDeviceTypes
    def test_gradient_type_promotion(self, device):
        inputs = (
            make_tensor((4, 4), device=device, dtype=torch.float32),
            make_tensor((4, 4), device=device, dtype=torch.complex64),
            make_tensor((4, 4), device=device, dtype=torch.int64),
        )

        spacing = (
            make_tensor((1,), device='cpu', dtype=torch.float32).item(),
            make_tensor((1,), device='cpu', dtype=torch.int64).item(),
            make_tensor((1,), device='cpu', dtype=torch.complex64).item(),
            make_tensor((2,), device='cpu', dtype=torch.float32, low=0.1).tolist(),
            make_tensor((2,), device='cpu', dtype=torch.int64, low=1).tolist(),
            make_tensor((2,), device='cpu', dtype=torch.complex64).tolist(),
            [make_tensor((4,), device=device, dtype=torch.float32),
             make_tensor((4,), device=device, dtype=torch.float32)],
            [make_tensor((4,), device=device, dtype=torch.int64),
             make_tensor((4,), device=device, dtype=torch.int64)],
            [make_tensor((4,), device=device, dtype=torch.complex64),
             make_tensor((4,), device=device, dtype=torch.complex64)],
        )

        for input, spacing_or_coord, edge_order in product(inputs, spacing, [1, 2]):
            input_np = input.cpu().numpy()
            input_np = input.cpu().numpy()
            actual = torch.gradient(input, spacing=spacing_or_coord, dim=(0, 1), edge_order=edge_order)
            spacing_or_coord_wrapped = self._wrap_to_list(spacing_or_coord)
            spacing_or_coord_np = []
            if torch.is_tensor(spacing_or_coord_wrapped[0]) and torch.device(spacing_or_coord_wrapped[0].device).type != 'cpu':
                for i in range(len(spacing_or_coord_wrapped)):
                    spacing_or_coord_np.append(spacing_or_coord_wrapped[i].detach().clone().cpu().numpy())
            else:
                spacing_or_coord_np = spacing_or_coord_wrapped
            expected = np.gradient(input_np, *spacing_or_coord_np, axis=(0, 1), edge_order=edge_order)
            if actual[0].dtype == torch.complex64 and input.dtype != torch.complex64:
                for i in range(len(actual)):
                    self.assertEqual(actual[i].real, expected[i].real, exact_dtype=False)
                    # Type promotion fails on Numpy when spacing is given as complex number and input is given as real.
                    # Result is given just as real number and all the imaginary parts to be equal to zero.
                    self.assertEqual(expected[i].imag, torch.zeros(actual[i].shape), exact_dtype=False)
            else:
                actual, expected = self._inf_nan_preprocess(list(actual), expected)
                self.assertEqual(actual, expected, equal_nan=True, exact_dtype=False)

    def _test_large_cum_fn_helper(self, x, fn):
        expected = fn(x.cpu().float())
        actual = fn(x).cpu().float()
        # Avoid self.assertEqual to save memory.
        torch.testing.assert_close(expected, actual)

    @unittest.skipIf(IS_FBCODE and IS_REMOTE_GPU, "sandcastle OOM with current tpx gpu/re configuration")
    @unittest.skipIf(IS_JETSON, "psutil issue for largeTensorTest. Too large for Jetson.")
    @onlyCUDA
    @dtypes(torch.half)  # only small dtype not to get oom
    @largeTensorTest('25GB', device='cpu')
    @largeTensorTest('4GB', device='cuda')
    def test_large_cumsum(self, device, dtype):
        # initialization to avoid overflow and half caveats
        x = torch.empty(2**30 + 200, device=device, dtype=dtype)
        x[::3] = -3
        x[1::3] = 2
        x[2::3] = 1
        self._test_large_cum_fn_helper(x, lambda x: torch.cumsum(x, 0))

    @onlyCUDA
    @dtypes(torch.half)  # only small dtype not to get oom
    @largeTensorTest('25GB', device='cpu')
    @largeTensorTest('4GB', device='cuda')
    @unittest.skipIf(IS_JETSON, "psutil issue for largeTensorTest. Too large for Jetson.")
    def test_large_cumprod(self, device, dtype):
        # initialization to avoid overflow and half caveats
        x = torch.empty(2**30 + 200, device=device, dtype=dtype)
        x[::3] = 8
        x[1::3] = .25
        x[2::3] = .5
        self._test_large_cum_fn_helper(x, lambda x: torch.cumprod(x, 0))

    @skipIfTorchDynamo("Torchdynamo fails with unknown reason")
    @skipIfMps
    def test_discontiguous_out_cumsum(self, device):
        x = torch.randn(4, 8, device=device)
        y = torch.empty(4, 16, device=device)[:, ::2]
        out = torch.cumsum(x, 0)
        torch.cumsum(x, 0, out=y)
        self.assertFalse(y.is_contiguous())
        self.assertEqual(out, y, atol=0., rtol=0.)

    def _test_cumminmax_helper(self, x, fn, expected_val, expected_ind):
        val, ind = fn(x, -1)
        self.assertEqual(val, expected_val, atol=0, rtol=0)
        self.assertEqual(ind, expected_ind, atol=0, rtol=0)
        out_val = torch.empty_like(val).t().contiguous().t()
        out_ind = torch.empty_like(ind).t().contiguous().t()
        fn(x, -1, out=(out_val, out_ind))
        # TODO: Fix this. It reproduces with aot_eager too, and looks like a functionalization bug.
        # (the problematic case seems rare, as we're calling an out= op directly from user code,
        # where the passed-in out tensors are non-contiguous).
        if not TEST_WITH_TORCHINDUCTOR:
            self.assertFalse(out_val.is_contiguous())
            self.assertFalse(out_ind.is_contiguous())
        self.assertEqual(out_val, expected_val, atol=0, rtol=0)
        self.assertEqual(out_ind, expected_ind, atol=0, rtol=0)

    @skipIfMps
    def test_cummax_discontiguous(self, device):
        x = torch.tensor([[0, 1, 2, 3, 2, 1], [4, 5, 6, 5, 6, 7]], device=device, dtype=torch.float).t().contiguous().t()
        expected_val = torch.tensor([[0, 1, 2, 3, 3, 3], [4, 5, 6, 6, 6, 7]], device=device, dtype=torch.float)
        expected_ind = torch.tensor([[0, 1, 2, 3, 3, 3], [0, 1, 2, 2, 4, 5]], device=device, dtype=torch.long)
        self._test_cumminmax_helper(x, torch.cummax, expected_val, expected_ind)

    @skipIfMps
    def test_cummin_discontiguous(self, device):
        x = torch.tensor([[3, 2, 1, 0, 1, 2], [7, 6, 5, 4, 5, 2]], device=device, dtype=torch.float).t().contiguous().t()
        expected_val = torch.tensor([[3, 2, 1, 0, 0, 0], [7, 6, 5, 4, 4, 2]], device=device, dtype=torch.float)
        expected_ind = torch.tensor([[0, 1, 2, 3, 3, 3], [0, 1, 2, 3, 3, 5]], device=device, dtype=torch.long)
        self._test_cumminmax_helper(x, torch.cummin, expected_val, expected_ind)

    def test_bool_tensor_value_change(self, device):
        x = torch.tensor([True, False], dtype=torch.bool, device=device)
        x[0] = False
        x[1] = True
        self.assertEqual(x, torch.tensor([False, True], dtype=torch.bool, device=device))

    # FIXME: move to shape ops test suite
    def test_unfold_all_devices_and_dtypes(self, device):
        for dt in all_types_and_complex_and(torch.half, torch.bool, torch.bfloat16):

            if dt == torch.bool:
                x = torch.empty((0, 1, 3, 0), dtype=dt, device=device)
                self.assertEqual((0, 1, 1, 0, 3), x.unfold(2, 3, 2).shape)
            else:
                x = torch.empty((0, 1, 3, 0), dtype=dt, device=device)
                self.assertEqual((0, 1, 1, 0, 3), x.unfold(2, 3, 2).shape)

    # FIXME: move to shape ops test suite
    def test_unfold_scalars(self, device):
        x = torch.tensor(0.5, device=device)
        # unfold on a 0-dimensional tensor should always return a 1-d dimensional
        # tensor of shape [size] (i.e., the second parameter to unfold)

        self.assertEqual(torch.empty(0, device=device), x.unfold(0, 0, 1))
        self.assertEqual(torch.empty(0, device=device), x.unfold(0, 0, 2))
        self.assertEqual(torch.tensor([0.5], device=device), x.unfold(0, 1, 1))

    # FIXME: move to data movement test suite
    def test_copy_all_dtypes_and_devices(self, device):
        from copy import copy
        for dt in all_types_and_complex_and(torch.half, torch.bool, torch.bfloat16):
            x = torch.tensor([1, 2, 3, 4], dtype=dt, device=device)
            x_clone = x.clone()
            y = copy(x)
            y.fill_(1)
            # copy is a shallow copy, only copies the tensor view,
            # not the data
            self.assertEqual(x, y)

    @onlyCPU
    def test_bfloat16_neg_abs(self, device):
        src = torch.randn(256)
        src[0] = torch.nan
        src[1] = -torch.nan
        src[2] = torch.inf
        src[3] = -torch.inf
        src_bf16 = src.bfloat16()
        self.assertEqual(src.neg().bfloat16(), src_bf16.neg())
        self.assertEqual(src.abs().bfloat16(), src_bf16.abs())

    @onlyCPU
    def test_bfloat16_float_copy(self, device):
        for shape in [(20, 7), (249, 137), (1029, 917), (1, 7, 19, 17), (3, 77, 1091)]:
            input = torch.randn(shape, dtype=torch.float, device=device)
            out1 = input.to(torch.bfloat16)
            self.assertEqual(input, out1, atol=0, rtol=1e-2, exact_dtype=False)
            out2 = out1.to(torch.float)
            self.assertEqual(out2, out1, atol=0, rtol=0, exact_dtype=False)

            input_s = input[..., ::2, :]
            out1 = input_s.to(torch.bfloat16)
            self.assertEqual(input_s, out1, atol=0, rtol=1e-2, exact_dtype=False)
            out2 = out1.to(torch.float)
            self.assertEqual(out2, out1, atol=0, rtol=0, exact_dtype=False)

    # FIXME: move to data movement test suite
    @onlyNativeDeviceTypes
    def test_copy_math_view(self, device):
        for dst_dtype, src_dtype in [
                (torch.float32, torch.float32),
                (torch.float64, torch.float32),
                (torch.int64, torch.int32),
                (torch.complex128, torch.complex64),
        ]:
            src = make_tensor((100,), dtype=src_dtype, device=device)
            dst = torch.empty(100, dtype=dst_dtype, device=device)

            dst.copy_(src)
            self.assertEqual(dst, src, exact_dtype=False)

            dst.copy_(src._neg_view())
            self.assertEqual(dst, src.neg(), exact_dtype=False)

            dst._neg_view().copy_(torch._neg_view(src))
            self.assertEqual(dst, src, exact_dtype=False)

            dst._neg_view().copy_(src)
            self.assertEqual(dst, src.neg(), exact_dtype=False)

            # issue: https://github.com/pytorch/pytorch/issues/106051
            dst._neg_view().copy_(dst)
            self.assertEqual(dst, src, exact_dtype=False)

        for dst_dtype, src_dtype in [
                (torch.complex64, torch.complex64),
                (torch.complex128, torch.complex64),
        ]:
            src = make_tensor((100,), dtype=src_dtype, device=device)
            dst = torch.empty(100, dtype=dst_dtype, device=device)

            dst.conj().copy_(src)
            self.assertEqual(dst, src.conj_physical(), exact_dtype=False)

            dst.conj().copy_(src._neg_view())
            self.assertEqual(dst, src.neg().conj_physical(), exact_dtype=False)

    # FIXME: move to data movement test suite
    @onlyNativeDeviceTypes
    @dtypes(torch.int64, torch.float32, torch.complex64)
    def test_copy_transpose_math_view(self, device, dtype):
        src = make_tensor((100, 100), dtype=dtype, device=device).transpose(0, 1)
        dst = torch.empty((100, 100), dtype=dtype, device=device)

        dst._neg_view().copy_(src)
        self.assertEqual(dst, -src)
        dst._neg_view().copy_(src._neg_view())
        self.assertEqual(dst, src)
        dst.copy_(src._neg_view())
        self.assertEqual(dst, -src)

        if dtype.is_complex:
            dst.conj().copy_(src)
            self.assertEqual(dst, src.conj_physical())
            dst.conj().copy_(src.conj())
            self.assertEqual(dst, src)
            dst.copy_(src.conj())
            self.assertEqual(dst, src.conj_physical())

    def test_clone_all_dtypes_and_devices(self, device):
        for dt in all_types_and_complex_and(torch.half, torch.bool, torch.bfloat16):
            x = torch.tensor((1, 1), dtype=dt, device=device)
            y = x.clone()
            self.assertEqual(x, y)

    def test_clone_zero_stride_dim(self, device):
        # stride zero, size 1 axis, not contiguous
        x = torch.randn(10)
        y = x.as_strided([2, 1, 5], [1, 0, 2])
        self.assertEqual(y, y.clone())

    def test_clone_not_memory_dense(self):
        # github issue: https://github.com/pytorch/pytorch/issues/64176
        x = torch.randn(10, 8).t()[::2, ::2]
        y = x.clone()
        # should retain permutation after densification
        self.assertTrue(y.stride() == (1, 4))

    # FIXME: move to elementwise ternary test suite
    @dtypesIfCUDA(*set(get_all_math_dtypes('cuda')))
    @dtypes(*set(get_all_math_dtypes('cpu')))
    def test_addcmul(self, device, dtype):
        # Returns floating or integral scalar corresponding to dtype
        def _number(floating, integer, dtype):
            if dtype in [torch.half, torch.float, torch.double, torch.bfloat16]:
                return floating
            elif dtype in [torch.cfloat, torch.cdouble]:
                return floating * (1 + 1j)
            else:
                return integer

        def rand_tensor(size, dtype, device):
            if dtype.is_floating_point or dtype.is_complex:
                return torch.rand(size=size, dtype=dtype, device=device)
            if dtype == torch.uint8:
                return torch.randint(1, 5, size=size, dtype=dtype, device=device)
            else:
                return torch.randint(-5, 5, size=size, dtype=dtype, device=device)

        a = rand_tensor((2, 2), dtype=dtype, device=device)
        b = rand_tensor((2, 2), dtype=dtype, device=device)
        c = rand_tensor((2, 2), dtype=dtype, device=device)

        alpha = _number(0.5, 3, dtype)

        actual = torch.addcmul(a, b, c, value=alpha)
        expected = a + alpha * b * c

        self.assertEqual(expected, actual)

        with self.assertWarnsOnceRegex(
                UserWarning, "This overload of addcmul is deprecated"):
            self.assertEqual(actual, torch.addcmul(a, alpha, b, c))

        if self.device_type == 'cuda' and dtype == torch.half:
            a = torch.tensor([60000.0], device=device, dtype=dtype)
            b = torch.tensor([60000.0], device=device, dtype=dtype)
            c = torch.tensor([2.0], device=device, dtype=dtype)
            out = torch.addcmul(a, b, c, value=-1)
            self.assertTrue(not (out.isnan() or out.isinf()))

    # FIXME: move to shape ops test suite
    def test_narrow_empty(self, device):
        x = torch.randn(2, 3, 4, device=device)
        for d in range(x.dim()):
            y = x.narrow(d, x.size(d), 0)
            sz = list(x.size())
            sz[d] = 0
            self.assertEqual(sz, y.size())

    def test_narrow_copy_non_contiguous(self, device):
        # see https://github.com/pytorch/pytorch/issues/91690.
        inp = torch.randn(10, 2, device=device).movedim(-1, 0)
        expected = torch.narrow_copy(inp.contiguous(), 1, 0, 10)
        actual = torch.narrow_copy(inp, 1, 0, 10)
        self.assertEqual(expected, actual)

    # FIXME: move to indexing test suite
    @parametrize("reduce", ['prod', 'amin', 'amax', 'mean'])
    @dtypes(*all_types_and(torch.half, torch.bfloat16))
    def test_index_reduce(self, device, dtype, reduce):
        size = (3, 4, 5)
        index_dtypes = [torch.int, torch.long]
        include_selfs = [True, False]
        amin_init = float('inf') if dtype.is_floating_point else torch.iinfo(dtype).max
        amax_init = -float('inf') if dtype.is_floating_point else torch.iinfo(dtype).min
        reduction_init = {'prod': 1, 'mean': 0, 'amin': amin_init, 'amax': amax_init}

        for dest_noncontig, src_noncontig, index_noncontig in product([True, False], repeat=3):
            for idx_dtype, include_self in product(index_dtypes, include_selfs):
                for dim in range(len(size)):
                    num_src = np.random.randint(10)
                    num_dest = size[dim]
                    dest = make_tensor(size, device=device, dtype=dtype, noncontiguous=dest_noncontig)
                    src_size = size[:dim] + (num_src,) + size[dim + 1:]
                    src = make_tensor(src_size, device=device, dtype=dtype, noncontiguous=src_noncontig)
                    idx = torch.testing.make_tensor(
                        num_src, low=0, high=num_dest, dtype=idx_dtype, device=device, noncontiguous=index_noncontig
                    )
                    expected = dest.clone()
                    dest.index_reduce_(dim, idx, src, reduce, include_self=include_self)
                    # fill rows in idx with reduction inits if include_self=False
                    if (not include_self):
                        expected.index_fill_(dim, idx.long(), reduction_init[reduce])
                    expected = expected.transpose(0, dim)
                    src = src.transpose(0, dim)
                    for i in range(num_src):
                        if reduce == 'prod':
                            expected[idx[i]] *= src[i]
                        elif reduce == 'amin':
                            torch.minimum(expected[idx[i]], src[i], out=expected[idx[i]])
                        elif reduce == 'amax':
                            torch.maximum(expected[idx[i]], src[i], out=expected[idx[i]])
                        else:
                            expected[idx[i]] += src[i]
                    if reduce == 'mean':
                        counts = torch.ones_like(expected) if include_self else torch.zeros_like(expected)
                        counts.index_add_(0, idx, torch.ones_like(src))
                        counts.masked_fill_(counts == 0, 1)
                        if (dtype.is_floating_point):
                            expected.div_(counts)
                        else:
                            expected.div_(counts, rounding_mode="floor")
                    expected = expected.transpose(0, dim)

                    self.assertEqual(dest, expected)

    # FIXME: move to test indexing
    @dtypes(*all_types_and_complex_and(torch.half, torch.bool, torch.bfloat16))
    def test_index_copy(self, device, dtype):
        # We just test for num_copy <= num_dest, as otherwise there are repeated indices
        # and the behavior is undefined
        num_copy, num_dest = 3, 5

        def make_arg(batch_sizes, n, dim, contig):
            size_arg = batch_sizes[:dim] + (n,) + batch_sizes[dim:]
            return make_tensor(size_arg, dtype=dtype, device=device, low=None, high=None, noncontiguous=not contig)

        def ref_index_copy(tgt, dim, idx, src):
            for i in range(idx.size(0)):
                idx_dest = dim * (slice(None),) + (idx[i],)
                idx_src = dim * (slice(None),) + (i,)
                tgt[idx_dest] = src[idx_src]

        # More thorough testing as in index_add
        for dest_contig, src_contig, index_contig in product([True, False], repeat=3):
            for other_sizes in ((), (4, 5)):
                for dim in range(len(other_sizes)):
                    dest = make_arg(other_sizes, num_dest, dim, dest_contig)
                    src = make_arg(other_sizes, num_copy, dim, src_contig)
                    idx = torch.randperm(num_dest, dtype=torch.int64, device=device)[:num_copy]
                    if not index_contig:
                        idx = torch.repeat_interleave(idx, 2, dim=-1)
                        idx = idx[..., ::2]
                    dest2 = dest.clone()
                    dest.index_copy_(dim, idx, src)
                    ref_index_copy(dest2, dim, idx, src)
                    self.assertEqual(dest, dest2)

    # FIXME: move to test indexing
    # onlyNativeDeviceTypes due to an XLA error:
    # https://github.com/pytorch/pytorch/issues/53256
    @onlyNativeDeviceTypes
    @dtypes(*all_types_and_complex_and(torch.half, torch.bool, torch.bfloat16))
    def test_index_copy_scalars(self, device, dtype):
        # Create the 8 possible combinations of scalar sizes for target / index / source
        scalars = ((make_tensor(size_t, dtype=dtype, device=device, low=None, high=None),
                    make_tensor(size_i, dtype=torch.int64, device=device, low=0, high=1),
                    make_tensor(size_s, dtype=dtype, device=device, low=None, high=None))
                   for size_t, size_i, size_s in product([(), (1,)], repeat=3))
        for target, idx, source in scalars:
            target.index_copy_(0, idx, source)
            self.assertEqual(target.item(), source.item())

    # FIXME: move to test indexing
    @onlyCPU
    def test_errors_index_copy(self, device):
        # We do not test the GPU as the CUDA_ASSERT would break the CUDA context
        idx_dim = 8
        tgt_dim = 5
        batch_dim = 3

        # Too large of an index
        a = torch.randn(batch_dim, tgt_dim, device=device)
        idx = torch.full((idx_dim,), tgt_dim, device=device)
        c = torch.zeros(batch_dim, idx_dim, device=device)
        with self.assertRaises(IndexError):
            a.index_copy_(1, idx, c)

        # Too small (negative indices)
        idx = torch.full((idx_dim,), -1, device=device)
        with self.assertRaises(IndexError):
            a.index_copy_(1, idx, c)

        # Too small (very negative indices) - they should be unsupported even
        # when support for negative indices is implemented for index_copy_
        idx = torch.full((idx_dim,), -tgt_dim - 1, device=device)
        with self.assertRaises(IndexError):
            a.index_copy_(1, idx, c)

    def _prepare_data_for_index_copy_and_add_deterministic(
        self, dim: int, device: torch.device
    ) -> Tuple[torch.Tensor, torch.Tensor, torch.Tensor]:
        assert (dim >= 0 and dim < 3)
        a = [5, 4, 3]
        a[dim] = 2000
        x = torch.zeros(a, device=device)
        b = a.copy()
        elems = a[dim] * 20
        b[dim] = elems
        src = torch.rand(b, device=device)
        index = torch.randint(a[dim], (elems,), device=device)
        return (x, index, src)

    # FIXME: move to test indexing
    @onlyNativeDeviceTypes
    def test_index_copy_deterministic(self, device: torch.device) -> None:
        for dim in range(3):
            x, index, src = self._prepare_data_for_index_copy_and_add_deterministic(dim, device)
            with DeterministicGuard(True):
                y0 = torch.index_copy(x, dim, index, src)

            x0 = x.clone().detach()
            index_list = index.tolist()
            for i in range(len(index_list)):
                if dim == 0:
                    x0[index_list[i], :, :] = src[i, :, :]
                elif dim == 1:
                    x0[:, index_list[i], :] = src[:, i, :]
                elif dim == 2:
                    x0[:, :, index_list[i]] = src[:, :, i]

            self.assertEqual(x0, y0, atol=0, rtol=0)

    # FIXME: move to test indexing
    @onlyNativeDeviceTypes
    def test_index_add_deterministic(self, device: torch.device) -> None:
        for dim in range(3):
            x, index, src = self._prepare_data_for_index_copy_and_add_deterministic(dim, device)
            alpha = random.random() + 1
            # on CPU it should be deterministic regardless of the deterministic mode
            with DeterministicGuard(True):
                y0 = torch.index_add(x, dim, index, src, alpha=alpha)
                for _ in range(3):
                    y = torch.index_add(x, dim, index, src, alpha=alpha)
                    self.assertEqual(y, y0, atol=0, rtol=0)

            with DeterministicGuard(False):
                for _ in range(3):
                    y_nd = torch.index_add(x, dim, index, src, alpha=alpha)
                    self.assertEqual(y_nd, y0, atol=1e-3, rtol=1e-5)

    # FIXME: find a test suite for the put operator
    @onlyNativeDeviceTypes
    def test_index_put_non_accumulate_deterministic(self, device) -> None:
        with DeterministicGuard(True):
            for i in range(3):
                m = random.randint(10, 20)
                elems = random.randint(20000, 30000)
                values = torch.rand(elems, device=device)
                indices = torch.randint(m, (elems,), device=device)
                input = torch.rand(m, device=device)
                output = input.index_put((indices,), values, accumulate=False)

                input_list = input.tolist()
                indices_list = indices.tolist()
                values_list = values.tolist()
                for i, v in zip(indices_list, values_list):
                    input_list[i] = v

                self.assertEqual(output, input_list)

    # FIXME: move to test indexing
    @dtypes(*all_types_and_complex_and(torch.half, torch.bool, torch.bfloat16))
    @skipIfMps
    def test_index_fill(self, device, dtype):
        x = torch.tensor([[1, 2], [4, 5]], dtype=dtype, device=device)
        index = torch.tensor([0], device=device)
        x.index_fill_(1, index, 0)
        self.assertEqual(x, torch.tensor([[0, 2], [0, 5]], dtype=dtype, device=device))
        if not x.is_complex() and not device == "meta":
            with self.assertRaisesRegex(RuntimeError, r"Scalar"):
                x.index_fill_(1, index, 1 + 1j)
        # Make sure that the result stays 0-dim while applied to
        # a 0-dim input
        x = torch.tensor(1, dtype=dtype, device=device)
        self.assertEqual(0, x.index_fill(0, index, -1).dim())
        self.assertEqual(0, x.index_fill_(0, index, -1).dim())

    # FIXME: move to test indexing
    # The test fails for zero-dimensional tensors on XLA
    @onlyNativeDeviceTypes
    @dtypes(*all_types_and_complex_and(torch.half, torch.bool, torch.bfloat16))
    def test_index_select(self, device, dtype):
        num_src, num_out = 3, 5

        def make_arg(batch_sizes, n, dim, contig):
            size_arg = batch_sizes[:dim] + (n,) + batch_sizes[dim:]
            return make_tensor(size_arg, dtype=dtype, device=device, low=None, high=None, noncontiguous=not contig)

        def ref_index_select(src, dim, idx):
            # bfloat16 is just used on GPU, so it's not supported on numpy
            if dtype == torch.bfloat16:
                src = src.float()
            out = torch.from_numpy(np.take(src.cpu().numpy(), idx.cpu().numpy(), axis=dim))
            if dtype == torch.bfloat16:
                out = out.to(device=device, dtype=dtype)
            return out

        for src_contig, idx_contig in product([True, False], repeat=2):
            for other_sizes in ((), (4, 5)):
                for dim in range(len(other_sizes)):
                    src = make_arg(other_sizes, num_src, dim, src_contig)
                    idx = make_tensor(
                        (num_out,), dtype=torch.int64, device=device, low=0, high=num_src, noncontiguous=not idx_contig
                    )
                    out = torch.index_select(src, dim, idx)
                    out2 = ref_index_select(src, dim, idx)
                    self.assertEqual(out, out2)

        for idx_type in (torch.int32, torch.int64):
            other_sizes = (3, 2)
            dim = 1
            src = make_arg(other_sizes, num_src, dim, True)
            idx = make_tensor((num_out,), dtype=idx_type, device=device, low=0, high=num_src, noncontiguous=False)
            out = torch.index_select(src, dim, idx)
            out2 = ref_index_select(src, dim, idx)
            self.assertEqual(out, out2)

        # Create the 4 possible combinations of scalar sizes for index / source
        scalars = ((make_tensor(size_s, dtype=dtype, device=device),
                    torch.zeros(size_i, dtype=torch.int64, device=device))
                   for size_s, size_i in product([(), (1,)], repeat=2))
        for source, idx in scalars:
            out = source.index_select(0, idx)
            self.assertEqual(out.item(), source.item())

    # FIXME: find a test suite for the take operator
    @dtypes(*all_types_and_complex_and(torch.half, torch.bool, torch.bfloat16))
    def test_take(self, device, dtype):
        idx_size = (4,)

        make_arg = partial(make_tensor, device=device, dtype=dtype)
        make_idx = partial(make_tensor, low=0, device=device, dtype=torch.int64)

        def ref_take(src, idx):
            if dtype == torch.bfloat16:
                src = src.half()
            src = src.cpu().numpy()
            idx = idx.cpu().numpy()
            out = torch.from_numpy(np.take(src, idx)).to(device=device, dtype=dtype)
            return out

        for src_contig, idx_contig, idx_reshape in product([True, False], repeat=3):
            for src_size in ((5,), (4, 5)):
                src = make_arg(src_size, noncontiguous=not src_contig)
                idx = make_idx(idx_size, high=src.numel(), noncontiguous=not idx_contig)
                if idx_reshape:
                    idx = idx.reshape(2, 2)
                out = torch.take(src, idx)
                out2 = ref_take(src, idx)
                self.assertEqual(out, out2)

        # Create the 4 possible combinations of scalar sizes for source / index
        for size_s, size_i in product([(), (1,)], repeat=2):
            source = make_arg(size_s)
            idx = make_idx(size_i, high=1)
            out = source.take(idx)
            self.assertEqual(out.item(), source.item())

    # FIXME: find a test suite for the put operator
    # The bool instance does not work on GPU. See
    # https://github.com/pytorch/pytorch/issues/54317
    @dtypes(*all_types_and_complex_and(torch.half, torch.bfloat16))
    def test_put(self, device, dtype):
        src_size = (4,)

        make_arg = partial(make_tensor, device=device, dtype=dtype)
        make_idx = partial(make_tensor, low=0, device=device, dtype=torch.int64)

        def ref_put(dst, idx, src, accumulate):
            new_dst = dst.clone(memory_format=torch.contiguous_format).view(-1)
            new_idx = idx.contiguous().view(-1)
            new_src = src.contiguous().view(-1)
            method = new_dst.index_add_ if accumulate else new_dst.index_copy_
            return method(0, new_idx, new_src).view_as(dst)

        for dst_contig, src_contig, idx_contig, idx_reshape, accumulate in product([True, False], repeat=5):
            for dst_size in ((5,), (4, 5)):
                dst = make_arg(dst_size, noncontiguous=not dst_contig)
                src = make_arg(src_size, noncontiguous=not src_contig)

                # If accumulate=True, `put_` should be deterministic regardless of the inputs on CPU
                # On CUDA it may not be, but the test has enough tolerance to account for this
                if accumulate:
                    idx = make_idx(src_size, high=dst.numel())
                else:
                    idx = torch.randperm(dst.numel(), dtype=torch.int64, device=device)[:src_size[0]]
                if not idx_contig:
                    idx = torch.repeat_interleave(idx, 2, dim=-1)[..., ::2]
                if idx_reshape:
                    idx = idx.reshape(2, 2)
                out = torch.put(dst, idx, src, accumulate)
                # out-place
                reference = ref_put(dst, idx, src, accumulate)
                self.assertEqual(out, reference)

                # in-place
                dst.put_(idx, src, accumulate)
                self.assertEqual(dst, reference)


        # Create the 8 possible combinations of scalar sizes for target / index / source
        scalars = ((make_arg(size_t),
                    make_idx(size_i, high=1),
                    make_arg(size_s))
                   for size_t, size_i, size_s in product([(), (1,)], repeat=3))
        for (dest, idx, source), accumulate in product(scalars, [True, False]):
            dest_init = dest.clone()
            # out-place
            out = torch.put(dest, idx, source, accumulate=accumulate)
            # in-place
            dest1 = dest.clone()
            dest1.put_(idx, source, accumulate=accumulate)
            for d in [out, dest1]:
                if accumulate:
                    self.assertEqual(d.item(), (dest_init + source).item())
                else:
                    self.assertEqual(d.item(), source.item())

        # Empty case
        dest = make_arg((3, 2))
        reference = dest.clone()
        idx = make_idx((0,), high=1)
        source = make_arg((0,))
        for accumulate in [True, False]:
            out = torch.put(dest, idx, source, accumulate=accumulate)
            self.assertEqual(out, reference)
            dest.put_(idx, source, accumulate=accumulate)
            self.assertEqual(dest, reference)

    # FIXME: find a test suite for the put operator
    # The bool instance does not work on GPU. See
    # https://github.com/pytorch/pytorch/issues/54317
    @dtypes(*all_types_and_complex_and(torch.half, torch.bfloat16))
    def test_put_accumulate(self, device, dtype):
        # Test for parallel adds with accumulate == True
        low_precision = dtype == torch.half or dtype == torch.bfloat16
        # Less numbers to avoid overflow with low_precision
        # Grainsize is 3000 for the for_loop to be parallized on CPU
        sizes = ((100,)) if low_precision else ((200,), (3002,))
        # Bfloat16 has a particularly bad performance here
        # This operation is nondeterministic on GPU, so we are generous with the rtol
        rtol, atol = (1e-1, 1e-2) if low_precision else (1e-3, 1e-4)

        make_arg = partial(make_tensor, low=-2, high=3, device=device, dtype=dtype)
        # Dump everything into the 0-th position
        make_idx = partial(torch.zeros, device=device, dtype=torch.int64)
        args = ((make_idx(size), make_arg(size)) for size in sizes)

        for idx, source in args:
            orig = make_arg((1,))
            out = orig.put(idx, source, accumulate=True)
            self.assertEqual(out, orig + source.sum(), rtol=rtol, atol=atol)

    # FIXME: find a test suite for the take operator
    @skipIfMps
    def test_take_empty(self, device):
        for input_shape in [(0,), (0, 1, 2, 0), (1, 2, 3)]:
            for indices_shape in [(0,), (0, 1, 2, 0)]:
                input = torch.empty(input_shape, device=device)
                indices = torch.empty(indices_shape, dtype=torch.int64, device=device)
                self.assertEqual(indices, torch.take(input, indices), exact_dtype=False)

    # FIXME: find a test suite for the put operator
    def test_put_empty(self, device):
        for dst_shape in [(0,), (0, 1, 2, 0), (1, 2, 3)]:
            for indices_shape in [(0,), (0, 1, 2, 0)]:
                for accumulate in [False, True]:
                    dst = torch.randn(dst_shape, device=device)
                    indices = torch.empty(indices_shape, dtype=torch.int64, device=device)
                    src = torch.randn(indices_shape, device=device)
                    self.assertEqual(dst, dst.put_(indices, src, accumulate=accumulate))

    # FIXME: port to test_scatter_gather_ops.py
    def scatter_allow_reduce(self, device, dtype, reduceop):
        device_type = torch.device(device).type
        return device_type != 'cuda' or (reduceop == 'multiply' and dtype.is_floating_point)

    @dtypes(*floating_and_complex_types())
    @dtypesIfCPU(*all_types_and_complex_and(torch.half, torch.bool, torch.bfloat16))
    @dtypesIfCUDA(*all_types_and_complex_and(torch.half, torch.bool, torch.bfloat16))
    def test_scatter_reduce_operations_to_large_input(self, device, dtype):
        index = torch.tensor([[1], [2]], device=device, dtype=torch.long)
        test_data = [
            (torch.zeros(4, 4, device=device, dtype=dtype),
             torch.ones(2, 2, device=device, dtype=dtype),
             torch.tensor([[0, 0, 0, 0],
                           [1, 0, 0, 0],
                           [1, 0, 0, 0],
                           [0, 0, 0, 0]],
                          device=device, dtype=dtype), "add"),
            (torch.tensor([2], device=device, dtype=dtype).repeat(4, 4),
             torch.tensor([6], device=device, dtype=dtype).repeat(2, 2),
             torch.tensor([[2, 2, 2, 2],
                           [12, 2, 2, 2],
                           [12, 2, 2, 2],
                           [2, 2, 2, 2]], device=device, dtype=dtype), "multiply"),
        ]

        for input, src, result, operation in test_data:
            if not self.scatter_allow_reduce(device, dtype, operation):
                continue
            input.scatter_(0, index, src, reduce=operation)
            self.assertEqual(input, result)

    @dtypes(*floating_and_complex_types())
    @dtypesIfCPU(*all_types_and_complex_and(torch.half, torch.bool, torch.bfloat16))
    @dtypesIfCUDA(*all_types_and_complex_and(torch.half, torch.bool, torch.bfloat16))
    def test_scatter_reduce_scalar(self, device, dtype):
        index = torch.tensor([[1], [2]], device=device, dtype=torch.long)
        test_data = [
            (torch.zeros(4, 4, device=device, dtype=dtype), 1,
             torch.tensor([[0, 0, 0, 0],
                           [1, 0, 0, 0],
                           [1, 0, 0, 0],
                           [0, 0, 0, 0]],
                          device=device, dtype=dtype), "add"),
            (torch.tensor([2], device=device, dtype=dtype).repeat(4, 4), 2,
             torch.tensor([[2, 2, 2, 2],
                           [4, 2, 2, 2],
                           [4, 2, 2, 2],
                           [2, 2, 2, 2]], device=device, dtype=dtype), "multiply"),
        ]

        for input, src, result, operation in test_data:
            if not self.scatter_allow_reduce(device, dtype, operation):
                continue
            input.scatter_(0, index, src, reduce=operation)
            self.assertEqual(input, result)

    # FIXME: port to test_scatter_gather_ops.py
    # TODO: remove this after scatter_add_ is deprecated.
    def test_scatter_add_non_unique_index(self, device):
        height = 2
        width = 65536
        input = torch.ones(height, width, device=device)
        index = torch.zeros(height, width, dtype=torch.long, device=device)
        src = torch.ones(height, width, device=device)
        input.scatter_add_(0, index, src)

        self.assertEqual(input,
                         torch.tensor([[3], [1]], device=device,
                                      dtype=torch.float32).repeat(1, width))

    @dtypes(*floating_and_complex_types())
    @dtypesIfCPU(*all_types_and_complex_and(torch.half, torch.bool, torch.bfloat16))
    @dtypesIfCUDA(*all_types_and_complex_and(torch.half, torch.bool, torch.bfloat16))
    def test_scatter_reduce_non_unique_index(self, device, dtype):
        height = 2
        width = 2
        index = torch.zeros(height, width, dtype=torch.long, device=device)
        test_data = [
            (torch.ones(height, width, device=device, dtype=dtype),
             torch.ones(height, width, device=device, dtype=dtype),
             torch.tensor([[3], [1]], device=device, dtype=dtype).repeat(1, width), "add"),
            (torch.tensor([2], device=device, dtype=dtype).repeat(height, width),
             torch.tensor([2], device=device, dtype=dtype).repeat(height, width),
             torch.tensor([[8], [2]], device=device,
                          dtype=dtype).repeat(1, width), "multiply"),
        ]

        for input, src, result, operation in test_data:
            if not self.scatter_allow_reduce(device, dtype, operation):
                continue
            input.scatter_(0, index, src, reduce=operation)
            self.assertEqual(input, result, msg=f"result: {result} input: {input} method: {str(operation)}")

    @onlyCUDA
    @dtypes(*complex_types())
    def test_scatter_reduce_multiply_unsupported_dtypes(self, device, dtype):
        height = 2
        width = 2
        index = torch.zeros(height, width, dtype=torch.long, device=device)
        input = torch.ones(height, width, device=device, dtype=dtype)
        src = torch.ones(height, width, device=device, dtype=dtype)
        with self.assertRaises(RuntimeError):
            input.scatter_(0, index, src, reduce="multiply")

    # FIXME: port to test_scatter_gather_ops.py
    def test_scatter_to_large_input(self, device):
        input = torch.zeros(4, 4, device=device)
        src = torch.ones(2, 2, device=device)
        index = torch.tensor([[1], [2]], device=device, dtype=torch.long)
        input.scatter_(0, index, src)
        self.assertEqual(input, torch.tensor([[0, 0, 0, 0],
                                              [1, 0, 0, 0],
                                              [1, 0, 0, 0],
                                              [0, 0, 0, 0]], device=device, dtype=torch.float32))

    # FIXME: port to test_scatter_gather_ops.py
    def test_scatter_add_to_large_input(self, device):
        input = torch.zeros(4, 4, device=device)
        src = torch.ones(2, 2, device=device)
        index = torch.tensor([[1], [2]], device=device, dtype=torch.long)
        input.scatter_add_(0, index, src)
        self.assertEqual(input, torch.tensor([[0, 0, 0, 0],
                                              [1, 0, 0, 0],
                                              [1, 0, 0, 0],
                                              [0, 0, 0, 0]], device=device, dtype=torch.float32))

    # FIXME: port to test_scatter_gather_ops.py
    def test_scatter_bool(self, device):
        x = torch.tensor([[True, True, True], [True, True, True]], device=device)
        res = torch.zeros(3, 3, dtype=torch.bool, device=device)
        res = res.scatter_(0, torch.tensor([[0, 1, 2], [0, 1, 2]], device=device), x)
        self.assertEqual(res, torch.tensor([[True, False, False],
                                            [False, True, False],
                                            [False, False, True]], device=device))

    # FIXME: port to test_scatter_gather_ops.py
    def test_scatter_add_bool(self, device):
        x = torch.tensor([[True, True, True, True, True], [True, True, True, True, True]], device=device)
        res = torch.zeros(3, 5, dtype=torch.bool, device=device)
        res = res.scatter_add_(0, torch.tensor([[0, 1, 2, 0, 0], [2, 0, 0, 1, 2]], device=device), x)
        self.assertEqual(res, torch.tensor([[True, True, True, True, True],
                                            [False, True, False, True, False],
                                            [True, False, True, False, True]], device=device))

    # FIXME: find a test suite for the masked scatter operator
    @onlyNativeDeviceTypes
    @dtypes(*all_types_and_complex_and(torch.half, torch.bfloat16))
    def test_masked_scatter(self, device, dtype):
        dt = dtype
        num_copy, num_dest = 3, 10
        dest = torch.tensor([1, 2, 3, 4, 5, 6, 7, 8, 9, 10], dtype=dt, device=device)
        dest2 = dest.clone()
        dest_ones = dest.clone()
        dest_ones_expected = dest.clone()
        src = torch.tensor([0, 0, 0, 0, 0, 0, 0, 0, 0, 0], dtype=dt, device=device)
        src_ones = torch.tensor([1, 1, 1, 1, 1, 1, 1, 1, 1, 1], dtype=dt, device=device)
        mask = torch.tensor((0, 0, 0, 0, 1, 0, 1, 0, 1, 0), dtype=torch.bool, device=device)

        dest.masked_scatter_(mask, src)
        j = 0
        for i in range(num_dest):
            if mask[i]:
                dest2[i] = src[j]
                dest_ones_expected[i] = src_ones[j]
                j += 1
        self.assertEqual(dest, dest2, atol=0, rtol=0)

        dest_ones.masked_scatter_(mask, src_ones)
        self.assertEqual(dest_ones, dest_ones_expected, atol=0, rtol=0)

        # Bound checking in CUDA is done inside a kernel
        # in order to avoid synchronization, but this means
        # we can not clear the failures. So there is no way
        # to test it then recover.
        if self.device_type != 'cuda':
            # make src smaller. this should fail
            src = torch.zeros(num_copy - 1, dtype=dt, device=device)
            with self.assertRaises(RuntimeError):
                dest.masked_scatter_(mask, src)

        # empty tensor
        dest = torch.empty((5, 0, 5), dtype=dt, device=device)
        mask = torch.ones_like(dest, dtype=torch.bool, device=device)
        src = torch.empty((0,), dtype=dt, device=device)
        dest.masked_scatter_(mask, src)

        dest = torch.empty((5, 0, 5), dtype=dt, device=device)
        mask = torch.ones((5, 1, 5), dtype=torch.bool, device=device)
        src = torch.empty((0,), dtype=dt, device=device)
        dest.masked_scatter_(mask, src)

    # FIXME: find a test suite for the masked scatter operator
    @skipIfMps
    def test_masked_scatter_bool_tensor(self, device):
        src = torch.tensor([True, True, True], device=device)
        dst = torch.tensor([False, False, False], device=device)
        mask = torch.tensor([False, True, False], device=device)

        dst.masked_scatter_(mask, src)
        self.assertEqual(dst, torch.tensor([False, True, False], device=device))

        mask = torch.tensor([True, False, True], device=device)
        dst = dst.masked_scatter(mask, src)
        self.assertEqual(dst, torch.tensor([True, True, True], device=device))

    # FIXME: find a test suite for the masked scatter operator
    #   test_scatter_gather_ops or test_masked_ops?
    @onlyCUDA
    @largeTensorTest('30GB')
    def test_masked_scatter_large_tensor(self, device):
        t_cpu = torch.empty(2**31 + 1, dtype=torch.bool).random_()
        t = t_cpu.to(device)
        result_cpu = t_cpu.masked_scatter(t_cpu, t_cpu)
        result = t.masked_scatter(t, t)
        self.assertEqual(result, result_cpu)

    # FIXME: find a test suite for the masked select operator
    @dtypes(*all_types_and_complex_and(torch.half, torch.bool, torch.bfloat16))
    def test_masked_select(self, device, dtype):
        if device == 'cpu':
            warn = 'masked_select received a mask with dtype torch.uint8,'
        else:
            warn = 'indexing with dtype torch.uint8 is now deprecated, pl'
        for maskType in integral_types_and(torch.bool):
            num_src = 10
            src = torch.tensor([0, 0, 0, 0, 0, 0, 0, 0, 0, 0], dtype=dtype, device=device)
            mask = torch.randint(2, (num_src,), device=device, dtype=maskType)

            if maskType is not torch.bool:
                with self.assertRaisesRegex(RuntimeError, r'expected BoolTensor for mask'):
                    dst = src.masked_select(mask)
                continue
            else:
                dst = src.masked_select(mask)
            dst2 = []
            for i in range(num_src):
                if mask[i]:
                    dst2 += [src[i]]
            self.assertEqual(dst, torch.tensor(dst2), atol=0, rtol=0)

            dst3 = torch.empty(0, device=device, dtype=dtype)
            torch.masked_select(src, mask, out=dst3)
            self.assertEqual(dst3, torch.tensor(dst2, dtype=dst3.dtype), atol=0, rtol=0)

        # Since half on CPU is not supported, need to skip the remaining test cases
        if dtype == torch.half and torch.device(device).type == 'cpu':
            return

        # Ensure that masks are expanded to match tensor properly
        a = torch.rand(100, 100, device=device).mul(100).to(dtype)
        mask_first_el_each_row = torch.zeros(100, device=device, dtype=torch.bool)
        mask_first_el_each_row[0] = True
        a_masked = a.masked_select(mask_first_el_each_row)
        self.assertEqual(a_masked, a[:, 0])

        mask_first_row = torch.zeros(100, 1, device=device, dtype=torch.bool)
        mask_first_row[0][0] = True
        a_masked = a.masked_select(mask_first_row)
        self.assertEqual(a_masked, a[0, :])

        # Ensure that tensor is expanded to match mask properly
        a = torch.rand(100, device=device).mul(100).to(dtype)
        mask_copy_3_times = torch.tensor([[True], [True], [False], [True]], device=device)
        a_masked = a.masked_select(mask_copy_3_times)
        self.assertEqual(a_masked, a.unsqueeze(0).expand(3, 100).flatten())

    # FIXME: find a test suite for the masked select operator
    def test_masked_select_discontiguous(self, device):
        for size in (10, 200):
            vals = torch.rand(size, size, device=device)
            mask = torch.full((size, size), False, dtype=torch.bool, device=device)
            mask[:, ::2] = True
            vals_list = (vals, vals.t())
            mask_list = (mask, mask.t())
            out_dc = torch.empty(size * size, device=device)[::2]
            for v, m in product(vals_list, mask_list):
                if m.is_contiguous():
                    expected = v[:, ::2].clone().reshape((-1, ))
                else:
                    expected = v[::2].clone().reshape((-1, ))
                out = torch.masked_select(v, m)
                self.assertEqual(out, expected, atol=0, rtol=0)
                torch.masked_select(v, m, out=out_dc)
                self.assertEqual(out_dc, expected, atol=0, rtol=0)

    # FIXME: find a test suite for the masked fill operator
    @dtypes(*product(all_types_and_complex_and(torch.half, torch.bool, torch.bfloat16), (torch.uint8, torch.bool)))
    def test_masked_fill(self, device, dtypes):
        dtype = dtypes[0]
        mask_dtype = dtypes[1]

        num_dest = 10
        dst = torch.zeros(num_dest, dtype=dtype)
        mask = torch.randint(2, (num_dest,), dtype=mask_dtype)
        val = random.random()
        dst2 = dst.clone()

        if mask_dtype is not torch.bool:
            with self.assertRaisesRegex(RuntimeError, 'only supports boolean masks'):
                dst.masked_fill_(mask, val)
            return

        dst.masked_fill_(mask, val)
        for i in range(num_dest):
            if mask[i]:
                dst2[i] = val
        self.assertEqual(dst, dst2, atol=0, rtol=0)

        # test non-contiguous case
        dst = ((torch.randn(num_dest, num_dest, num_dest) * 10).to(dtype)).permute((2, 0, 1))
        dst2 = dst.contiguous()
        if dtype.is_complex:
            mask = dst.abs() > 0
        else:
            mask = dst > 0
        self.assertTrue(not dst.is_contiguous())
        self.assertTrue(dst2.is_contiguous())
        dst.masked_fill_(mask.to(mask_dtype), val)
        dst2.masked_fill_(mask.to(mask_dtype), val)
        self.assertEqual(dst, dst2, atol=0, rtol=0)

    # FIXME: find a test suite for the masked fill operator
    def test_masked_fill_bool_tensor(self, device):
        dst = torch.tensor([True, False, True], device=device)
        mask = torch.tensor([False, True, False], device=device)

        dst.masked_fill_(mask, True)
        self.assertEqual(dst, torch.tensor([True, True, True], device=device))

        dst = dst.masked_fill(mask, False)
        self.assertEqual(dst, torch.tensor([True, False, True], device=device))

    def test_tensor_shape_empty(self, device):
        x = torch.randn((0, 1, 3, 0), device=device)
        # flatten
        self.assertEqual((0,), torch.flatten(x, 0, 3).shape)
        self.assertEqual((0, 0), torch.flatten(x, 0, 2).shape)
        self.assertEqual((0, 3, 0), torch.flatten(x, 1, 2).shape)

        # squeeze, unsqueeze
        self.assertEqual((0, 1, 1, 3, 0), torch.unsqueeze(x, 1).shape)
        self.assertEqual((0, 3, 0), torch.squeeze(x, 1).shape)
        self.assertEqual((0, 3, 0), torch.squeeze(x).shape)

        # transpose, t
        self.assertEqual((0, 0, 3, 1), torch.transpose(x, 1, 3).shape)
        y = torch.randn((5, 0), device=device)
        self.assertEqual((0, 5), y.t().shape)

        # select
        self.assertEqual((0, 1, 0), torch.select(x, 2, 2).shape)

        # repeat, permute
        self.assertEqual((9, 0, 5, 6, 0), x.repeat(9, 7, 5, 2, 3).shape)
        self.assertEqual((3, 0, 0, 1), x.permute(2, 3, 0, 1).shape)

        # diagonal, diagflat
        self.assertEqual((0,), torch.diagonal(torch.randn((5, 0), device=device)).shape)
        self.assertEqual((0,), torch.diagonal(torch.randn((0, 5), device=device)).shape)
        # off the end offsets are valid
        self.assertEqual((0,), torch.diagonal(torch.randn((5, 0), device=device), offset=1).shape)
        self.assertEqual((0,), torch.diagonal(torch.randn((0, 5), device=device), offset=1).shape)
        # check non-zero sized offsets off the end
        self.assertEqual((5, 6, 0), torch.diagonal(torch.randn((3, 4, 5, 6), device=device), offset=45252).shape)
        self.assertEqual((5, 6, 0), torch.diagonal(torch.randn((3, 4, 5, 6), device=device), offset=-45252).shape)

        self.assertEqual((0, 0), torch.diagflat(torch.tensor([], device=device)).shape)
        self.assertEqual(torch.zeros(1, 1), torch.diagflat(torch.tensor([], device=device), offset=1))
        self.assertEqual((0, 0), torch.diagflat(torch.tensor([[]], device=device)).shape)
        self.assertEqual(torch.zeros(1, 1), torch.diagflat(torch.tensor([[]], device=device), offset=1))

        # stack, split, chunk
        self.assertEqual((4, 0, 1, 3, 0), torch.stack((x, x, x, x)).shape)
        self.assertEqual([(0, 1, 3, 0)],
                         [z.shape for z in torch.chunk(x, 1, dim=0)])

        self.assertEqual([(0, 1, 3, 0), ] * 3, [z.shape for z in torch.chunk(x, 3, dim=0)])
        self.assertEqual([(0, 1, 1, 0), ] * 3, [z.shape for z in torch.chunk(x, 3, dim=2)])

        # NOTE: split_with_sizes behaves differently than NumPy in that it
        # takes sizes rather than offsets
        self.assertEqual([(0, 1, 0, 0), (0, 1, 1, 0), (0, 1, 2, 0)],
                         [z.shape for z in torch.split(x, (0, 1, 2), dim=2)])

        self.assertRaises(RuntimeError, lambda: torch.split(x, 0, dim=1))
        # This is strange because the split size is larger than the dim size, but consistent with
        # how split handles that case generally (when no 0s are involved).
        self.assertEqual([(0, 1, 3, 0)], [z.shape for z in torch.split(x, 1, dim=0)])
        self.assertEqual([(0, 1, 3, 0)], [z.shape for z in torch.split(x, 0, dim=0)])

    # functions that operate over a dimension but don't reduce.
    def test_dim_function_empty(self, device):
        shape = (0, 1, 2, 0)
        x = torch.randn(shape, device=device)

        # size stride
        self.assertEqual(0, x.size(3))
        self.assertEqual(2, x.size(2))
        self.assertEqual(2, x.stride(0))
        self.assertEqual(1, x.stride(2))

        self.assertEqual(x, torch.nn.functional.glu(x, 0))
        self.assertEqual((0, 1, 1, 0), torch.nn.functional.glu(x, 2).shape)

        # softmax, logsoftmax
        self.assertEqual(x, torch.nn.functional.softmax(x, 0))
        self.assertEqual(x, torch.nn.functional.softmax(x, 2))
        self.assertEqual(x, torch.nn.functional.softmax(x, 3))

        self.assertEqual(x, torch.nn.functional.log_softmax(x, 0))
        self.assertEqual(x, torch.nn.functional.log_softmax(x, 2))
        self.assertEqual(x, torch.nn.functional.log_softmax(x, 3))

        # cumsum, cumprod, cummax, cummin
        self.assertEqual(shape, torch.cumsum(x, 0).shape)
        self.assertEqual(shape, torch.cumsum(x, 2).shape)
        self.assertEqual(shape, torch.cumprod(x, 0).shape)
        self.assertEqual(shape, torch.cumprod(x, 2).shape)
        self.assertEqual(shape, torch.cummax(x, 0)[0].shape)
        self.assertEqual(shape, torch.cummax(x, 2)[0].shape)
        self.assertEqual(shape, torch.cummin(x, 0)[0].shape)
        self.assertEqual(shape, torch.cummin(x, 2)[0].shape)
        self.assertEqual(shape, torch.logcumsumexp(x, 0).shape)
        self.assertEqual(shape, torch.logcumsumexp(x, 2).shape)

        # flip
        self.assertEqual(x, x.flip(0))
        self.assertEqual(x, x.flip(2))

        # roll
        self.assertEqual(x, x.roll(0, 1).roll(0, -1))
        self.assertEqual(x, x.roll(1, x.size(1)))
        self.assertEqual(x, x.roll(1))
        self.assertEqual(x, x.roll((1, 1), (3, 1)))

        # unbind
        self.assertEqual((), x.unbind(0))
        self.assertEqual((torch.empty((0, 1, 0), device=device), torch.empty((0, 1, 0), device=device)),
                         x.unbind(2))

        # cross
        y = torch.randn((0, 1, 3, 0), device=device)
        self.assertEqual(y.shape, torch.cross(y, y).shape)

        # renorm
        self.assertEqual(shape, torch.renorm(x, 1, 0, 5).shape)
        self.assertEqual(shape, torch.renorm(x, 1, 2, 5).shape)

        # sort
        self.assertEqual([shape, shape], [z.shape for z in torch.sort(x, dim=0)])
        self.assertEqual([shape, shape], [z.shape for z in torch.sort(x, dim=2)])

        # topk
        self.assertEqual([shape, shape], [z.shape for z in torch.topk(x, 0, dim=0)])
        self.assertEqual([(0, 1, 1, 0), (0, 1, 1, 0)], [z.shape for z in torch.topk(x, 1, dim=2)])

        y = torch.randn((2, 3, 4), device=device)
        self.assertEqual([(2, 3, 0), (2, 3, 0)], [z.shape for z in torch.topk(y, 0)])

        # gather
        self.assertEqual(shape, torch.gather(x, 0, torch.empty(shape, dtype=torch.int64, device=device)).shape)
        self.assertEqual(shape, torch.gather(x, 2, torch.empty(shape, dtype=torch.int64, device=device)).shape)
        larger_shape = torch.empty((0, 1, 3, 0), dtype=torch.int64, device=device)
        self.assertEqual(larger_shape.shape, torch.gather(x, 2, larger_shape).shape)
        smaller_shape = torch.empty((0, 1, 0, 0), dtype=torch.int64, device=device)
        self.assertEqual(smaller_shape.shape, torch.gather(x, 2, smaller_shape).shape)
        y = torch.randn((2, 3, 4), device=device)
        self.assertEqual((0, 3, 4),
                         torch.gather(y, 0, torch.empty((0, 3, 4), dtype=torch.int64, device=device)).shape)

        # scatter, scatter_add
        for dim in [0, 2]:
            y = torch.randn(shape, device=device)
            y_src = torch.randn(shape, device=device)
            ind = torch.empty(shape, dtype=torch.int64, device=device)
            self.assertEqual(shape, y.scatter_(dim, ind, y_src).shape)
            self.assertEqual(shape, y.scatter_add_(dim, ind, y_src).shape)

        z = torch.randn((2, 3, 4), device=device)
        z_src = torch.randn((2, 3, 4), device=device)
        self.assertEqual(z, z.scatter_(2, torch.empty((2, 3, 0), dtype=torch.int64, device=device), z_src))
        self.assertEqual(z, z.scatter_add_(2, torch.empty((2, 3, 0), dtype=torch.int64, device=device), z_src))

        # index_fill, index_copy, index_add
        c = x.clone()
        c_clone = c.clone()
        ind_empty = torch.tensor([], dtype=torch.int64, device=device)
        ind_01 = torch.tensor([0, 1], dtype=torch.int64, device=device)
        self.assertEqual(c_clone, c.index_fill_(0, ind_empty, -1))
        self.assertEqual(c_clone, c.index_fill_(2, ind_empty, -1))
        self.assertEqual(c_clone, c.index_fill_(2, ind_01, -1))
        self.assertEqual(c_clone, c.index_copy_(0, ind_empty, torch.empty((0, 1, 2, 0), device=device)))
        self.assertEqual(c_clone, c.index_copy_(2, ind_empty, torch.empty((0, 1, 0, 0), device=device)))
        self.assertEqual(c_clone, c.index_copy_(2, ind_01, torch.empty((0, 1, 2, 0), device=device)))
        self.assertEqual(c_clone, c.index_add_(0, ind_empty, torch.empty((0, 1, 2, 0), device=device)))
        self.assertEqual(c_clone, c.index_add_(2, ind_empty, torch.empty((0, 1, 0, 0), device=device)))
        self.assertEqual(c_clone, c.index_add_(2, ind_01, torch.empty((0, 1, 2, 0), device=device)))

        c = torch.randn((0, 1, 2), device=device)
        c_clone = c.clone()
        self.assertEqual(c_clone, c.index_fill_(0, ind_empty, -1))
        self.assertEqual(c_clone, c.index_copy_(0, ind_empty, torch.empty((0, 1, 2), device=device)))
        self.assertEqual(c_clone, c.index_add_(0, ind_empty, torch.empty((0, 1, 2), device=device)))
        self.assertEqual(c_clone, c.index_fill_(0, ind_empty, -1))
        self.assertEqual(c_clone, c.index_copy_(0, ind_empty, torch.empty((0, 1, 2), device=device)))
        self.assertEqual(c_clone, c.index_add_(0, ind_empty, torch.empty((0, 1, 2), device=device)))

        # index fill/copy/add non-empty
        z = torch.randn((2, 3, 4), device=device)
        self.assertEqual(z, z.index_fill_(0, ind_empty, -1))
        z = torch.randn((2, 3, 4), device=device)
        self.assertEqual(z, z.index_copy_(0, ind_empty, torch.empty((0, 3, 4), device=device)))
        z = torch.randn((2, 3, 4), device=device)
        self.assertEqual(z, z.index_add_(0, ind_empty, torch.empty((0, 3, 4), device=device)))

        # index_select
        self.assertEqual(x, x.index_select(0, ind_empty))
        self.assertEqual((0, 1, 0, 0), x.index_select(2, ind_empty).shape)
        self.assertEqual(x, x.index_select(2, ind_01))
        z = torch.randn((2, 3, 4), device=device)  # non-empty
        self.assertEqual((0, 3, 4), z.index_select(0, ind_empty).shape)
        c = torch.randn((0, 1, 2), device=device)
        self.assertEqual(c, c.index_select(0, ind_empty))
        c = torch.randn((0, 1, 2), device=device)
        self.assertEqual(c, c.index_select(0, ind_empty))
        w = torch.randn((0, 3), device=device)
        self.assertEqual((0, 2), w.index_select(1, ind_01).shape)
        w = torch.randn((3, 0), device=device)
        self.assertEqual((2, 0), w.index_select(0, ind_01).shape)
        ind_01_int32 = torch.tensor([0, 1], dtype=torch.int32, device=device)
        self.assertEqual((2, 0), w.index_select(0, ind_01_int32).shape)
        s = torch.randn([], device=device)
        ind_0 = torch.tensor([0], dtype=torch.int32, device=device)
        self.assertEqual([], s.index_select(0, ind_0).shape)
        if device == 'cpu':
            w = torch.randn((0, 3), device=device)
            with self.assertRaisesRegex(RuntimeError, "self indexing axis dim should be positive"):
                torch.index_select(w, 0, ind_01)
            ind_05 = torch.tensor([0, 5], dtype=torch.int64, device=device)
            with self.assertRaisesRegex(RuntimeError, "INDICES element is out of DATA bounds"):
                torch.index_select(w, 1, ind_05)
            with self.assertRaisesRegex(RuntimeError, "Index to scalar can have only 1 value"):
                torch.index_select(s, 0, ind_empty)
        with self.assertRaisesRegex(RuntimeError, "Index to scalar can have only 1 value"):
            torch.ones([]).index_select(0, torch.Tensor([0, 0]).int())

    # FIXME: find a test suite for the pdist operator
    @unittest.skipIf(IS_FBCODE and IS_REMOTE_GPU, "sandcastle OOM with current tpx gpu/re configuration")
    @skipIfRocm
    @onlyCUDA
    @largeTensorTest('32GB', device='cpu')
    @largeTensorTest('5GB', device='cuda')
    def test_pdist_norm_large(self, device):
        # use dim0>=46342 for forward, see:
        # https://github.com/pytorch/pytorch/issues/30583
        # Compare output using GPU with the CPU implementation
        x = torch.randn(50000, 1, dtype=torch.float32)      # 50k * 4 bytes = 200 KB
        # Will require 1249975000 float32s
        expected_cpu = torch.pdist(x, p=2)                  # ~1250M * 4 bytes = 5 GB on CPU
        actual_cpu = torch.pdist(x.to(device), p=2).cpu()         # 5 GB on GPU + 5GB on CPU
        # Workaround for large memory overhead of self.assertTrue (see #84944)
        self.assertTrue(torch.allclose(expected_cpu, actual_cpu))  # ~20GB in allclose

    # FIXME: move to elementwise ternary test suite
    @onlyNativeDeviceTypes
    @dtypesIfCUDA(*set(get_all_math_dtypes('cuda')))
    @dtypes(*set(get_all_math_dtypes('cpu')))
    def test_addcdiv(self, device, dtype):
        # Returns floating or integral scalar corresponding to dtype
        def _number(floating, integer, dtype):
            if dtype in [torch.half, torch.float, torch.double, torch.bfloat16]:
                return floating
            elif dtype in [torch.cfloat, torch.cdouble]:
                return floating * (1 + 1j)
            else:
                return integer

        def non_zero_rand(size, dtype, device):
            if dtype.is_floating_point or dtype.is_complex:
                a = torch.rand(size=size, dtype=dtype, device=device)
            elif dtype == torch.uint8:
                a = torch.randint(1, 5, size=size, dtype=dtype, device=device)
            else:
                a = torch.randint(-5, 5, size=size, dtype=dtype, device=device)
            return a + (a == 0).to(dtype)

        def _test_addcdiv():
            a = non_zero_rand((2, 2), dtype=dtype, device=device)
            b = non_zero_rand((2, 2), dtype=dtype, device=device)
            c = non_zero_rand((2, 2), dtype=dtype, device=device)
            alpha = _number(0.5, 3, dtype)

            expected = a + (alpha * b) / c
            actual = torch.addcdiv(a, b, c, value=alpha)
            self.assertEqual(expected, actual)

            with self.assertWarnsOnceRegex(
                    UserWarning, "This overload of addcdiv is deprecated"):
                self.assertEqual(actual, torch.addcdiv(a, alpha, b, c))

        if not (dtype.is_floating_point or dtype.is_complex):
            # Integer division with addcdiv is prohibited
            with self.assertRaises(RuntimeError):
                _test_addcdiv()
        else:
            _test_addcdiv()

        if self.device_type == 'cuda' and dtype == torch.half:
            a = torch.tensor([60000.0], device=device, dtype=dtype)
            b = torch.tensor([60000.0], device=device, dtype=dtype)
            c = torch.tensor([1.0], device=device, dtype=dtype)
            out = torch.addcmul(a, b, c, value=-2)
            self.assertTrue(not (out.isnan() or out.isinf()))

    def test_nullary_op_mem_overlap(self, device):
        ops = (
            ("random_", ()),
            ("uniform_", ()),
            ("cauchy_", ()),
            ("log_normal_", ()),
            ("exponential_", ()),
            ("geometric_", (0.5,)),
            ("normal_", ()),
        )

        x = torch.rand((1, 3)).expand((3, 3))
        for op, args in ops:
            with self.assertRaisesRegex(RuntimeError, 'unsupported operation'):
                getattr(x, op)(*args)

    # FIXME: move to an elementwise ternary test suite and make this an OpInfo test
    @dtypes(torch.double)
    def test_ternary_op_mem_overlap(self, device, dtype):
        if device == "cpu" and TEST_WITH_TORCHINDUCTOR:
            self.skipTest("Failing on cpu")

        ops = [
            ("addcmul", True, True, 'cpu'),
            ("addcmul", True, True, 'cuda'),
            ("addcdiv", True, True, 'cpu'),
            ("addcdiv", True, True, 'cuda'),
            ("lerp", True, True, 'cpu'),
            ("lerp", True, True, 'cuda')
        ]

        for (fn, has_input_output_mem_overlap_check,
             has_internal_mem_overlap_check, dev) in ops:
            if dev != device:
                continue
            out_op = getattr(torch, fn)
            inplace_op = getattr(torch.Tensor, fn + '_')
            self.check_internal_mem_overlap(
                inplace_op, 3, dtype, device,
                expected_failure=not has_internal_mem_overlap_check)
            self.ternary_check_input_output_mem_overlap(out_op, dev,
                                                        expected_failure=not has_input_output_mem_overlap_check)

    @expectedFailureMeta  # RuntimeError not raised
    @dtypes(torch.double)
    @onlyNativeDeviceTypes
    def test_copy_mem_overlap(self, device, dtype):
        self.check_internal_mem_overlap(
            torch.Tensor.copy_, num_inputs=2, dtype=dtype, device=device)
        sz = 9
        doubles = torch.randn(2 * sz, dtype=dtype, device=device)
        self.unary_check_input_output_mem_overlap(
            doubles, sz, lambda input, out: out.copy_(input))

    # FIXME: convert to ErrorInputs
    # (but have to extend ErrorInputs to handle inplace-only errors!)
    @onlyNativeDeviceTypes
    def test_index_add_mem_overlap(self, device):
        x = torch.rand((1,), device=device).expand((6,))
        y = torch.rand((6,), device=device)
        ind = torch.tensor([2, 1, 0], device=device)
        value = torch.rand((3,), device=device)
        with self.assertRaisesRegex(RuntimeError, 'unsupported operation'):
            x.index_add_(0, ind, value)
        with self.assertRaisesRegex(RuntimeError, 'unsupported operation'):
            y.index_add_(0, ind, y[:3])
        with self.assertRaisesRegex(RuntimeError, 'unsupported operation'):
            ind.index_add_(0, ind, ind.clone())
        with self.assertRaisesRegex(RuntimeError, 'unsupported operation'):
            ind.index_add_(0, ind.clone(), ind)

    # FIXME: convert to ErrorInputs
    # (but have to extend ErrorInputs to handle inplace-only errors!)
    @onlyNativeDeviceTypes
    def test_index_copy_mem_overlap(self, device):
        x = torch.rand((1,), device=device).expand((6,))
        y = torch.rand((6,), device=device)
        ind = torch.tensor([2, 1, 0], device=device)
        value = torch.rand((3,), device=device)
        with self.assertRaisesRegex(RuntimeError, 'unsupported operation'):
            x.index_copy_(0, ind, value)
        with self.assertRaisesRegex(RuntimeError, 'unsupported operation'):
            y.index_copy_(0, ind, y[:3])
        with self.assertRaisesRegex(RuntimeError, 'unsupported operation'):
            ind.index_copy_(0, ind, ind.clone())
        with self.assertRaisesRegex(RuntimeError, 'unsupported operation'):
            ind.index_copy_(0, ind.clone(), ind)

    # FIXME: convert to ErrorInputs
    # (but have to extend ErrorInputs to handle inplace-only errors!)
    @expectedFailureMeta  # Warning not triggered
    @onlyNativeDeviceTypes
    def test_index_fill_mem_overlap(self, device):
        x = torch.rand((1,), device=device).expand((6,))
        y = torch.rand((6,), device=device)
        ind = torch.tensor([2, 1, 0], device=device)
        value = torch.rand((3,), device=device)

        with self.assertWarnsRegex(UserWarning, "index_fill_ on expanded tensors"):
            x.index_fill_(0, ind, 1.0)
        with self.assertRaisesRegex(RuntimeError, 'unsupported operation'):
            ind.index_fill_(0, ind, 0)

    # FIXME: convert to ErrorInputs
    @expectedFailureMeta  # RuntimeError not raised
    @onlyNativeDeviceTypes
    def test_shift_mem_overlap(self, device):
        x = torch.rand(3, device=device)
        with self.assertRaisesRegex(RuntimeError, 'unsupported operation'):
            x[:-1] <<= x[1:]
        with self.assertRaisesRegex(RuntimeError, 'unsupported operation'):
            x[:-1] >>= x[1:]

    # FIXME: convert to ErrorInputs
    # (but have to extend ErrorInputs to handle inplace-only errors)
    @expectedFailureMeta  # RuntimeError not raised
    @onlyNativeDeviceTypes
    def test_bernoulli_mem_overlap(self, device):
        x = torch.rand((1,), device=device).expand((6,))

        with self.assertRaisesRegex(RuntimeError, 'unsupported operation'):
            x.bernoulli_()
        with self.assertRaisesRegex(RuntimeError, 'unsupported operation'):
            x.bernoulli_(p=0.1)
        p = torch.rand(6, device=device)
        with self.assertRaisesRegex(RuntimeError, 'unsupported operation'):
            x.bernoulli_(p=p)

    # FIXME: convert to ErrorInputs
    # (but have to extend ErrorInputs to handle inplace-only errors!)
    @expectedFailureMeta  # RuntimeError not raised
    @onlyNativeDeviceTypes
    def test_put_mem_overlap(self, device):
        x = torch.rand((1,), device=device).expand((6,))
        y = torch.rand((6,), device=device)
        ind = torch.tensor([2, 1, 0], device=device)
        value = torch.rand((3,), device=device)
        with self.assertRaisesRegex(RuntimeError, 'unsupported operation'):
            x.put_(ind, value)
        with self.assertRaisesRegex(RuntimeError, 'unsupported operation'):
            y.put_(ind[0], y[0])
        with self.assertRaisesRegex(RuntimeError, 'unsupported operation'):
            ind.put_(ind, ind)
        with self.assertRaisesRegex(RuntimeError, 'unsupported operation'):
            y.put_(ind, y[:3])
        with self.assertRaisesRegex(RuntimeError, 'unsupported operation'):
            ind.put_(ind, ind.clone())
        with self.assertRaisesRegex(RuntimeError, 'unsupported operation'):
            ind.put_(ind.clone(), ind)

    # FIXME: convert to ErrorInputs
    # (but have to extend ErrorInputs to handle inplace-only errors!)
    @expectedFailureMeta  # UserWarning not triggered
    @onlyNativeDeviceTypes
    def test_index_put_mem_overlap(self, device):
        x = torch.rand((1,), device=device).expand((6,))
        y = torch.rand((6,), device=device)
        ind = torch.tensor([2, 1, 0], device=device)
        value = torch.rand((3,), device=device)
        with self.assertWarnsRegex(UserWarning, 'expanded tensors'):
            x.index_put_((ind,), value)
        with self.assertRaisesRegex(RuntimeError, 'unsupported operation'):
            y.index_put_((ind,), y[0])
        with self.assertRaisesRegex(RuntimeError, 'unsupported operation'):
            ind.index_put_((ind,), ind)
        with self.assertRaisesRegex(RuntimeError, 'unsupported operation'):
            y.index_put_((ind,), y[:3])
        with self.assertRaisesRegex(RuntimeError, 'unsupported operation'):
            ind.index_put_((ind,), ind.clone())
        with self.assertRaisesRegex(RuntimeError, 'unsupported operation'):
            ind.index_put_((ind.clone(),), ind)

    # FIXME: convert to ErrorInputs
    # (but have to extend ErrorInputs to handle inplace-only errors!)
    @expectedFailureMeta  # UserWarning not triggered
    @onlyNativeDeviceTypes
    def test_masked_fill_mem_overlap(self, device):
        x = torch.rand((1,), device=device).expand((6,))
        mask = torch.tensor([True, False, True, True, False, False], device=device)
        with self.assertWarnsRegex(UserWarning, 'expanded tensors'):
            x.masked_fill_(mask, 0.)

        fill_val = torch.tensor(0., device=device)
        with self.assertWarnsRegex(UserWarning, 'expanded tensors'):
            x.masked_fill_(mask, fill_val)

        with self.assertRaisesRegex(RuntimeError, 'unsupported operation'):
            mask[1:].masked_fill_(mask[:-1], False)

    # FIXME: convert to ErrorInputs
    # (but have to extend ErrorInputs to handle inplace-only errors!)
    @expectedFailureMeta  # RuntimeError not raised
    @onlyNativeDeviceTypes
    def test_masked_scatter_mem_overlap(self, device):
        x = torch.rand((1,), device=device).expand((6,))
        src = torch.rand((3,), device=device)
        mask = torch.tensor([True, False, True, True, False, False], device=device)

        with self.assertRaisesRegex(RuntimeError, 'unsupported operation'):
            x.masked_scatter_(mask, src)

    # FIXME: convert to ErrorInputs
    # (but have to extend ErrorInputs to handle inplace-only errors!)
    @onlyNativeDeviceTypes
    def test_scatter_mem_overlap(self, device):
        x = torch.rand((1,), device=device).expand((6,))
        src = torch.rand((3,), device=device)
        ind = torch.tensor([2, 1, 0], device=device, dtype=torch.int64)

        with self.assertRaisesRegex(RuntimeError, 'unsupported operation'):
            x.scatter_(0, ind, src)
        with self.assertRaisesRegex(RuntimeError, 'unsupported operation'):
            src.scatter_(0, ind, src)
        with self.assertRaisesRegex(RuntimeError, 'unsupported operation'):
            ind.scatter_(0, ind, ind.clone())

    # FIXME: move to test distributions
    @onlyCUDA
    def test_multinomial_device_constrain(self, device):
        x = torch.empty(3, device="cpu")
        y = torch.empty(3, device=device)
        self.assertRaisesRegex(
            RuntimeError, "Expected all tensors to be on the same device",
            lambda: torch.multinomial(x, 2, out=y))

    # FIXME: move to test distributions
    @deviceCountAtLeast(2)
    @onlyCUDA
    def test_multinomial_gpu_device_constrain(self, devices):
        x = torch.empty(3, device=devices[0])
        y = torch.empty(3, device=devices[1])
        self.assertRaisesRegex(
            RuntimeError, "Expected all tensors to be on the same device",
            lambda: torch.multinomial(x, 2, out=y))

    # FIXME: convert this to an automated OpInfo test
    @deviceCountAtLeast(2)
    @onlyCUDA
    def test_device_guard(self, devices):
        # verify that all operators with `device_guard: False` behave properly with multiple devices.
        # TODO: if we had operator introspection we could figure out this set of operators automatically...
        x = torch.randn((1, 2, 3), device=devices[1])
        y = torch.zeros((1, 3, 2), device=devices[1])
        scalar = torch.tensor(5, device=devices[1])

        # property ops
        torch.cudnn_is_acceptable(x)
        x.is_distributed()
        x.is_floating_point()
        x.is_complex()
        x.is_same_size(y)
        x.is_signed()
        x.size(0)
        x.stride(0)
        x.numel()
        x.is_set_to(y)
        x.data_ptr()
        scalar.is_nonzero()

        # sparse property ops
        y[0][1] = 5
        y_sparse = y.to_sparse()
        y_sparse.sparse_dim()
        y_sparse._dimI()
        y_sparse.dense_dim()
        y_sparse._dimV()
        y_sparse._nnz()
        y_sparse.is_coalesced()
        y_sparse._indices()
        y_sparse._values()
        y_sparse.indices()
        y_sparse.values()

        # in-place ops
        def inplace():
            return torch.randn((1, 2, 3), device=devices[1])
        inplace().as_strided_(y.size(), y.stride())
        inplace().resize_(y.size())
        inplace().squeeze_()
        inplace().squeeze_(0)
        inplace().unsqueeze_(2)
        inplace().transpose_(1, 2)
        inplace().squeeze_().t_()
        inplace().set_(x.storage())
        inplace().set_(x.storage(), x.storage_offset(), x.size(), x.stride())
        inplace().set_(x)
        inplace().set_()
        y_sparse._coalesced_(True)

        # shape modification
        x.as_strided(y.size(), y.stride())
        x.expand((5, 2, 3))
        x.expand_as(x)
        x.sum_to_size((1,))
        torch.broadcast_tensors(x , x)
        x.reshape((1, 3, 2))
        x.reshape_as(y)
        x.squeeze()
        x.squeeze(0)
        x.squeeze().t()
        x.transpose(1, 2)
        x.unsqueeze(2)
        x.view((1, 3, 2))
        x.view_as(y)

        # chunk, split, etc.
        x.chunk(2, dim=1)
        x.split(1, dim=2)
        x.split_with_sizes([1, 2], dim=2)
        x.unfold(dimension=2, size=1, step=1)

        x.narrow(1, 1, 1)
        x.select(1, 1)
        torch.isnan(x)

        torch.empty((1, 3, 2), out=y)
        torch.empty_like(x)
        torch.empty_like(x, dtype=torch.int64)

        # to
        x.to(x)
        x.to(y)
        x.to(x, copy=True)

    def test_is_signed(self, device):
        self.assertEqual(torch.IntTensor(5).to(device).is_signed(), True)
        self.assertEqual(torch.ByteTensor(5).to(device).is_signed(), False)
        self.assertEqual(torch.CharTensor(5).to(device).is_signed(), True)
        self.assertEqual(torch.FloatTensor(5).to(device).is_signed(), True)
        self.assertEqual(torch.HalfTensor(10).to(device).is_signed(), True)

    def test_tensor_type(self):
        for t in torch._tensor_classes:
            if 'cuda' in t.__module__:
                self.assertEqual(t.is_cuda, True)
            else:
                self.assertEqual(t.is_cuda, False)
            if 'xpu' in t.__module__:
                self.assertEqual(t.is_xpu, True)
            else:
                self.assertEqual(t.is_xpu, False)

    # Note - reports a leak of 512 bytes on CUDA device 1
    @deviceCountAtLeast(2)
    @skipCUDAMemoryLeakCheckIf(True)
    @onlyCUDA
    def test_tensor_set_errors_multigpu(self, devices):
        f_cuda0 = torch.randn((2, 3), dtype=torch.float32, device=devices[0])
        f_cuda1 = torch.randn((2, 3), dtype=torch.float32, device=devices[1])

        self.assertRaises(RuntimeError, lambda: f_cuda0.set_(f_cuda1.storage()))
        self.assertRaises(RuntimeError,
                          lambda: f_cuda0.set_(f_cuda1.storage(), 0, f_cuda1.size(), f_cuda1.stride()))
        self.assertRaises(RuntimeError, lambda: f_cuda0.set_(f_cuda1))

    # FIXME: move to test_serialization
    @onlyCUDA
    @deviceCountAtLeast(1)  # Note: Tests works with one but prefers more devices
    def test_serialization(self, devices):
        def _test_serialization(filecontext_lambda):
            t0 = torch.cuda.FloatTensor(5).fill_(1)
            with torch.cuda.device(devices[-1]):
                tn = torch.cuda.FloatTensor(3).fill_(2)
            torch.cuda.set_device(devices[0])
            b = (t0, tn)
            with filecontext_lambda() as f:
                torch.save(b, f)
                f.seek(0)
                c = torch.load(f)
                self.assertEqual(b, c, atol=0, rtol=0)
                u0, un = c
                self.assertEqual(str(u0.device), devices[0])
                self.assertEqual(str(un.device), devices[-1])

        _test_serialization(tempfile.NamedTemporaryFile)
        _test_serialization(BytesIOContext)

    # FIXME: move memory format tests to their own test class/suite
    def test_memory_format_preserved_after_permute(self, device):
        x = torch.randn(4, 3, 8, 8, device=device)
        nhwc = x.contiguous(memory_format=torch.channels_last)
        y = nhwc.permute(0, 1, 3, 2).permute(0, 1, 3, 2)
        self.assertTrue(y.is_contiguous(memory_format=torch.channels_last))

        x = torch.randn(4, 3, 8, 8, 8, device=device)
        ndhwc = x.contiguous(memory_format=torch.channels_last_3d)
        y = ndhwc.permute(0, 1, 4, 3, 2).permute(0, 1, 4, 3, 2)
        self.assertTrue(y.is_contiguous(memory_format=torch.channels_last_3d))

    def test_memory_format_propagation_rules(self, device):

        contiguous = torch.rand(10, 3, 5, 5, device=device)
        cl = torch.rand(10, 3, 5, 5, device=device).contiguous(memory_format=torch.channels_last)
        ambiguous = torch.rand(10, 3, 1, 1, device=device).contiguous(memory_format=torch.channels_last)
        self.assertTrue(ambiguous.is_contiguous(memory_format=torch.channels_last))
        self.assertTrue(ambiguous.is_contiguous(memory_format=torch.contiguous_format))
        bias = torch.rand(1, 1, 1, 1, device=device).contiguous(memory_format=torch.channels_last)

        def _test_propagation_rules(self, contiguous, cl, ambiguous, bias):
            options = ((ambiguous, contiguous, torch.contiguous_format),
                       (ambiguous, cl, torch.channels_last),
                       (contiguous, ambiguous, torch.contiguous_format),
                       (contiguous, cl, torch.contiguous_format),
                       (cl, ambiguous, torch.channels_last),
                       (cl, contiguous, torch.channels_last),
                       (bias, cl, torch.channels_last),
                       (cl, bias, torch.channels_last),)

            for a, b, mf in options:
                result = a + b
                self.assertTrue(result.is_contiguous(memory_format=mf))

        _test_propagation_rules(self, contiguous, cl, ambiguous, bias)

        cl = cl.to(memory_format=torch.channels_last)
        ambiguous = ambiguous.to(memory_format=torch.channels_last)
        bias = bias.to(memory_format=torch.channels_last)

        _test_propagation_rules(self, contiguous, cl, ambiguous, bias)

        # test cases when strides matter in ambiguous tensors
        for mf in (torch.channels_last, torch.contiguous_format):
            ambiguous = torch.rand(10, 3, 1, 1, device=device).to(memory_format=mf)
            bias = torch.rand(3, 1, 1, device=device)
            result = ambiguous + bias
            self.assertEqual(ambiguous.stride(), result.stride())
            result = bias + ambiguous
            self.assertEqual(ambiguous.stride(), result.stride())
            result = ambiguous * 5
            self.assertEqual(ambiguous.stride(), result.stride())

    @skipIfMps
    def test_memory_format_empty_like(self, device):
        def test_helper(x, memory_format):
            xc = x.contiguous(memory_format=memory_format)

            like = torch.empty_like(xc, memory_format=torch.preserve_format)
            self.assertFalse(like.is_contiguous())
            self.assertTrue(like.is_contiguous(memory_format=memory_format))

            like_x = torch.empty_like(x, memory_format=torch.preserve_format)
            self.assertTrue(like_x.is_contiguous())
            self.assertFalse(like_x.is_contiguous(memory_format=memory_format))

            like = torch.empty_like(x, memory_format=memory_format)
            self.assertFalse(like.is_contiguous())
            self.assertTrue(like.is_contiguous(memory_format=memory_format))

            like = torch.empty_like(xc, memory_format=torch.contiguous_format)
            self.assertTrue(like.is_contiguous())
            self.assertFalse(like.is_contiguous(memory_format=memory_format))

            like = torch.empty_like(xc)
            self.assertFalse(like.is_contiguous())
            self.assertTrue(like.is_contiguous(memory_format=memory_format))

            sparse = x.to_sparse()
            with self.assertRaises(RuntimeError):
                z = torch.empty_like(sparse, memory_format=torch.preserve_format)

        test_helper(torch.randn(4, 3, 8, 8, device=device), torch.channels_last)
        test_helper(torch.randn(4, 3, 8, 8, 8, device=device), torch.channels_last_3d)

    def test_memory_format_consistency(self, device):
        x = torch.randn(10, 3, 1, 1, device=device)
        x_rep = x.as_strided(x.size(), x.stride())
        self.assertEqual(x.size(), x_rep.size())
        self.assertEqual(x.stride(), x_rep.stride())
        self.assertEqual(x.is_contiguous(), x_rep.is_contiguous())
        self.assertEqual(x.is_contiguous(memory_format=torch.channels_last), x_rep.is_contiguous(memory_format=torch.channels_last))
        self.assertEqual(
            x.is_contiguous(memory_format=torch.channels_last_3d), x_rep.is_contiguous(memory_format=torch.channels_last_3d))

    # FIXME: make this a elementwise unary and elementwise binary OpInfo test
    def test_memory_format_operators(self, device):
        def _chunk_op(x, y):
            x1, x2 = x.chunk(2, dim=1)
            return x1 + x2

        def _unsqueeze_op_add(x, y):
            return x[0].unsqueeze(0) + 3

        def _unsqueeze_op_clone(x, y):
            return x[0].unsqueeze(0).clone()

        def _test_helper(x, y, bias, memory_format):
            return_contig_fns = [
                lambda x, y: y + x,
                lambda x, y: y * x,
                lambda x, y: y.addcdiv(x, y, value=2),
                lambda x, y: y.addcmul(x, y, value=2),
            ]
            bias_fns = [
                lambda x, b: x + b,
                lambda x, b: b + x,
            ]
            fns = [
                lambda x, y: x.clone(),
                lambda x, y: x + 3,
                lambda x, y: 3 * x,
                lambda x, y: x + y,
                lambda x, y: x * y,
                lambda x, y: abs(x),
                lambda x, y: x.abs(),
                lambda x, y: x.abs_(),
                lambda x, y: x.acos(),
                lambda x, y: x.acos_(),
                lambda x, y: x.add(y, alpha=3),
                lambda x, y: x.add_(y, alpha=3),
                lambda x, y: x.addcdiv(y, y, value=2),
                lambda x, y: x.addcdiv_(y, y, value=2),
                lambda x, y: x.addcmul(y, y, value=2),
                lambda x, y: x.addcmul_(y, y, value=2),
                lambda x, y: x.acosh(),
                lambda x, y: x.acosh_(),
                lambda x, y: x.asinh(),
                lambda x, y: x.asinh_(),
                lambda x, y: x.atanh(),
                lambda x, y: x.atanh_(),
                lambda x, y: x.asin(),
                lambda x, y: x.asin_(),
                lambda x, y: x.atan(),
                lambda x, y: x.atan2(y),
                lambda x, y: x.atan2_(y),
                lambda x, y: x.ceil(),
                lambda x, y: x.ceil_(),
                lambda x, y: x.clamp(-1, 1),
                lambda x, y: x.cos(),
                lambda x, y: x.cosh(),
                lambda x, y: x.div(0.5),
                lambda x, y: x.div_(0.5),
                lambda x, y: x.div(y),
                lambda x, y: x.div_(y),
                lambda x, y: x.digamma(),
                lambda x, y: x.digamma_(),
                lambda x, y: x.erf(),
                lambda x, y: x.erfc(),
                lambda x, y: x.erfinv(),
                lambda x, y: x.erfinv_(),
                lambda x, y: x.exp(),
                lambda x, y: x.expm1(),
                lambda x, y: x.expm1_(),
                lambda x, y: x.floor(),
                lambda x, y: x.floor_(),
                lambda x, y: x.fmod(2),
                lambda x, y: x.frac(),
                lambda x, y: x.hypot(y),
                lambda x, y: x.hypot_(y),
                lambda x, y: x.i0(),
                lambda x, y: x.i0_(),
                lambda x, y: x.lerp(y, 0.5),
                lambda x, y: x.log(),
                lambda x, y: x.log_(),
                lambda x, y: x.log10(),
                lambda x, y: x.log10_(),
                lambda x, y: x.log1p(),
                lambda x, y: x.log1p_(),
                lambda x, y: x.log2(),
                lambda x, y: x.log2_(),
                lambda x, y: x.mul(3),
                lambda x, y: x.mul_(3),
                lambda x, y: x.neg(),
                lambda x, y: x.neg_(),
                lambda x, y: x.pow(3),
                lambda x, y: x.pow_(3),
                lambda x, y: x.pow(0.0),
                lambda x, y: x.pow(1.0),
                lambda x, y: x.reciprocal(),
                lambda x, y: x.remainder(2),
                lambda x, y: x.round(),
                lambda x, y: x.round_(),
                lambda x, y: x.rsqrt(),
                lambda x, y: x.rsqrt_(),
                lambda x, y: x.sigmoid(),
                lambda x, y: x.sigmoid_(),
                lambda x, y: x.logit(),
                lambda x, y: x.logit_(),
                lambda x, y: x.logit(1e-6),
                lambda x, y: x.logit_(1e-6),
                lambda x, y: x.sign(),
                lambda x, y: x.sign_(),
                lambda x, y: x.sgn(),
                lambda x, y: x.sgn_(),
                lambda x, y: x.sin(),
                lambda x, y: x.sin_(),
                lambda x, y: x.sinh(),
                lambda x, y: x.sinh_(),
                lambda x, y: x.sqrt(),
                lambda x, y: x.sqrt_(),
                lambda x, y: x.tan(),
                lambda x, y: x.tanh(),
                lambda x, y: x.trunc(),
                lambda x, y: x.trunc_(),
                _chunk_op,
                _unsqueeze_op_add,
                _unsqueeze_op_clone,
            ]
            x_c = x.contiguous()
            y_c = y.contiguous()
            b_c = bias.contiguous()
            for fn in fns:
                is_inplace = '_(' in inspect.getsource(fn)
                x_clone = x.clone() if is_inplace else x
                x_c_clone = x_c.clone() if is_inplace else x_c
                result_c = fn(x_c_clone, y_c)
                result = fn(x_clone, y)
                self.assertEqual(result, result_c, f"Failed for '{inspect.getsource(fn).strip()}'")
                self.assertTrue(
                    result.is_contiguous(memory_format=memory_format),
                    f"result of the '{inspect.getsource(fn).strip()}' is not in '{memory_format}' format")

            for fn in bias_fns:
                result_c = fn(x_c, b_c)
                result = fn(x, bias)
                self.assertEqual(result, result_c, f"Failed for '{inspect.getsource(fn).strip()}'")
                self.assertTrue(
                    result.is_contiguous(memory_format=memory_format),
                    f"result of the '{inspect.getsource(fn).strip()}' is not in '{memory_format}' format")

            for fn in return_contig_fns:
                result_c = fn(x_c, y_c)
                result = fn(x, y)
                self.assertEqual(result, result_c, f"Failed for '{inspect.getsource(fn).strip()}'")
                self.assertTrue(
                    result.is_contiguous(memory_format=torch.contiguous_format),
                    f"result of the '{inspect.getsource(fn).strip()}' is not in '{torch.contiguous_format}' format")

        _test_helper(
            torch.randn((4, 3, 8, 8), device=device).contiguous(memory_format=torch.channels_last),
            abs(torch.randn((4, 3, 8, 8), device=device)) + 1,
            torch.randn((1, 3, 1, 1), device=device).contiguous(memory_format=torch.channels_last),
            torch.channels_last)
        _test_helper(
            torch.randn((4, 3, 8, 8, 8), device=device).contiguous(memory_format=torch.channels_last_3d),
            abs(torch.randn((4, 3, 8, 8, 8), device=device)) + 1,
            torch.randn((1, 3, 1, 1, 1), device=device).contiguous(memory_format=torch.channels_last_3d),
            torch.channels_last_3d)

    # FIXME: make this a elementwise unary and elementwise binary OpInfo test
    @skipIfTorchDynamo("Torchdynamo fails with unknown reason")
    def test_strides_propagation(self, device):
        def _test_helper(x, op, unary=False):
            def compare_strides(s1, s2, div):
                sdiv = [s // div for s in s1]
                self.assertEqual(sdiv, s2)

            dim = x.dim()
            # we produce memory dense outputs, so when input is strided on the last dimension
            # we need to divide by that dimension stride to compare input and result strides
            div = x.stride(-1)
            for p in permutations(range(dim)):
                xp = x.permute(p)
                if not unary:
                    y = torch.randn(xp.size(-1), device=x.device, dtype=x.dtype)
                    for inputs in ((xp, xp), (xp, y), (y, xp)):
                        res = op(*inputs)
                        compare_strides(xp.stride(), res.stride(), div)
                        self.assertEqual(xp.size(), res.size())
                        out = torch.empty(0, device=xp.device, dtype=res.dtype)
                        res = op(*inputs, out=out)
                        compare_strides(xp.stride(), res.stride(), div)
                        self.assertEqual(xp.size(), res.size())
                else:
                    res = op(xp)
                    compare_strides(xp.stride(), res.stride(), div)
                    self.assertEqual(xp.size(), res.size())
                    out = torch.empty(0, device=xp.device, dtype=res.dtype)
                    res = op(xp, out=out)
                    compare_strides(xp.stride(), res.stride(), div)
                    self.assertEqual(xp.size(), res.size())

        # torch.eq by default calls TensorIterator with defined output, torch.add with undefined
        binary_ops = (torch.eq, torch.add)
        unary_ops = (torch.exp,)
        # memory dense, sliced and ambiguous sliced (ambiguous dense loses permutation information)
        xs = (torch.randn(2, 3, 4, device=device), torch.randn(2, 3, 8, device=device)[:, :, ::2],
              torch.randn(1, 1, 4, 12, device=device)[:, :, :, ::2])
        for op in binary_ops:
            for x in xs:
                _test_helper(x, op)
        for op in unary_ops:
            for x in xs:
                _test_helper(x, op, unary=True)

    @onlyCUDA
    @unittest.skipIf(PYTORCH_CUDA_MEMCHECK, "is_pinned uses failure to detect pointer property")
    @skipIfTorchDynamo("NotImplementedError: PrimTorch does not support pinned memory")
    def test_pin_memory_from_constructor(self, device):
        def _get_like(t, **kwargs):
            return [
                torch.rand_like(t, **kwargs),
                torch.randn_like(t, **kwargs),
                torch.empty_like(t, **kwargs),
                torch.full_like(t, 4, **kwargs),
                torch.zeros_like(t, **kwargs),
                torch.ones_like(t, **kwargs),
            ]

        def _get_tensors(**kwargs):
            return [
                torch.tensor([10, 11], **kwargs),
                torch.randn(3, 5, **kwargs),
                torch.rand(3, **kwargs),
                # torch.randint(3, 5, **kwargs), // unsupported
                torch.zeros(3, **kwargs),
                torch.randperm(3, **kwargs),
                torch.empty(6, **kwargs),
                torch.ones(6, **kwargs),
                torch.eye(6, **kwargs),
                torch.arange(3, 5, **kwargs)]

        pinned_tensors = _get_tensors(pin_memory=True) + _get_like(torch.empty(5, dtype=torch.float64), pin_memory=True)
        for x in pinned_tensors:
            self.assertTrue(x.is_pinned())

        tensors = _get_tensors() + _get_like(torch.empty(5, dtype=torch.float64, pin_memory=True))
        for x in tensors:
            self.assertFalse(x.is_pinned())

    @deviceCountAtLeast(1)
    @onlyCUDA
    def test_storage_all_devices(self, devices):
        for device in devices:
            t = torch.tensor((), device=device)
            self.assertEqual(t.dtype, t.storage().dtype)

    # FIXME: move to test distributions
    @skipIfMps
    @dtypesIfCUDA(torch.float, torch.double, torch.half)
    @dtypes(torch.float, torch.double, torch.half)
    def test_multinomial(self, device, dtype):
        def make_prob_dist(shape, is_contiguous):
            if is_contiguous:
                if dtype == torch.half:
                    return torch.zeros(shape, device=device).uniform_().to(dtype=torch.half)
                return torch.zeros(shape, device=device, dtype=dtype).uniform_()
            elif len(shape) == 1:
                if dtype == torch.half:
                    return torch.zeros((shape + [5]), device=device).uniform_().to(dtype=torch.half)[:, 2]
                return torch.zeros((shape + [5]), device=device, dtype=dtype).uniform_()[:, 2]
            else:
                # num dim = 2
                new_shape = [2, shape[1], 7, 1, shape[0], 1, 10]
                if dtype == torch.half:
                    prob_dist = torch.zeros(new_shape, device=device).uniform_().to(dtype=torch.half)
                else:
                    prob_dist = torch.zeros(new_shape, device=device, dtype=dtype).uniform_()
                prob_dist = prob_dist.transpose(1, 4)
                prob_dist = prob_dist[1, :, 5, 0, :, 0, 4]
                assert not prob_dist.is_contiguous()  # sanity check
                return prob_dist

        for is_contiguous in (True, False):
            # with replacement
            n_row = 3
            for n_col in range(4, 5 + 1):
                prob_dist = make_prob_dist([n_row, n_col], is_contiguous)
                # indices that shouldn't be sampled (<0 means none)
                zero_prob_indices = torch.LongTensor(n_row).random_(-2, n_col).tolist()
                for i, j in enumerate(zero_prob_indices):
                    if j >= 0:
                        prob_dist[i, j] = 0
                n_sample = n_col * 3
                sample_indices = torch.multinomial(prob_dist, n_sample, True)
                self.assertEqual(prob_dist.dim(), 2)
                self.assertEqual(sample_indices.size(1), n_sample)
                for i in range(n_row):
                    zero_prob_idx = zero_prob_indices[i]
                    if zero_prob_idx < 0:
                        continue
                    for j in range(n_sample):
                        self.assertNotEqual(sample_indices[i, j], zero_prob_idx,
                                            msg="sampled an index with zero probability")

            # without replacement
            n_row = 3
            for n_col in range(2, 10 + 1, 2):
                prob_dist = make_prob_dist([n_row, n_col], is_contiguous)
                # indices that shouldn't be sampled (<0 means none)
                zero_prob_indices = torch.LongTensor(n_row).random_(-1, n_col).tolist()
                for i, j in enumerate(zero_prob_indices):
                    if j >= 0:
                        prob_dist[i, j] = 0
                n_sample = max(1, n_col - 2)
                sample_indices = torch.multinomial(prob_dist, n_sample, False)
                self.assertEqual(prob_dist.dim(), 2)
                self.assertEqual(sample_indices.size(1), n_sample)
                for i in range(n_row):
                    row_samples = {}
                    zero_prob_idx = zero_prob_indices[i]
                    for j in range(n_sample):
                        sample_idx = sample_indices[i, j]
                        if zero_prob_idx >= 0:
                            self.assertNotEqual(sample_idx, zero_prob_idx,
                                                msg="sampled an index with zero probability")
                        self.assertNotIn(sample_idx, row_samples, "sampled an index twice")
                        row_samples[sample_idx] = True

            # vector
            n_col = 4
            prob_dist = make_prob_dist([n_col], is_contiguous).fill_(1)
            zero_prob_idx = 1  # index that shouldn't be sampled
            prob_dist[zero_prob_idx] = 0
            n_sample = 20
            sample_indices = torch.multinomial(prob_dist, n_sample, True)
            for sample_index in sample_indices:
                self.assertNotEqual(sample_index, zero_prob_idx, msg="sampled an index with zero probability")
            s_dim = sample_indices.dim()
            self.assertEqual(sample_indices.dim(), 1, msg="wrong number of dimensions")
            self.assertEqual(prob_dist.dim(), 1, msg="wrong number of prob_dist dimensions")
            self.assertEqual(sample_indices.size(0), n_sample, msg="wrong number of samples")

        # CUDA misalignment issue (#46702)
        n_row, n_col = 2, 3
        prob_dist = make_prob_dist([n_row, n_col], True)
        n_sample = 1
        sample_indices = torch.multinomial(prob_dist, n_sample, True)
        self.assertEqual(sample_indices.dim(), 2, msg="wrong number of dimensions")
        self.assertEqual(sample_indices.size(1), n_sample, msg="wrong number of samples")

    # FIXME: move to test distributions
    @onlyCUDA
    @dtypes(torch.float, torch.double, torch.half)
    def test_multinomial_deterministic(self, device, dtype):
        gen = torch.Generator(device=device)

        trials = 5
        seed = 0
        prob_dist = torch.rand(10000, 1000, device=device, dtype=dtype)
        n_sample = 1

        for i in range(trials):
            gen.manual_seed(seed)
            samples_1 = torch.multinomial(prob_dist, n_sample, True, generator=gen)

            gen.manual_seed(seed)
            samples_2 = torch.multinomial(prob_dist, n_sample, True, generator=gen)

            self.assertEqual(samples_1, samples_2)
            self.assertEqual(samples_1.dim(), 2, msg="wrong number of dimensions")
            self.assertEqual(samples_1.size(1), n_sample, msg="wrong number of samples")

    # FIXME: move to test distributions
    @slowTest
    @dtypes(torch.float)
    def test_multinomial_rng_state_advance(self, device, dtype):
        corpus_size = 100000
        freqs = torch.ones(corpus_size, dtype=torch.float, device=device)
        n_sample = 100
        samples1 = torch.multinomial(freqs, n_sample, replacement=True)
        samples2 = torch.multinomial(freqs, n_sample, replacement=True)
        samples = torch.cat([samples1, samples2])
        # expect no more than 1 repeating elements generated in 2 attempts
        # the probability of at least element being repeated is surprisingly large, 18%
        self.assertLessEqual(2 * n_sample - samples.unique().size(0), 2)
        samples1 = torch.multinomial(freqs, n_sample, replacement=False)
        samples2 = torch.multinomial(freqs, n_sample, replacement=False)
        samples = torch.cat([samples1, samples2])
        # expect no more than 1 repeating elements generated in 2 attempts
        self.assertLessEqual(2 * n_sample - samples.unique().size(0), 1)

    def _test_memory_format_transformations(self, device, input_generator_fn, transformation_fn,
                                            memory_format, compare_data=True, default_is_preserve=False):

        assert(memory_format == torch.channels_last or memory_format == torch.channels_last_3d)

        # xc is a channels last tensor
        xc = input_generator_fn(device)
        # xc is not memory dense, but looks like channels last
        # We don't preserve non-dense striding
        if not TEST_WITH_TORCHINDUCTOR:
            if memory_format == torch.channels_last:
                xc = xc[..., ::2, ::2]
            else:
                xc = xc[..., ::2, ::2, ::2]

        clone = transformation_fn(xc, memory_format=torch.preserve_format)


        self.assertFalse(clone.is_contiguous())
        self.assertTrue(clone.is_contiguous(memory_format=memory_format))
        if not TEST_WITH_TORCHINDUCTOR:
            self.assertFalse(xc.is_contiguous())
            self.assertFalse(xc.is_contiguous(memory_format=memory_format))
        if compare_data:
            self.assertEqual(xc, clone.to(xc))

        xc = input_generator_fn(device)
        clone = transformation_fn(xc, memory_format=torch.contiguous_format)
        self.assertTrue(clone.is_contiguous())
        self.assertFalse(clone.is_contiguous(memory_format=memory_format))
        if compare_data:
            self.assertEqual(xc, clone.to(xc))

        xc = input_generator_fn(device)
        clone = transformation_fn(xc)

        if default_is_preserve:
            self.assertFalse(clone.is_contiguous())
            self.assertTrue(clone.is_contiguous(memory_format=memory_format))
        else:
            self.assertTrue(clone.is_contiguous())
            self.assertFalse(clone.is_contiguous(memory_format=memory_format))
        if compare_data:
            self.assertEqual(xc, clone.to(xc))

        # TODO copy _like constructors to stride permutation instead of just layout
        if not TEST_WITH_TORCHINDUCTOR:
            x = torch.randn((3, 4, 5, 6, 7, 8, 9), device=device)
            for i in range(10):
                permutation = list(range(len(x.shape)))
                random.shuffle(permutation)
                x = x.permute(permutation)
                self.assertEqual(x.stride(), transformation_fn(x, memory_format=torch.preserve_format).stride())

    def test_memory_format_to(self, device):
        def get_generator(memory_format, shape):
            def input_generator_fn(device):
                return torch.randn(shape, device=device, dtype=torch.float32).contiguous(memory_format=memory_format)
            return input_generator_fn

        def transformation_fn(tensor, **kwargs):
            return tensor.to(dtype=torch.float64, **kwargs)

        formats_shapes = (
            (torch.channels_last, (4, 3, 8, 8)),
            (torch.channels_last_3d, (4, 3, 8, 8, 8)))

        for mf, shape in formats_shapes:
            self._test_memory_format_transformations(
                device, get_generator(mf, shape), transformation_fn, mf, default_is_preserve=True)

    def test_memory_format_type(self, device):
        def get_generator(memory_format, shape):
            def input_generator_fn(device):
                return torch.randn(shape, device=device, dtype=torch.float32).contiguous(memory_format=memory_format)
            return input_generator_fn

        def transformation_fn(tensor, **kwargs):
            return tensor.to(torch.float64, **kwargs)

        formats_shapes = (
            (torch.channels_last, (4, 3, 8, 8)),
            (torch.channels_last_3d, (4, 3, 8, 8, 8)))

        for mf, shape in formats_shapes:
            self._test_memory_format_transformations(
                device, get_generator(mf, shape), transformation_fn, mf, default_is_preserve=True)

    def test_memory_format_clone(self, device):
        def get_generator(memory_format, shape):
            def input_generator_fn(device):
                return torch.randn(shape, device=device, dtype=torch.float32).contiguous(memory_format=memory_format)
            return input_generator_fn

        def transformation_fn(tensor, **kwargs):
            return tensor.clone(**kwargs)

        formats_shapes = (
            (torch.channels_last, (4, 3, 8, 8)),
            (torch.channels_last_3d, (4, 3, 8, 8, 8)))

        for mf, shape in formats_shapes:
            self._test_memory_format_transformations(
                device, get_generator(mf, shape), transformation_fn, mf, True, default_is_preserve=True)

    def test_memory_format_factory_like_functions_preserve(self, device):
        def get_generator(memory_format, shape):
            def input_generator_fn(device):
                return torch.randn(shape, device=device, dtype=torch.float32).contiguous(memory_format=memory_format)
            return input_generator_fn

        transformation_fns = [
            lambda t, **kwargs: torch.zeros_like(t, **kwargs),
            lambda t, **kwargs: torch.ones_like(t, **kwargs),
            lambda t, **kwargs: torch.randint_like(t, 10, 100, **kwargs),
            lambda t, **kwargs: torch.randint_like(t, 100, **kwargs),
            lambda t, **kwargs: torch.randn_like(t, **kwargs),
            lambda t, **kwargs: torch.rand_like(t, **kwargs),
            lambda t, **kwargs: torch.full_like(t, 7, **kwargs),
            lambda t, **kwargs: torch.empty_like(t, **kwargs)]

        formats_shapes = (
            (torch.channels_last, (4, 3, 8, 8)),
            (torch.channels_last_3d, (4, 3, 8, 8, 8)))

        for mf, shape, in formats_shapes:
            for transformation_fn in transformation_fns:
                self._test_memory_format_transformations(
                    device, get_generator(mf, shape), transformation_fn, mf, compare_data=False, default_is_preserve=True)

    def test_memory_format_type_shortcuts(self, device):
        def get_generator(memory_format, shape, dtype):
            def input_generator_fn(device):
                return torch.randn(shape, device=device, dtype=dtype).clamp(0, 1) \
                    .round().contiguous(memory_format=memory_format)
            return input_generator_fn


        def get_fn(fn_name):
            def transformation_fn(tensor, **kwargs):
                fn = getattr(tensor, fn_name)
                return fn(**kwargs)
            return transformation_fn

        shortcuts = ['byte', 'char', 'double', 'bool', 'half', 'int', 'long', 'short']
        if device == 'cpu':
            shortcuts += ['bfloat16']

        formats_shapes = (
            (torch.channels_last, (4, 3, 8, 8)),
            (torch.channels_last_3d, (4, 3, 8, 8, 8)))

        for mf, shape in formats_shapes:
            for fn_name in shortcuts:
                self._test_memory_format_transformations(
                    device, get_generator(mf, shape, torch.float32), get_fn(fn_name), mf, default_is_preserve=True)

        # Test 'float' separately to avoid float->float no-op.
        for mf, shape in formats_shapes:
            self._test_memory_format_transformations(
                device, get_generator(mf, shape, torch.float64), get_fn('float'), mf, default_is_preserve=True)

    @onlyCUDA
    def test_memory_format_cpu_and_cuda_ops(self, device):
        def get_generator(memory_format, shape):
            def input_generator_fn(device):
                return torch.randn(shape, device=device, dtype=torch.float32).contiguous(memory_format=memory_format)
            return input_generator_fn

        def transformation_cpu_fn(tensor, **kwargs):
            return tensor.cpu(**kwargs)

        def transformation_cuda_fn(tensor, **kwargs):
            return tensor.cuda(**kwargs)

        formats_shapes = (
            (torch.channels_last, (4, 3, 8, 8)),
            (torch.channels_last_3d, (4, 3, 8, 8, 8)))

        for mf, shape in formats_shapes:
            self._test_memory_format_transformations(
                'cuda', get_generator(mf, shape), transformation_cpu_fn, mf, default_is_preserve=True)
            self._test_memory_format_transformations(
                'cpu', get_generator(mf, shape), transformation_cuda_fn, mf, default_is_preserve=True)

    # FIXME: move to test_serialization
    @onlyNativeDeviceTypes
    def test_pickle_gradscaler(self, device):
        # This test should pass in 3 cases for cuda:
        #  1. cuda is not available.
        #  2. cuda is available but device is not cuda.
        #  3. cuda is available and device is cuda.
        # In case 1, a and b disable themselves on construction and shouldn't try to pickle workhorse attributes.
        # In case 2, a and b are enabled.  Workhorse attributes participate in pickling, but none are lazy-inited
        # to cuda Tensors, because I don't want to do cuda things if device is not cuda.
        # In case 3, a and b are enabled and we may also try lazy-initing _scale to a cuda tensor.
        device = torch.device(device)
        try_lazy_inits = (True, False)
        GradScaler = partial(torch.GradScaler, device=device.type)
        for lazy_init_scale in try_lazy_inits:
            a = GradScaler(init_scale=3., growth_factor=4., backoff_factor=.5, growth_interval=2)
            if device.type == "cuda":
                self.assertTrue(not a.is_enabled() if torch.cuda.amp.common.amp_definitely_not_available() else a.is_enabled())
            else:
                self.assertTrue(a.is_enabled())
            if lazy_init_scale:
                # Dummy a.scale() call lazy-inits a._scale Tensor.
                a.scale(torch.tensor([4.0], dtype=torch.float32, device=device))
                if device.type == "cuda":
                    self.assertTrue(isinstance(a._scale, torch.cuda.FloatTensor))
                else:
                    self.assertTrue(isinstance(a._scale, torch.FloatTensor))
            # The following three lines should work whether or not cuda is available.
            serialized = pickle.dumps(a)
            b = pickle.loads(serialized)
            self.assertEqual(b.is_enabled(), a.is_enabled())
            if a.is_enabled():
                self.assertEqual(b.get_scale(), 3.)
                self.assertEqual(b.get_growth_factor(), 4.)
                self.assertEqual(b.get_backoff_factor(), .5)
                self.assertEqual(b.get_growth_interval(), 2)
                self.assertEqual(b._init_growth_tracker, 0)
                # supplies a dummy key to test the defaultdict's default_factory
                self.assertEqual(b._per_optimizer_states["fdsa"],
                                 torch.amp.grad_scaler._refresh_per_optimizer_state())
                if lazy_init_scale:
                    self.assertEqual(b.scale(torch.tensor([4.0], dtype=torch.float32, device=device)), 12.0)

    # FIXME: move to test distributions
    def _test_multinomial_empty(self, device, replacement, num_samples):
        probs = torch.ones(0, 3, device=device)
        expected = torch.empty(0, num_samples, dtype=torch.int64)
        out = torch.multinomial(probs, num_samples=num_samples, replacement=replacement)
        self.assertEqual(out, expected)

    # FIXME: move to test distributions
    def test_multinomial_empty_w_replacement(self, device):
        self._test_multinomial_empty(device, True, 1)
        self._test_multinomial_empty(device, True, 2)

    # FIXME: move to test distributions
    def test_multinomial_empty_wo_replacement(self, device):
        self._test_multinomial_empty(device, False, 1)
        self._test_multinomial_empty(device, False, 2)

    @onlyNativeDeviceTypes
    @dtypes(torch.float, torch.double)
    def test_grad_scaling_unscale(self, device, dtype):
        device = torch.device(device)
        device0 = "cuda:0" if device.type == "cuda" else "cpu"
        inv_scale = torch.full((1,), 0.25, dtype=torch.float, device=device0)
        found_inf = torch.full((1,), 0.0, dtype=torch.float, device=device0)

        size = 20
        g = torch.full((size, size), 4.0, dtype=dtype, device=device0)
        ginf = g.clone()
        ginf[2, 2] = float('inf')
        gnan = g.clone()
        gnan[2, 2] = float('nan')

        # Tries selected combinations of
        #  - contiguous grads
        #  - g.clone().t() which is not contiguous but still non overlapping and dense
        #  - variants of g.clone()[:, :5] which are not non overlapping and dense
        # Non overlapping and dense grads route into a multi tensor apply kernel,
        # others use a fallback per-tensor kernel, so we should try both.
        cases = (
            ([g.clone(), g.clone()], False),
            ([g.clone(), g.clone().t()], False),
            ([g.clone(), g.clone()[:, :5]], False),
            ([g.clone()[:, :5], g.clone()[:, :5]], False),
            ([g.clone(), ginf.clone()], True),
            ([g.clone(), gnan.clone()], True),
            ([g.clone(), ginf.clone()[:, :5]], True),
            ([g.clone(), gnan.clone()[:, :5]], True),
            ([ginf.clone(), g.clone()[:, :5]], True),
            ([ginf.clone()[:, :5], g.clone()[:, :5]], True),
        )

        for grads, has_inf in cases:
            found_inf.zero_()
            torch._amp_foreach_non_finite_check_and_unscale_(grads, found_inf, inv_scale)
            if has_inf:
                self.assertEqual(found_inf, 1.0)
            else:
                self.assertEqual(found_inf, 0.0)
                for grad in grads:
                    self.assertEqual(grad, torch.ones_like(grad), rtol=1e-5, atol=1e-7)

        # When passing lists with mismatched dtypes to a raw
        # _amp_foreach_non_finite_check_and_unscale_ call on CUDA,
        # it's expected to fall back to single-tensor TensorIterator kernel.
        grads = [g.clone(), g.to(dtype=torch.float16)]
        torch._amp_foreach_non_finite_check_and_unscale_(grads, found_inf, inv_scale)
        for grad in grads:
            self.assertEqual(grad, torch.ones_like(grad), rtol=1e-5, atol=1e-7)

<<<<<<< HEAD
=======
        # Passing lists with mismatched devices to a raw
        # _amp_foreach_non_finite_check_and_unscale_ call should raise errors.
        if device.type == "cuda" and TEST_MULTIGPU:
            with self.assertRaisesRegex(RuntimeError, r"Expected all tensors to be on the same device"):
                torch._amp_foreach_non_finite_check_and_unscale_([g.clone(), g.to(device="cuda:1")],
                                                                 found_inf,
                                                                 inv_scale)

        # Creates a list of grads with mismatched dtypes and devices, to ensure
        # scaler._unscale_grads_ organizes grads by dtype and device before calling
        # _amp_foreach_non_finite_check_and_unscale_ on each set.
        # If inject_inf >= 0, writes an inf into one grad for _unscale_grads_ to find.
        def perfect_storm_grads(inject_inf):
            grads = [g.clone(), g.clone()[:, :5], g.to(dtype=torch.float16), g.to(dtype=torch.float16)]
            if device.type == "cuda" and TEST_MULTIGPU:
                grads += [g.to(device="cuda:1"),
                          g.to(device="cuda:1")[:, :5],
                          g.to(device="cuda:1", dtype=torch.float16),
                          g.to(device="cuda:1", dtype=torch.float16)]
            if inject_inf >= 0:
                grads[inject_inf][2, 2] = float('inf')
            return grads

        GradScaler = partial(torch.GradScaler, device=device.type)
        scaler = GradScaler()
        dummy_params = [torch.empty_like(g) for g in perfect_storm_grads(-1)]
        dummy_opt = torch.optim.SGD(dummy_params, lr=1.)

        # Ensures the inf/nan checking can find an inf injected onto any grad in the perfect storm.
        for inject_inf in range(-1, len(dummy_params)):
            found_inf = torch.full((1,), 0.0, dtype=torch.float, device=device0)
            grads = perfect_storm_grads(inject_inf)
            for i, p in enumerate(dummy_params):
                p.grad = grads[i]
            found_inf_per_device = scaler._unscale_grads_(dummy_opt, inv_scale, found_inf, True)
            if inject_inf < 0:
                # No inf was injected, ensures unscaling worked normally.
                self.assertTrue(sum(v.item() for v in found_inf_per_device.values()) == 0)
                for grad in grads:
                    self.assertEqual(grad, torch.ones_like(grad), rtol=1e-5, atol=1e-7)
            else:
                # inf was injected, ensures inf was found.
                self.assertTrue(sum(v.item() for v in found_inf_per_device.values()) == 1)

>>>>>>> 75b44685
    @skipMeta
    @onlyNativeDeviceTypes
    @dtypes(torch.float)
    def test_grad_scaling_update_scale(self, device, dtype):
        growth = 2.0
        backoff = 0.25
        growth_interval = 2
        scale = torch.full((1,), 4.0, dtype=dtype, device=device)
        growth_tracker = torch.full((1,), 0.0, dtype=torch.int32, device=device)
        found_inf = torch.full((1,), 0.0, dtype=torch.float, device=device)

        # Simulates 2 consecutive unskipped iterations
        torch._amp_update_scale_(scale, growth_tracker, found_inf, growth, backoff, growth_interval)
        self.assertEqual(growth_tracker, 1)
        self.assertEqual(scale, 4.0)
        torch._amp_update_scale_(scale, growth_tracker, found_inf, growth, backoff, growth_interval)
        self.assertEqual(growth_tracker, 0)
        self.assertEqual(scale, 8.0)

        # Simulates a skipped iteration
        found_inf.fill_(1.0)
        torch._amp_update_scale_(scale, growth_tracker, found_inf, growth, backoff, growth_interval)
        self.assertEqual(growth_tracker, 0)
        self.assertEqual(scale, 2.0)

    @skipMeta
    @onlyNativeDeviceTypes
    @dtypes(torch.float)
    def test_grad_scaling_unscale_sparse(self, device, dtype):
        device = torch.device(device)
        scaler = torch.GradScaler(device=device.type)

        inv_scale = torch.full((1,), 0.25, dtype=dtype, device=device)
        found_inf = torch.empty((1,), dtype=dtype, device=device)
        cur = found_inf.device

        i = torch.tensor([[0, 1, 1],
                          [2, 0, 2]], device=device, dtype=torch.int64)
        v = torch.tensor([16., 32., 64.], device=device, dtype=torch.float)
        s = torch.sparse_coo_tensor(i, v, torch.Size([2, 3]), device=device, dtype=dtype)

        p = s.clone()
        assert p.is_sparse
        opt = torch.optim.SGD([p], lr=1.)

        p.grad = s.clone()
        found_inf.zero_()
        found_inf = scaler._unscale_grads_(opt, inv_scale, found_inf, False)[cur]
        self.assertEqual(found_inf, 0.0)
        self.assertEqual(p.grad.to_dense(), (s / 4).to_dense())

        v = torch.FloatTensor([16., 32., float('inf')])
        p.grad = torch.sparse_coo_tensor(i, v, torch.Size([2, 3]), device=device, dtype=dtype)
        found_inf.zero_()
        found_inf = scaler._unscale_grads_(opt, inv_scale, found_inf, False)[cur]
        self.assertEqual(found_inf, 1.0)

        v = torch.FloatTensor([16., 32., float('nan')])
        p.grad = torch.sparse_coo_tensor(i, v, torch.Size([2, 3]), device=device, dtype=dtype)
        found_inf.zero_()
        found_inf = scaler._unscale_grads_(opt, inv_scale, found_inf, False)[cur]
        self.assertEqual(found_inf, 1.0)

        p = s.clone().half()
        assert p.is_sparse
        opt = torch.optim.SGD([p], lr=1.)

        p.grad = s.clone().half()
        found_inf.zero_()
        found_inf = scaler._unscale_grads_(opt, inv_scale, found_inf, True)[cur]
        self.assertEqual(found_inf, 0.0)
        self.assertEqual(p.grad.to_dense(), (s.half() / 4).to_dense())

        # Creates fp16 sparse tensor with duplicated indices (uncoalesced).  The uncoalesced representation
        # does not overflow in fp16, but the coalesced representation would, because 64000 + 64000 > fp16 max.
        # _amp_non_finite_check_and_unscale_ should report an overflow here.
        i = torch.LongTensor([[0, 1, 0],
                              [2, 0, 2]])
        v = torch.FloatTensor([64000., 32., 64000.])
        p.grad = torch.sparse_coo_tensor(i, v, torch.Size([2, 3]), device=device, dtype=torch.float16)
        found_inf.zero_()
        found_inf = scaler._unscale_grads_(opt, inv_scale, found_inf, True)[cur]
        self.assertEqual(found_inf, 1.0)

    @skipMeta
    @onlyNativeDeviceTypes
    def test_grad_scaling_state_dict(self, device):
        device = torch.device(device)
        GradScaler = partial(torch.GradScaler, device=device.type)
        for lazy_init_scale in True, False:
            s0 = GradScaler(init_scale=3., growth_factor=4., backoff_factor=.5, growth_interval=2)
            s1 = GradScaler(init_scale=6., growth_factor=7., backoff_factor=.8, growth_interval=1)

            # sets a random value for load_state_dict to overwrite
            s1._init_growth_tracker = 7

            if lazy_init_scale:
                # Dummy scale() call to ensure the scale tensor is lazily initialized.
                s1.scale(torch.full((1,), 4.0, dtype=torch.float32, device=device))
                if "cuda" == device.type:
                    self.assertTrue(isinstance(s1._scale, torch.cuda.FloatTensor))
                else:
                    self.assertTrue(isinstance(s1._scale, torch.FloatTensor))

            s1.load_state_dict(s0.state_dict())

            self.assertEqual(s1.get_scale(), 3.)
            self.assertEqual(s1.get_growth_factor(), 4.)
            self.assertEqual(s1.get_backoff_factor(), .5)
            self.assertEqual(s1.get_growth_interval(), 2)
            self.assertEqual(s1._init_growth_tracker, 0)

    # _run_scaling_case generalizes some single-optimizer test logic to avoid too much copy-pasting below.
    def _run_scaling_case(self, device, run, unskipped, skipped, atol=1e-7, optimizer_ctor=torch.optim.SGD, optimizer_kwargs=None):
        # Ensure scaling can be disabled without changing user control flow.
        for enabled in True, False:
            (
                mod_control, mod_scaling, opt_control, opt_scaling, data, loss_fn, skip_iter,
            ) = _create_scaling_case(device=device, optimizer_ctor=optimizer_ctor, optimizer_kwargs=optimizer_kwargs)

            # For functionality, test with a modest initial scale, and an unrealistically-large growth factor
            # so any potential errors with the growth factor handling will be magnified.
            GradScaler = partial(torch.GradScaler, device=device)
            scaler = GradScaler(init_scale=128., growth_factor=2.0, enabled=enabled, growth_interval=1)

            _ = run(device, data, mod_control, opt_control, scaler, loss_fn, skip_iter, False)
            ret = run(device, data, mod_scaling, opt_scaling, scaler, loss_fn, skip_iter, True)

            # Allows run() to optionally return a different scaler instance.
            scaler = ret if ret else scaler

            # If scaling was enabled, the scale factor should have been multiplied by the growth factor
            # len(data) - skipped times and the backoff factor "skipped" times.
            if enabled:
                net_growth = scaler.get_growth_factor()**unskipped if unskipped > 0 else 1.0
                net_backoff = scaler.get_backoff_factor()**skipped if skipped > 0 else 1.0
                self.assertTrue(scaler.get_scale() == (128. * net_growth * net_backoff))
            else:
                self.assertTrue(scaler.get_scale() == 1.0)

            for c, s in zip(mod_control.parameters(), mod_scaling.parameters()):
                self.assertEqual(c.grad, s.grad, atol=atol, rtol=1e-05)

                c_state, s_state = opt_control.state[c], opt_scaling.state[s]
                for k in c_state:
                    self.assertEqual(c_state[k], s_state[k], atol=atol, rtol=1e-05, msg=k)

                self.assertEqual(c, s, atol=atol, rtol=1e-05)

    # Compares no scaling + no autocasting against scaling + autocasting.
    def _grad_scaling_autocast_test(self, *, device="cuda", atol=1e-3, optimizer_ctor=torch.optim.SGD, optimizer_kwargs=None):
        try_pickle = False

        def run(device, data, model, optimizer, scaler, loss_fn, skip_iter, try_scaling_api):
            for i, (input, target) in enumerate(data):
                optimizer.zero_grad()
                with torch.autocast(device_type=device, dtype=torch.half, enabled=try_scaling_api):
                    output = model(input)
                    loss = loss_fn(output, target)
                if try_scaling_api:
                    scaler.scale(loss).backward()
                    if i == skip_iter and scaler.is_enabled():
                        with torch.no_grad():
                            model[1].weight.grad.fill_(float('inf'))
                    scaler.step(optimizer)
                    scaler.update()
                    if try_pickle:
                        scaler = pickle.loads(pickle.dumps(scaler))
                else:
                    loss.backward()
                    if (not scaler.is_enabled()) or (i != skip_iter):
                        optimizer.step()
            return scaler

        # NOTE(mkozuki): With current way of testing, `torch.optim.Adam` is failing in spite of `foreach` and `fused`.
        #   Giving some flexibility to this test might help.
        context = contextlib.nullcontext
        if optimizer_ctor in (torch.optim.Adam, torch.optim.AdamW):
            from functools import partial
            context = partial(self.assertRaises, AssertionError)
        with context():
            # sets atol=1e-3 because we're comparing pure fp32 arithmetic vs a mixture of fp16 and fp32
            self._run_scaling_case(
                device, run, unskipped=3, skipped=1, atol=atol, optimizer_ctor=optimizer_ctor, optimizer_kwargs=optimizer_kwargs,
            )
            # this will be picked up by try_pickle within run():
            try_pickle = True
            self._run_scaling_case(
                device, run, unskipped=3, skipped=1, atol=atol, optimizer_ctor=optimizer_ctor, optimizer_kwargs=optimizer_kwargs,
            )

    @skipMeta
    @skipIfTorchInductor
    @onlyNativeDeviceTypes
    def test_grad_scaling_autocast(self, device):
        device = torch.device(device)
        for optimizer_ctor in (torch.optim.SGD, torch.optim.Adam, torch.optim.AdamW):
            self._grad_scaling_autocast_test(device=device.type, optimizer_ctor=optimizer_ctor)

    @skipMeta
    @skipIfTorchInductor
    @onlyNativeDeviceTypes
    def test_grad_scaling_autocast_foreach(self, device):
        device = torch.device(device)
        for optimizer_ctor in (torch.optim.SGD, torch.optim.Adam, torch.optim.AdamW):
            self._grad_scaling_autocast_test(device=device.type, optimizer_ctor=optimizer_ctor, optimizer_kwargs={"foreach": True})


    # Make sure that the parameters become nonsense when scaled gradients are finite
    # but they get invalidated before `optimizer.step`, after `GradScaler.unscale_`

    @skipMeta
    @onlyNativeDeviceTypes
    def test_params_invalidated_with_grads_invalidated_between_unscale_and_step(self, device):
        device = torch.device(device)
        for optimizer_ctor, optimizer_kwargs in product(
            (torch.optim.Adam, torch.optim.AdamW),
            (
                {"foreach": False, "fused": False},
                {"foreach": True, "fused": False},
                {"foreach": False, "fused": True},
            ),
        ):
            if device.type != "cuda":
                optimizer_kwargs['fused'] = False
            with self.subTest(optimizer=optimizer_ctor, optimizer_kwargs=optimizer_kwargs):
                self._test_grads_invalidated_between_unscale_and_step(device.type, optimizer_ctor, optimizer_kwargs)

    def _test_grads_invalidated_between_unscale_and_step(self, device, optimizer_ctor, optimizer_kwargs):
        model, _, optimizer, _, data, loss_fn, _ = _create_scaling_case(
            device, optimizer_ctor=optimizer_ctor, optimizer_kwargs=optimizer_kwargs,
        )
        GradScaler = partial(torch.GradScaler, device=device)
        scaler = GradScaler(init_scale=128.0)

        for input, target in data:
            optimizer.zero_grad()
            with torch.autocast(device_type=device, dtype=torch.half):
                output = model(input)
                loss = loss_fn(output, target)
            scaler.scale(loss).backward()
            scaler.unscale_(optimizer)

            # deliberately break grads
            for j, param in enumerate(model.parameters()):
                param.grad.copy_(torch.inf if j % 2 else torch.nan)

            scaler.step(optimizer)
            scaler.update()

        self.assertTrue(all((p.isnan().any() or p.isinf().any()) for p in model.parameters()))

    @skipMeta
    @onlyNativeDeviceTypes
    def test_grad_scale_will_not_overflow(self, device):
        device = torch.device(device)
        model = torch.nn.Linear(5, 1).to(device)
        optimizer = torch.optim.Adam(model.parameters())
        GradScaler = partial(torch.GradScaler, device=device.type)
        scaler = GradScaler(growth_interval=1, growth_factor=2**4, init_scale=1e38)
        optimizer.zero_grad()
        x = torch.randn(1, 5).to(device)
        y = 1e-30 * torch.randn(1, 1).to(device)
        l = ((model(x) - y)**2).mean()
        scaler.scale(l).backward()
        scaler.step(optimizer)
        scaler.update()
        assert(scaler._scale != float('inf') and scaler._scale != float('nan'))

    @skipMeta
    @skipIfTorchInductor("No inf checks were recorded for this optimizer")
    @onlyNativeDeviceTypes
    def test_grad_scaling_clipping(self, device):
        device = torch.device(device)

        def run(device, data, model, optimizer, scaler, loss_fn, skip_iter, try_scaling_api):
            max_norm = 0.2  # A reasonable value that actually has an effect, based on printouts of grads
            for i, (input, target) in enumerate(data):
                optimizer.zero_grad()
                output = model(input)
                loss = loss_fn(output, target)
                if try_scaling_api:
                    scaler.scale(loss).backward()
                    torch.nn.utils.clip_grad_norm_(model.parameters(), max_norm * scaler.get_scale())
                    if i == skip_iter and scaler.is_enabled():
                        model[1].weight.grad.data.fill_(float('inf'))
                    scaler.step(optimizer)
                    scaler.update()
                else:
                    loss.backward()
                    torch.nn.utils.clip_grad_norm_(model.parameters(), max_norm)
                    if (not scaler.is_enabled()) or (i != skip_iter):
                        optimizer.step()

        self._run_scaling_case(device.type, run, unskipped=3, skipped=1, atol=1e-5)

    @skipMeta
    @skipIfTorchInductor("No inf checks were recorded for this optimizer")
    @onlyNativeDeviceTypes
    def test_grad_scaling_clipping_separate_unscale(self, device):
        device = torch.device(device)

        def run(device, data, model, optimizer, scaler, loss_fn, skip_iter, try_scaling_api):
            max_norm = 0.2  # A reasonable value that actually has an effect, based on printouts of grads
            for i, (input, target) in enumerate(data):
                optimizer.zero_grad()
                output = model(input)
                loss = loss_fn(output, target)
                if try_scaling_api:
                    scaler.scale(loss).backward()
                    if i == skip_iter and scaler.is_enabled():
                        model[1].weight.grad.data.fill_(float('inf'))
                    scaler.unscale_(optimizer)
                    torch.nn.utils.clip_grad_norm_(model.parameters(), max_norm, error_if_nonfinite=False)
                    scaler.step(optimizer)
                    scaler.update()
                else:
                    loss.backward()
                    torch.nn.utils.clip_grad_norm_(model.parameters(), max_norm)
                    if (not scaler.is_enabled()) or (i != skip_iter):
                        optimizer.step()

        self._run_scaling_case(device.type, run, unskipped=3, skipped=1)

    @skipMeta
    @skipIfTorchInductor("torch.compile with aot_autograd does not currently support double backward")
    @onlyNativeDeviceTypes
    @unittest.skipIf(IS_WINDOWS, 'FIXME: fix this test for Windows')
    def test_grad_scaling_penalty(self, device):
        device = torch.device(device)

        def run(device, data, model, optimizer, scaler, loss_fn, skip_iter, try_scaling_api):
            for i, (input, target) in enumerate(data):
                optimizer.zero_grad()
                output = model(input)
                loss = loss_fn(output, target)

                if try_scaling_api:
                    grad_params = torch.autograd.grad(scaler.scale(loss),
                                                      model.parameters(), create_graph=True)
                    inv_scale = 1. / scaler.get_scale()
                    grad_params = [p * inv_scale for p in grad_params]
                else:
                    grad_params = torch.autograd.grad(loss, model.parameters(), create_graph=True)

                grad_norm = 0
                for grad in grad_params:
                    grad_norm += grad.pow(2).sum()
                grad_norm = grad_norm.sqrt()
                loss = loss + grad_norm

                if try_scaling_api:
                    scaler.scale(loss).backward()
                    if i == skip_iter and scaler.is_enabled():
                        model[1].weight.grad.data.fill_(float('inf'))
                    scaler.step(optimizer)
                    scaler.update()
                else:
                    loss.backward()
                    if (not scaler.is_enabled()) or (i != skip_iter):
                        optimizer.step()

        self._run_scaling_case(device.type, run, unskipped=3, skipped=1)

    @skipMeta
    @skipIfTorchInductor("No inf checks were recorded for this optimizer")
    @onlyNativeDeviceTypes
    def test_grad_scaling_accumulation(self, device):
        device = torch.device(device)

        def run(device, data, model, optimizer, scaler, loss_fn, skip_iter, try_scaling_api):
            iters_to_accumulate = 2
            for i, (input, target) in enumerate(data):
                output = model(input)
                loss = loss_fn(output, target)
                loss = loss / iters_to_accumulate
                if try_scaling_api:
                    scaler.scale(loss).backward()
                else:
                    loss.backward()
                if (i + 1) % iters_to_accumulate == 0:
                    if try_scaling_api:
                        scaler.step(optimizer)
                        scaler.update()
                        optimizer.zero_grad()
                    else:
                        optimizer.step()
                        optimizer.zero_grad()

        self._run_scaling_case(device.type, run, unskipped=2, skipped=0)

    @skipMeta
    @skipIfTorchInductor("No inf checks were recorded for this optimizer")
    @onlyNativeDeviceTypes
    def test_grad_scaling_multiple(self, device):
        device = torch.device(device)
        # Tests gradient scaling with 2 models and 2 optimizers that both receive gradients from 2 losses.
        # Some of the logic here cannot reuse the generic helper functions created for the 1-optimizer cases.
        for enabled in True, False:
            mod_control0, mod_scaling0, opt_control0, opt_scaling0, data, loss_fn, skip_iter = \
                _create_scaling_case(device.type)
            mod_control1, mod_scaling1, opt_control1, opt_scaling1 = \
                _create_scaling_models_optimizers(device.type)

            GradScaler = partial(torch.GradScaler, device=device.type)
            scaler = GradScaler(init_scale=128., growth_factor=2.0, enabled=enabled, growth_interval=1)

            def run(model0, model1, optimizer0, optimizer1, try_scaling_api):
                for i, (input, target) in enumerate(data):
                    optimizer0.zero_grad()
                    optimizer1.zero_grad()
                    output0 = model0(input)
                    output1 = model1(input)
                    loss0 = loss_fn(0.3 * output0 + 0.7 * output1, target)
                    loss1 = loss_fn(0.6 * output0 - 0.4 * output1, target)

                    if try_scaling_api:
                        scaler.scale(loss0).backward(retain_graph=True)
                        scaler.scale(loss1).backward()
                        if i == skip_iter and scaler.is_enabled():
                            model1[1].weight.grad.data.fill_(float('inf'))

                        # As an additional stress test, separately unscale for one of the optimizers.
                        scaler.unscale_(optimizer0)

                        scaler.step(optimizer0)
                        scaler.step(optimizer1)
                        scaler.update()
                    else:
                        loss0.backward(retain_graph=True)
                        loss1.backward()
                        optimizer0.step()
                        if (not scaler.is_enabled()) or (i != skip_iter):
                            optimizer1.step()

            run(mod_control0, mod_control1, opt_control0, opt_control1, False)
            run(mod_scaling0, mod_scaling1, opt_scaling0, opt_scaling1, True)

            # The loss scale should have been multiplied by the growth factor 3 times and the backoff factor once.
            self.assertTrue(scaler.get_scale() == (128. * scaler.get_growth_factor()**3 *
                                                   scaler.get_backoff_factor()**1) if enabled else 1.0)

            for c, s in zip(chain(mod_control0.parameters(), mod_control1.parameters()),
                            chain(mod_scaling0.parameters(), mod_scaling1.parameters())):
                self.assertEqual(c, s, rtol=1e-5, atol=1e-7)

    @skipMeta
    @onlyNativeDeviceTypes
    def test_grad_scaler_pass_itself(self, device):
        device = torch.device(device)
        GradScaler = torch.cuda.amp.GradScaler if "cuda" == device.type else torch.cpu.amp.GradScaler

        class _PlaceHolderOptimizer(torch.optim.Optimizer):
            tester = self

            def __init__(self, params, defaults=None):
                if defaults is None:
                    defaults = {}
                super().__init__(params, defaults)
                self._step_supports_amp_scaling = True

        class Optimizer1(_PlaceHolderOptimizer):
            def step(self, closure=None, *, grad_scaler=None):
                self.tester.assertTrue(isinstance(grad_scaler, GradScaler))
                self.tester.assertFalse(hasattr(self, "grad_scale"))
                self.tester.assertFalse(hasattr(self, "found_inf"))

        class Optimizer2(_PlaceHolderOptimizer):
            def step(self, closure=None):
                self.tester.assertTrue(isinstance(self.grad_scale, torch.Tensor))
                self.tester.assertTrue(isinstance(self.found_inf, torch.Tensor))

        x = torch.randn(4, 4).to(device)
        m = torch.nn.Linear(4, 1).to(device)
        o1 = Optimizer1(m.parameters())
        o2 = Optimizer2(m.parameters())
        scaler = GradScaler(init_scale=2.0)

        with torch.autocast(device_type=device.type, dtype=torch.half):
            y = m(x)
            loss = y.mean()
        scaler.scale(loss).backward()
        with self.assertWarns(FutureWarning):
            scaler.step(o1)
        scaler.step(o2)
        scaler.update()

    @dtypesIfCUDA(torch.float, torch.double, torch.half)
    @dtypesIfCPU(torch.float, torch.double, torch.bfloat16, torch.half)
    @dtypes(torch.float, torch.double)
    def test_multinomial_cpu(self, device, dtype):
        def make_prob_dist(shape, is_contiguous):
            if is_contiguous:
                if dtype == torch.half or dtype == torch.bfloat16:
                    return torch.zeros(shape, device=device).uniform_().to(dtype=dtype)
                return torch.zeros(shape, device=device, dtype=dtype).uniform_()
            elif len(shape) == 1:
                if dtype == torch.half or dtype == torch.bfloat16:
                    return torch.zeros((shape + [5]), device=device).uniform_().to(dtype=dtype)[:, 2]
                return torch.zeros((shape + [5]), device=device, dtype=dtype).uniform_()[:, 2]
            else:
                # num dim = 2
                new_shape = [2, shape[1], 7, 1, shape[0], 1, 10]
                if dtype == torch.half or dtype == torch.bfloat16:
                    prob_dist = torch.zeros(new_shape, device=device).uniform_().to(dtype=dtype)
                else:
                    prob_dist = torch.zeros(new_shape, device=device, dtype=dtype).uniform_()
                prob_dist = prob_dist.transpose(1, 4)
                prob_dist = prob_dist[1, :, 5, 0, :, 0, 4]
                assert not prob_dist.is_contiguous()  # sanity check
                return prob_dist

    # FIXME: move to elementwise ternary test suite
    # As the test fails with Runtime Error not raised on XLA
    @onlyNativeDeviceTypes
    def test_where_scalar_handcrafted_values(self, device):
        # Tests ScalarxScalar, ScalarxTensor and TensorxScalar
        # variant of `where` against NumPy version with
        # handcrafted values.
        condition_shape = (5, 5)
        dtypes = (
            torch.bool, torch.uint8, torch.int8, torch.int16, torch.int64,
            torch.float16, torch.float32, torch.float64,
            torch.complex64, torch.complex128,
        )
        shapes = ((), (5,), (1, 5),)

        with torch.no_grad():
            tensors = (torch.empty(shape, dtype=dtype, device=device).fill_(17)
                       for shape, dtype in product(shapes, dtypes))

        # Use different values for `x` and `y`
        # as they are the output values which are compared.
        x_vals = (True, 3, 7.0, 1 + 0.5j)
        y_vals = itertools.chain((False, 4, 8.0, 2 + 0.5j), tensors)
        for x in x_vals:
            for y in y_vals:
                condition = torch.empty(*condition_shape, dtype=torch.bool, device=device).bernoulli_()
                common_dtype = torch.result_type(x, y)

                def check_equal(condition, x, y):
                    condition_np = condition.cpu().numpy()
                    x_np = x.cpu().numpy() if isinstance(x, torch.Tensor) else x
                    y_np = y.cpu().numpy() if isinstance(y, torch.Tensor) else y

                    # NumPy aggressively promotes to double, hence cast to output to correct dtype
                    expected = torch.from_numpy(np.where(condition_np, x_np, y_np)).to(common_dtype)
                    result = torch.where(condition, x, y)
                    self.assertEqual(expected, result)

                check_equal(condition, x, y)
                check_equal(condition, y, x)
                if self.device_type == "cuda":
                    check_equal(condition, torch.tensor(x), y)
                    check_equal(condition, y, torch.tensor(x))
                    if not isinstance(y, torch.Tensor):
                        check_equal(condition, torch.tensor(y), torch.tensor(x))
                    if isinstance(y, torch.Tensor) and y.ndim > 0:
                        check_equal(torch.tensor(True), x, y)
                        check_equal(torch.tensor(True), y, x)


    @skipIfTorchInductor("FIXME")
    def test_hook_remove(self, device):
        # Reference: https://github.com/pytorch/pytorch/issues/58354
        def _test_helper(remove_hook):
            def install_hook(tensor):
                handle = None

                def hook(tensor):
                    if remove_hook:
                        handle.remove()
                    return torch.zeros_like(tensor)
                handle = tensor.register_hook(hook)

            t = torch.ones((1, 5), device=device, requires_grad=True)
            install_hook(t)

            # First call to backward
            t.mean().backward()
            self.assertEqual(t.grad, torch.zeros_like(t))

            # Second call to backward
            t.mean().backward()
            if remove_hook:
                # After removing the hook, make sure the usual gradient is returned
                self.assertEqual(t.grad, 0.2 * torch.ones_like(t))
            else:
                self.assertEqual(t.grad, torch.zeros_like(t))

        _test_helper(remove_hook=True)
        _test_helper(remove_hook=False)

    # FIXME: get PyTorch/XLA to run test_testing
    # This test should ideally be in test_testing.py,
    # but since pytorch/xla runs tests from test_torch.py, we have it here.
    @skipXLA
    def test_skip_xla(self, device):
        if self.device_type == 'xla':
            # Should not reach here!
            self.assertTrue(False)

    # FIXME: get PyTorch/XLA to run test_testing
    # This test should ideally be in test_testing.py,
    # but since pytorch/xla runs tests from test_torch.py, we have it here.
    @expectedFailureXLA
    def test_expected_failure_xla(self, device):
        if self.device_type == 'xla':
            self.assertTrue(False)

    # FIXME: get PyTorch/XLA to run test_testing
    # This test should ideally be in test_testing.py,
    # but since pytorch/xla runs tests from test_torch.py, we have it here.
    def test_assertRaisesRegex_ignore_msg_non_native_device(self, device):
        # Verify that self.assertRaisesRegex only checks the Error and ignores
        # message for non-native devices.
        x = torch.randn((10, 3), device=device)
        t = torch.empty(10, dtype=torch.int64, device=device).random_(0, 3)
        invalid_weight = torch.randn(4, device=device)
        msg = "weight tensor should be defined either for all 3 classes or no classes"

        # XLA raises RuntimeError with a different message.
        with self.assertRaisesRegex(RuntimeError, msg):
            torch.nn.functional.nll_loss(x, t, weight=invalid_weight)

    @dtypes(*all_types_and_complex_and(torch.bool, torch.half, torch.bfloat16, torch.complex32))
    def test_copy_(self, device, dtype):
        def can_cast(src_dtype, dst_dtype):
            # torch.can_cast(torch.int16, torch.uint8) returns True
            # which isn't actually safe-cast.
            # This function returns False in this case.
            def is_unsigned_int(dtype):
                return dtype is torch.uint8

            if is_unsigned_int(dst_dtype):
                return is_unsigned_int(src_dtype)
            return torch.can_cast(src_dtype, dst_dtype)

        def make_tensor_wrapper(shape, dtype):
            if dtype is not torch.complex32:
                # Make tensor does not support generating
                # complex32 tensor
                return make_tensor(shape, device=device, dtype=dtype)
            return torch.randn(shape, device=device, dtype=dtype)

        t = make_tensor_wrapper((50,), dtype)
        src_dtypes = all_types_and_complex_and(torch.bool, torch.half, torch.bfloat16, torch.complex32)
        for src_dtype in src_dtypes:
            src = make_tensor_wrapper((50,), dtype=src_dtype)
            t.copy_(src)
            dst = make_tensor_wrapper((50, ), dtype=src_dtype)
            if can_cast(src_dtype, dtype):
                rtol = None
                atol = None
                if dtype in (torch.half, torch.complex32):
                    rtol = 1e-3
                    atol = 1e-3
                if dtype in (torch.bfloat16,):
                    rtol = 1e-2
                    atol = 1e-2
                self.assertEqual(src, dst.copy_(t), rtol=rtol, atol=atol)

    @dtypes(*all_types_and_complex_and(torch.bool, torch.half, torch.bfloat16, torch.complex32))
    def test_item(self, device, dtype):
        t = torch.ones((), device=device, dtype=dtype)
        self.assertEqual(1, t.item())

    @onlyNativeDeviceTypes
    def test_masked_scatter_inplace_noncontiguous(self, device):
        t = torch.zeros(5, 2, dtype=torch.long, device=device)
        t_non_contig = t.transpose(0, 1)
        t_contig = t_non_contig.contiguous()

        assert t_contig.is_contiguous()
        assert not t_non_contig.is_contiguous()

        mask = torch.tensor([[False, True], [False, True], [False, False], [True, True], [True, True]], device=device)
        mask_non_contig = mask.transpose(0, 1)
        mask_contig = mask_non_contig.contiguous()

        assert mask_contig.is_contiguous()
        assert not mask_non_contig.is_contiguous()

        # source is always converted to contiguous by the op.
        source = torch.tensor([[1, 2, 3, 4, 5], [6, 7, 8, 9, 9]], device=device)

        # t: contig, mask: contig
        expected = t_contig.masked_scatter_(mask_contig, source)

        # t: non-contig, mask: non-contig
        actual = t_non_contig.masked_scatter_(mask_non_contig, source)
        self.assertEqual(actual, expected)

        # t: contig, mask: non-contig
        actual = t_contig.masked_scatter_(mask_non_contig, source)
        self.assertEqual(actual, expected)

        # t: non-contig, mask: contig
        actual = t_non_contig.masked_scatter_(mask_contig, source)
        self.assertEqual(actual, expected)


# Tests that compare a device's computation with the (gold-standard) CPU's.
class TestDevicePrecision(TestCase):
    exact_dtype = True

    # FIXME: move to indexing test suite
    @onlyCUDA
    def test_index_add_bfloat16(self, device):
        inp_tensor = torch.randn(5, 3, device='cpu').bfloat16()
        t = torch.tensor([[1, 2, 3], [4, 5, 6], [7, 8, 9]], dtype=torch.bfloat16, device='cpu')
        index = torch.tensor([0, 4, 2], device='cpu')
        out_cpu = inp_tensor.index_add(0, index, t)

        inp_tensor = inp_tensor.to(device=device)
        t = t.to(device=device)
        index = index.to(device=device)
        out_gpu = inp_tensor.index_add(0, index, t)

        self.assertEqual(out_cpu, out_gpu, atol=1e-2, rtol=0)

    # FIXME: move to serialization test suite
    def test_device_serialization(self, device):
        x = torch.randn(4, 4, device=device)

        with tempfile.NamedTemporaryFile() as f:
            torch.save(x, f)
            f.seek(0)
            x_copy = torch.load(f)

        self.assertEqual(x_copy, x)
        self.assertIs(type(x_copy), type(x))
        self.assertEqual(x_copy.device, x.device)

    # FIXME: move to serialization test suite
    @deviceCountAtLeast(2)
    def test_multidevice_serialization(self, devices):
        x = [torch.randn(4, 4, device=devices[0]),
             torch.randn(4, 4, device=devices[1])]

        with tempfile.NamedTemporaryFile() as f:
            torch.save(x, f)
            f.seek(0)
            x_copy = torch.load(f)

        for original, cp in zip(x, x_copy):
            self.assertEqual(cp, original)
            self.assertIs(type(cp), type(original))
            self.assertEqual(cp.device, original.device)

    # FIXME: move to data movement test suite
    @deviceCountAtLeast(1)
    def test_copy_noncontig(self, devices):
        def do_test(d0, d1):
            x = torch.tensor([1.5, 2.5, 3.5, 4.5, 5.5, 6.5], device=d0)
            y = torch.tensor([0, 0, 0, 0, 0, 0], device=d1)
            self.assertNotEqual(x.dtype, y.dtype)

            y[::2].copy_(x[::2])
            self.assertEqual(y, [1, 0, 3, 0, 5, 0])

        do_test('cpu', devices[0])
        do_test(devices[0], 'cpu')

        if len(devices) > 1:
            do_test(devices[0], devices[1])

    @deviceCountAtLeast(2)
    def test_type_conversions_same_device(self, devices):
        x = torch.randn(5, 5, device=devices[1])
        self.assertEqual(x.int().device, torch.device(devices[1]))
        self.assertEqual(x.type(torch.int).device, torch.device(devices[1]))
        self.assertEqual(x.to(torch.int).device, torch.device(devices[1]))

    @dtypesIfCUDA(torch.half, torch.float, torch.double,
                  torch.int8, torch.short, torch.int, torch.long,
                  torch.uint8)
    @dtypes(torch.float, torch.double,
            torch.int8, torch.short, torch.int, torch.long,
            torch.uint8)
    def test_from_sequence(self, device, dtype):
        seq = [list(range(i * 4, i * 4 + 4)) for i in range(5)]
        reference = torch.arange(0, 20).resize_(5, 4)
        self.assertEqual(torch.tensor(seq, dtype=dtype, device=device), reference, exact_dtype=False)

    # FIXME: moved to indexing test suite
    @deviceCountAtLeast(1)
    def test_advancedindex_mixed_cpu_devices(self, devices) -> None:
        def test(x: torch.Tensor, ia: torch.Tensor, ib: torch.Tensor) -> None:
            # test getitem
            self.assertEqual(x[:, ia, None, ib, 0].cpu(),
                             x.cpu()[:, ia.cpu(), None, ib.cpu(), 0])
            self.assertEqual(x[ia], x.cpu()[ia.cpu()])
            # test setitem
            x_clone1 = x.clone()
            x_clone2 = x.clone()
            first_shape = x[:, ia, None, ib, 0].shape
            second_shape = x[ia].shape
            x_clone1[:, ia, None, ib, 0] = torch.randn(first_shape).to(x_clone1)
            x_clone2[ia] = torch.randn(second_shape).to(x_clone2)

        cpu = torch.device('cpu')
        for device in devices:
            x = torch.randn(3, 4, 4, 4, 3)
            ia = torch.tensor([0, 2, 1])
            ib = torch.tensor([0, 2, 1])

            # Index device tensor with cpu tensor
            x = x.to(device)
            ia = ia.to(cpu)
            ib = ib.to(cpu)
            test(x, ia, ib)

            # Index device tensor with mixed cpu, device tensors
            x = x.to(device)
            ia = ia.to(cpu)
            ib = ib.to(device)
            test(x, ia, ib)

    @deviceCountAtLeast(1)
    def test_advancedindex_mixed_devices_error(self, devices) -> None:
        def test(x: torch.Tensor, ia: torch.Tensor, ib: torch.Tensor) -> None:
            # test getitem
            with self.assertRaisesRegex(RuntimeError, fr"indices should be either .* \({x.device}\)"):
                value = x[:, ia, None, ib, 0]
            with self.assertRaisesRegex(RuntimeError, fr"indices should be either .* \({x.device}\)"):
                value = x[ib]

        cpu = torch.device('cpu')
        for device in devices:
            # Index cpu tensor with device tensor
            x = torch.randn(3, 4, 4, 4, 3)
            ia = torch.tensor([0, 2, 1]).to(device)
            ib = torch.tensor([0, 2, 1]).to(device)
            test(x, ia, ib)

            # Index cpu tensor with mixed cpu, device tensors
            x = x.to(cpu)
            ia = ia.to(cpu)
            ib = ib.to(device)
            test(x, ia, ib)

            if len(devices) > 1:
                other_device = devices[0] if device == devices[1] else devices[1]

                # Index device tensor with mixed cpu, device tensors on different devices
                x = x.to(device)
                ia = ia.to(cpu)
                ib = ib.to(other_device)
                test(x, ia, ib)

    # FIXME: move to data movement test suite
    def test_copy_broadcast(self, device) -> None:
        x = torch.randn(10, 5)
        y = torch.randn(5, device=device)
        x.copy_(y)
        self.assertEqual(x[3], y)

        x = torch.randn(10, 5, device=device)
        y = torch.randn(5)
        x.copy_(y)
        self.assertEqual(x[3], y)

    # FIXME: move to an elementwise ternary test suite
    @dtypes(torch.int64, torch.float32, torch.float64)
    def test_clamp(self, device, dtype):
        test_args = [
            *product(
                [(100, 50), (10, 64), (97,)],  # shape
                (True, False),  # non-contiguous
            )
        ]

        for shape, noncontig in test_args:
            x = make_tensor(shape, device=device, dtype=dtype,
                            noncontiguous=noncontig)
            ub = make_tensor(shape, device=device, dtype=dtype,
                             noncontiguous=noncontig)
            lb = make_tensor(shape, device=device, dtype=dtype,
                             noncontiguous=noncontig)

            expect = x.max(lb).min(ub)
            actual = x.clamp(lb, ub)
            self.assertEqual(expect, actual)

            expect = np.clip(x.cpu().numpy(), lb.cpu().numpy(), ub.cpu().numpy())
            self.assertEqual(expect, actual)

            expect = x.max(lb)
            actual = x.clamp(min=lb)
            self.assertEqual(expect, actual)

            expect = x.min(ub)
            actual = x.clamp(max=ub)
            self.assertEqual(expect, actual)

            # Test broadcasting min & max
            expect = x.max(lb[0]).min(ub[..., :1])
            actual = x.clamp(lb[0], ub[..., :1])
            self.assertEqual(expect, actual)

            # Test broadcasting x
            expect = x[..., :1].max(lb).min(ub)
            actual = x[..., :1].clamp(lb, ub)
            self.assertEqual(expect, actual)

    def test_cuda_device_idx(self, device):
        x = torch.zeros(3, device=device)
        y = torch._efficientzerotensor(3, device=device)
        self.assertEqual(x.device, y.device)

# we implemented custom deallocation for subclasses, so it behooves
# us to make sure all of these bits work.  We'll use __del__ to
# track if objects die or not
class Tracker:
    def __init__(self, marker):
        self.marker = marker

    @staticmethod
    def make():
        marker = [False]
        return marker, Tracker(marker)

    def __del__(self):
        self.marker[0] = True

@contextlib.contextmanager
def disable_gc():
    if gc.isenabled():
        try:
            gc.disable()
            yield
        finally:
            gc.enable()
    else:
        yield

class TestTorch(TestCase):
    exact_dtype = True

    def test_dir(self):
        dir(torch)

    def test_wildcard_import(self):
        exec('from torch import *')

    def test_newaxis_numpy_comparison(self):
        def run_test(tensor, *idx):
            npt = tensor.numpy()
            self.assertEqual(tensor[idx], npt[idx])

        # 1D Tensor Tests
        x = torch.arange(0, 10)
        cases = [
            [None],
            [None, None],
            [Ellipsis, None],
            [None, Ellipsis],
            [2, None],
            [None, 2],
            [Ellipsis, None, 2],
            [Ellipsis, 2, None],
            [2, Ellipsis, None],
            [2, None, Ellipsis],
            [None, 2, Ellipsis],
            [None, Ellipsis, 2],
        ]

        for case in cases:
            run_test(x, *case)

        # 2D Tensor Tests
        x = torch.arange(0, 12).view(3, 4)
        cases = [
            [None],
            [None, None],
            [None, None, None],
            [Ellipsis, None],
            [Ellipsis, None, None],
            [None, Ellipsis],
            [None, Ellipsis, None],
            [None, None, Ellipsis],
            [2, None],
            [2, None, Ellipsis],
            [2, Ellipsis, None],
            [None, 2, Ellipsis],
            [Ellipsis, 2, None],
            [Ellipsis, None, 2],
            [None, Ellipsis, 2],
            [1, 2, None],
            [1, 2, Ellipsis, None],
            [1, Ellipsis, 2, None],
            [Ellipsis, 1, None, 2],
            [Ellipsis, 1, 2, None],
            [1, None, 2, Ellipsis],
            [None, 1, Ellipsis, 2],
            [None, 1, 2, Ellipsis],
        ]

        for case in cases:
            run_test(x, *case)

    def _consecutive(self, size, start=1):
        sequence = torch.ones(torch.tensor(size).prod(0)).cumsum(0)
        sequence.add_(start - 1)
        return sequence.resize_(*size)

    def test_newindex(self):
        reference = self._consecutive((3, 3, 3))
        # This relies on __index__() being correct - but we have separate tests for that

        def checkPartialAssign(index):
            reference = torch.zeros(3, 3, 3)
            reference[index] = self._consecutive((3, 3, 3))[index]
            self.assertEqual(reference[index], self._consecutive((3, 3, 3))[index], atol=0, rtol=0)
            reference[index] = 0
            self.assertEqual(reference, torch.zeros(3, 3, 3), atol=0, rtol=0)

        checkPartialAssign(0)
        checkPartialAssign(1)
        checkPartialAssign(2)
        checkPartialAssign((0, 1))
        checkPartialAssign((1, 2))
        checkPartialAssign((0, 2))
        checkPartialAssign(torch.LongTensor((0, 2)))

        with self.assertRaises(IndexError):
            reference[1, 1, 1, 1] = 1
        with self.assertRaises(IndexError):
            reference[1, 1, 1, (1, 1)] = 1
        with self.assertRaises(IndexError):
            reference[3, 3, 3, 3, 3, 3, 3, 3] = 1
        with self.assertRaises(IndexError):
            reference[0.0] = 1
        with self.assertRaises(TypeError):
            reference[0.0:2.0] = 1
        with self.assertRaises(IndexError):
            reference[0.0, 0.0:2.0] = 1
        with self.assertRaises(IndexError):
            reference[0.0, :, 0.0:2.0] = 1
        with self.assertRaises(IndexError):
            reference[0.0, ..., 0.0:2.0] = 1
        with self.assertRaises(IndexError):
            reference[0.0, :, 0.0] = 1

    # Test `torch._check*` functions
    def test_check(self):
        test_cases = [
            # check function, expected error
            (torch._check, RuntimeError),
            (torch._check_index, IndexError),
            (torch._check_value, ValueError),
            (torch._check_type, TypeError),
            (torch._check_not_implemented, NotImplementedError),
        ]

        for check_fn, expected_error in test_cases:
            # cond=True should not raise an error
            check_fn(True)

            # Test default failure message for cond=False
            default_message = 'Expected cond to be True'
            with self.assertRaisesRegex(expected_error, default_message):
                check_fn(False)

            # Test a simple failure message
            message = 'message'
            with self.assertRaisesRegex(expected_error, message):
                check_fn(False, lambda: message)

            # Test message with tensor
            def message():
                return torch.arange(4)

            with self.assertRaisesRegex(expected_error, re.escape(str(message()))):
                check_fn(False, message)

            # Test format string message
            def message():
                return f"{'test'} {[1, 2, 'a', True]} {True} {100} {torch.arange(4)}"

            with self.assertRaisesRegex(expected_error, re.escape(str(message()))):
                check_fn(False, message)

            # Test incorrect `cond` arg type
            with self.assertRaisesRegex(TypeError, 'cond must be a bool'):
                check_fn('wrong type')

            with self.assertRaisesRegex(TypeError, 'cond must be a bool'):
                check_fn(torch.tensor(True))

    # FIXME: move to indexing test suite
    def test_index_add(self):
        for device in get_all_device_types():
            for dest_contig, src_contig, index_contig in product([True, False], repeat=3):
                for other_sizes in ((), (4, 5)):
                    for dtype in [torch.int, torch.long]:
                        num_copy, num_dest = 3, 3
                        dest = torch.randn(num_dest, *other_sizes, device=device)
                        if not dest_contig:
                            dest = make_tensor(dest.shape, device=device, dtype=dest.dtype, noncontiguous=True)
                        src = torch.randn(num_copy, *other_sizes, device=device)
                        if not src_contig:
                            src = noncontiguous_like(src)
                        idx = torch.randperm(num_dest, dtype=dtype, device=device).narrow(0, 0, num_copy)
                        if not index_contig:
                            idx = noncontiguous_like(idx)
                        # index_add_ without alpha argument
                        dest2 = dest.clone()
                        dest.index_add_(0, idx, src)
                        for i in range(idx.size(0)):
                            dest2[idx[i]] += src[i]
                        self.assertEqual(dest, dest2)
                        # index_add_ with alpha argument
                        dest2 = dest.clone()
                        dest.index_add_(0, idx, src, alpha=2)
                        for i in range(idx.size(0)):
                            dest2[idx[i]] += src[i] * 2
                        self.assertEqual(dest, dest2)

    # FIXME: resolve comment below and move this to indexing test suite
    # add coverage for issue with atomic add that appeared only for
    # specific dtypes on cuda:
    # https://github.com/pytorch/pytorch/issues/29153
    def test_index_add_all_dtypes(self):
        for device in get_all_device_types():
            for dtype in get_all_math_dtypes(device):
                for idx_dtype in [torch.int, torch.long]:
                    size = [5, 5]
                    if dtype.is_floating_point or dtype.is_complex:
                        tensor = torch.rand(size, dtype=dtype, device=device)
                    elif dtype.is_signed:
                        tensor = torch.randint(-5, 15, size, dtype=dtype, device=device)
                    else:
                        tensor = torch.randint(0, 10, size, dtype=dtype, device=device)

                    # index_add calls atomicAdd on cuda.
                    zeros = torch.zeros(size, dtype=dtype, device=device)

                    added = zeros.index_add(0, torch.arange(0, size[0], dtype=idx_dtype, device=device), tensor)
                    self.assertEqual(added, tensor)

                    added = zeros.index_add(0, torch.arange(0, size[0], dtype=idx_dtype, device=device), tensor, alpha=-1)
                    self.assertEqual(added, -tensor)

    @unittest.mock.patch.object(torch._dynamo.config, "suppress_errors", False)
    @set_default_dtype(torch.double)
    def test_index_add_correctness(self):
        # Check whether index_add can get correct result when
        # alpha is 1, and dtype of index is torch.long,
        # i.e., using scatter_add
        def helper(dim, dtype, device, size_result, size_source):
            tensor = torch.zeros(size_result, dtype=dtype, device=device)
            index = torch.randint(0, size_result[dim], (size_source[dim],),
                                  dtype=torch.long, device=device)
            if dtype.is_floating_point or dtype.is_complex:
                source = torch.rand(size_source, dtype=dtype, device=device)
            elif dtype.is_signed:
                source = torch.randint(-2, 5, size_source, dtype=dtype, device=device)
            else:
                source = torch.randint(0, 5, size_source, dtype=dtype, device=device)

            ref_out = tensor.index_add(dim, index, source, alpha=2.) / 2.
            ref_out = ref_out.to(dtype=dtype)
            out = tensor.index_add(dim, index, source)
            if device == 'cuda':
                self.assertEqual(out, ref_out, atol=1e-2, rtol=1e-2)
            else:
                # scatter_add uses fp32 as accumulate type, while index_add doesn't.
                self.assertEqual(out, ref_out.to(dtype=dtype), atol=1e-2, rtol=1e-2)

        for dim in [-1, -2, -3]:
            for dtype in all_types_and_complex_and(torch.half, torch.bfloat16):
                for device in get_all_device_types():
                    for size in [(2, 512, 256), (5, 256, 256)]:
                        helper(dim, dtype, device, size, size)

                # Check bound
                result = torch.zeros(1, 512, 256, dtype=dtype)
                source = torch.ones(1, 512, 256, dtype=dtype)
                index = torch.ones(257).to(dtype=torch.long)
                self.assertRaises(RuntimeError, lambda: result.index_add_(dim, index, source))
                index = (torch.ones(256) * 257).to(dtype=torch.long)
                self.assertRaises(RuntimeError, lambda: result.index_add_(dim, index, source))

    def test_index_add_cornercase(self):
        for device in get_all_device_types():
            dest = torch.randn((), device=device)
            index = torch.tensor([0], device=device)
            source = torch.randn(1, 1, 1, device=device)
            with self.assertRaisesRegex(
                RuntimeError,
                r"source tensor shape must match self tensor shape, excluding the specified dimension",
            ):
                dest.index_add(0, index, source)

    def test_linspace_logspace(self):
        # Ensure the output does not require grad regardless of inputs requiring gard or not.
        # The output of factory functions should not be part of any computational graph.
        start = 0.0
        end = 3.0

        for step in [0, 1, 2]:
            self.assertFalse(
                torch.linspace(
                    torch.tensor(start, requires_grad=True),
                    torch.tensor(end, requires_grad=True), step
                ).requires_grad
            )
            self.assertFalse(torch.linspace(torch.tensor(start, requires_grad=True), end, step).requires_grad)
            self.assertFalse(torch.linspace(start, torch.tensor(end, requires_grad=True), step).requires_grad)
            self.assertFalse(
                torch.logspace(
                    torch.tensor(start, requires_grad=True),
                    torch.tensor(end, requires_grad=True), step
                ).requires_grad
            )
            self.assertFalse(torch.logspace(torch.tensor(start, requires_grad=True), end, step).requires_grad)
            self.assertFalse(torch.logspace(start, torch.tensor(end, requires_grad=True), step).requires_grad)

    # FIXME: move to shape ops test suite
    def test_unflatten(self):
        # test args: tensor, int, sizes
        self.assertEqual(torch.tensor([]).unflatten(0, (0, 1)), torch.empty(0, 1))
        self.assertEqual(torch.tensor([1]).unflatten(0, (1, 1)), torch.tensor([[1]]))
        self.assertEqual(torch.tensor([1, 2, 3, 4]).unflatten(0, (2, 2)), torch.tensor([[1, 2], [3, 4]]))
        self.assertEqual(torch.tensor([1, 2, 3, 4]).unflatten(0, [2, 2]), torch.tensor([[1, 2], [3, 4]]))
        self.assertEqual(torch.tensor([1, 2, 3, 4]).unflatten(0, torch.Size([2, 2])), torch.tensor([[1, 2], [3, 4]]))
        self.assertEqual(torch.ones(2, 10).unflatten(1, (5, 2)), torch.ones(2, 5, 2))
        self.assertEqual(torch.tensor([1, 2, 3, 4]).unflatten(0, (-1, 2)),
                         torch.tensor([[1, 2], [3, 4]]))
        self.assertEqual(torch.ones(2, 10).unflatten(1, (5, -1)),
                         torch.ones(2, 5, 2))
        self.assertEqual(torch.ones(2, 10).unflatten(1, (-1,)),
                         torch.ones(2, 10))
        self.assertEqual(torch.ones(2, 3 * 4 * 5 * 6).unflatten(1, (3, 4, -1, 6)),
                         torch.ones(2, 3, 4, 5, 6))
        self.assertEqual(torch.ones(2, 0, 2).unflatten(1, (3, -1, 4, 5)),
                         torch.ones(2, 3, 0, 4, 5, 2))

        # test invalid args: tensor, str, sizes
        with self.assertRaisesRegex(TypeError, r"unflatten\(\): argument 'dim' \(position 1\) must be int, not str"):
            torch.tensor([1]).unflatten('A', (1, 1))

        # test invalid args: tensor, str, namedshape
        with self.assertRaisesRegex(RuntimeError, r"Name 'A' not found in Tensor\[None\]."):
            torch.ones(4).unflatten('A', (('A', 2), ('B', 2)))

        # test other invalid arguments
        with self.assertRaisesRegex(RuntimeError, r"sizes must be non-empty"):
            torch.tensor([1]).unflatten(0, [])
        with self.assertRaisesRegex(RuntimeError, r"Provided sizes \[2, 2\] don't multiply up to the size of dim 0 \(1\)"):
            torch.tensor([1]).unflatten(0, [2, 2])
        with self.assertRaisesRegex(IndexError, r"Dimension specified as 0 but tensor has no dimensions"):
            torch.tensor(1).unflatten(0, [0])
        with self.assertRaisesRegex(RuntimeError, r"only one dimension can be inferred"):
            torch.randn(5, 10).unflatten(1, (-1, -1))
        with self.assertRaisesRegex(RuntimeError,
                                    r"Provided sizes \[-1, 4\] don't multiply up to the size of dim 1 \(10\)"):
            torch.randn(5, 10).unflatten(1, (-1, 4))
        with self.assertRaisesRegex(RuntimeError,
                                    r"the unspecified dimension size -1 can be any value and is ambiguous"):
            torch.randn(2, 0).unflatten(1, (2, -1, 0))

    # Test that warnings generated from C++ are translated to the correct type
    def test_warn_types(self):
        test_cases = [
            # function, warning type, message
            (torch._C._warn, UserWarning, r"Test message for TORCH_WARN"),
            (torch._C._warn_deprecation, DeprecationWarning, r"Test message for TORCH_WARN_DEPRECATION"),
        ]

        for fn, warning_type, message in test_cases:
            with warnings.catch_warnings(record=True) as w:
                warnings.resetwarnings()
                warnings.filterwarnings('always', category=warning_type)
                fn()

                self.assertEqual(len(w), 1, msg=f'{warning_type} not raised')
                warning = w[0].message
                self.assertTrue(isinstance(warning, warning_type), msg=f'{warning_type} not raised')
                self.assertTrue(re.search(
                    message,
                    str(warning)))

    def test_structseq_repr(self):
        a = torch.arange(250).reshape(5, 5, 10)
        expected = """
        torch.return_types.max(
        values=tensor([[ 40,  41,  42,  43,  44,  45,  46,  47,  48,  49],
                [ 90,  91,  92,  93,  94,  95,  96,  97,  98,  99],
                [140, 141, 142, 143, 144, 145, 146, 147, 148, 149],
                [190, 191, 192, 193, 194, 195, 196, 197, 198, 199],
                [240, 241, 242, 243, 244, 245, 246, 247, 248, 249]]),
        indices=tensor([[4, 4, 4, 4, 4, 4, 4, 4, 4, 4],
                [4, 4, 4, 4, 4, 4, 4, 4, 4, 4],
                [4, 4, 4, 4, 4, 4, 4, 4, 4, 4],
                [4, 4, 4, 4, 4, 4, 4, 4, 4, 4],
                [4, 4, 4, 4, 4, 4, 4, 4, 4, 4]]))"""
        self.assertEqual(repr(a.max(1)), textwrap.dedent(expected).strip())

    def test_is_same_size(self):
        t1 = torch.empty(3, 4, 9, 10)
        t2 = torch.empty(3, 4)
        t3 = torch.empty(1, 9, 3, 3)
        t4 = torch.empty(3, 4, 9, 10)

        self.assertFalse(t1.is_same_size(t2))
        self.assertFalse(t1.is_same_size(t3))
        self.assertTrue(t1.is_same_size(t4))

        nt1 = torch.nested.nested_tensor([torch.ones(2, 4), torch.ones(3, 4), torch.ones(5, 4)])
        nt2 = torch.nested.nested_tensor([torch.ones(2, 4), torch.ones(2, 4), torch.ones(2, 4)])
        nt3 = torch.nested.nested_tensor([torch.ones(2, 4, 5), torch.ones(2, 6, 5)])
        nt4 = torch.nested.nested_tensor([torch.ones(2, 4), torch.ones(3, 4), torch.ones(5, 4)])

        self.assertFalse(nt1.is_same_size(nt2))
        self.assertFalse(nt1.is_same_size(nt3))
        self.assertTrue(nt1.is_same_size(nt4))
        with self.assertRaisesRegex(RuntimeError, "Expected both self and other to be nested tensors."):
            t1.is_same_size(nt1)

        with self.assertRaisesRegex(RuntimeError, "Expected both self and other to be nested tensors."):
            nt1.is_same_size(t1)

    def test_tensor_set(self):
        t1 = torch.tensor([])
        t2 = torch.empty(3, 4, 9, 10).uniform_()
        t1.set_(t2)
        self.assertEqual(t1.storage()._cdata, t2.storage()._cdata)
        size = torch.Size([9, 3, 4, 10])
        t1.set_(t2.storage(), 0, size)
        self.assertEqual(t1.size(), size)
        t1.set_(t2.storage(), 0, tuple(size))
        self.assertEqual(t1.size(), size)
        self.assertEqual(t1.stride(), (120, 40, 10, 1))
        stride = (10, 360, 90, 1)
        t1.set_(t2.storage(), 0, size, stride)
        self.assertEqual(t1.stride(), stride)
        t1.set_(t2.storage(), 0, size=size, stride=stride)
        self.assertEqual(t1.size(), size)
        self.assertEqual(t1.stride(), stride)

        # test argument names
        t1 = torch.tensor([])
        # 1. case when source is tensor
        t1.set_(source=t2)
        self.assertEqual(t1.storage()._cdata, t2.storage()._cdata)
        # 2. case when source is storage
        t1.set_(source=t2.storage())
        self.assertEqual(t1.storage()._cdata, t2.storage()._cdata)
        # 3. case when source is storage, and other args also specified
        t1.set_(source=t2.storage(), storage_offset=0, size=size, stride=stride)
        self.assertEqual(t1.size(), size)
        self.assertEqual(t1.stride(), stride)

        t1 = torch.tensor([True, True], dtype=torch.bool)
        t2 = torch.tensor([False, False], dtype=torch.bool)
        t1.set_(t2)
        self.assertEqual(t1.storage()._cdata, t2.storage()._cdata)

    def test_tensor_set_errors(self):
        f_cpu = torch.randn((2, 3), dtype=torch.float32)
        d_cpu = torch.randn((2, 3), dtype=torch.float64)

        # change dtype
        self.assertRaises(RuntimeError, lambda: f_cpu.set_(d_cpu.storage()))
        self.assertRaises(RuntimeError,
                          lambda: f_cpu.set_(d_cpu.storage(), 0, d_cpu.size(), d_cpu.stride()))
        self.assertRaises(RuntimeError, lambda: f_cpu.set_(d_cpu))

        # change device
        if torch.cuda.is_available():
            f_cuda = torch.randn((2, 3), dtype=torch.float32, device='cuda')

            # cpu -> cuda
            self.assertRaises(RuntimeError, lambda: f_cpu.set_(f_cuda.storage()))
            self.assertRaises(RuntimeError,
                              lambda: f_cpu.set_(f_cuda.storage(), 0, f_cuda.size(), f_cuda.stride()))
            self.assertRaises(RuntimeError, lambda: f_cpu.set_(f_cuda))

            # cuda -> cpu
            self.assertRaises(RuntimeError, lambda: f_cuda.set_(f_cpu.storage()))
            self.assertRaises(RuntimeError,
                              lambda: f_cuda.set_(f_cpu.storage(), 0, f_cpu.size(), f_cpu.stride()))
            self.assertRaises(RuntimeError, lambda: f_cuda.set_(f_cpu))

    # FIXME: move this test test_testing.py (along with allclose testing)
    # NOTE: test_equal will be deprecated in favor of torch.testing.assert_close
    #   once torch.testing is out of beta
    def test_equal(self):
        devices = [torch.cpu, torch.cuda]
        for device in ["cpu", "cuda"]:
            if device == "cuda" and not torch.cuda.is_available():
                continue

            # Contiguous, 1D
            t1 = torch.tensor((3., 4., 9., 10.), device=device)
            t2 = t1.contiguous()
            t3 = torch.tensor((1., 9., 3., 10.), device=device)
            t4 = torch.tensor((3., 4., 9.), device=device)
            t5 = torch.tensor([], device=device)
            self.assertTrue(t1.equal(t2))
            self.assertFalse(t1.equal(t3))
            self.assertFalse(t1.equal(t4))
            self.assertFalse(t1.equal(t5))
            self.assertTrue(torch.equal(t1, t2))
            self.assertFalse(torch.equal(t1, t3))
            self.assertFalse(torch.equal(t1, t4))
            self.assertFalse(torch.equal(t1, t5))

            # Non contiguous, 2D
            s = torch.tensor(((1, 2, 3, 4), (5, 6, 7, 8)), device=device)
            s1 = s[:, 1:3]
            s2 = s1.clone()
            s3 = torch.tensor(((2, 3), (6, 7)), device=device)
            s4 = torch.tensor(((0, 0), (0, 0)), device=device)

            self.assertFalse(s1.is_contiguous())
            self.assertTrue(s1.equal(s2))
            self.assertTrue(s1.equal(s3))
            self.assertFalse(s1.equal(s4))
            self.assertTrue(torch.equal(s1, s2))
            self.assertTrue(torch.equal(s1, s3))
            self.assertFalse(torch.equal(s1, s4))

            # Different dtypes
            x = torch.tensor((1, 2, 3), dtype=torch.float, device=device)
            y = torch.tensor((1, 2, 3), dtype=torch.int, device=device)
            z = torch.tensor((1, -1), dtype=torch.int, device=device)
            self.assertTrue(torch.equal(x, y))
            self.assertFalse(torch.equal(z, x))

            # Fast path test: tensor flags, like neg and conj
            neg_0 = torch.tensor((1, 2, 3), dtype=torch.float, device=device)
            neg_1 = neg_0._neg_view()
            self.assertTrue(neg_1.is_neg())
            self.assertEqual(neg_0.data_ptr(), neg_1.data_ptr())
            self.assertEqual(neg_0.storage_offset(), neg_1.storage_offset())
            self.assertEqual(neg_0.stride(), neg_1.stride())
            self.assertEqual(neg_0.size(), neg_1.size())
            self.assertFalse(torch.equal(neg_0, neg_1))
            # FIXME: Disable the following check due to the inductor failure
            # See https://github.com/pytorch/pytorch/issues/100340 and
            # https://github.com/pytorch/pytorch/issues/98175
            if not TEST_WITH_TORCHINDUCTOR:
                self.assertTrue(torch.equal(neg_0, neg_1._neg_view()))

            conj_0 = torch.tensor([1.0 + 2.0j, 2.0 + 1.0j], device=device)
            conj_1 = conj_0.conj()
            self.assertTrue(conj_1.is_conj())
            self.assertEqual(conj_0.data_ptr(), conj_1.data_ptr())
            self.assertEqual(conj_0.storage_offset(), conj_1.storage_offset())
            self.assertEqual(conj_0.stride(), conj_1.stride())
            self.assertEqual(conj_0.size(), conj_1.size())
            self.assertFalse(torch.equal(conj_0, conj_1))
            # FIXME: Disable the following check due to the inductor failure
            # See https://github.com/pytorch/pytorch/issues/100340 and
            # https://github.com/pytorch/pytorch/issues/98175
            if not TEST_WITH_TORCHINDUCTOR:
                self.assertTrue(torch.equal(conj_0, conj_1.conj()))

            # Fast path test: two tensors share the same storage, but different dtype
            s_0 = torch.rand((2, 3), dtype=torch.float, device=device)
            s_1 = s_0.view(dtype=torch.int32)
            self.assertEqual(s_0.data_ptr(), s_1.data_ptr())
            self.assertEqual(s_0.storage_offset(), s_1.storage_offset())
            self.assertEqual(s_0.stride(), s_1.stride())
            self.assertEqual(s_0.size(), s_1.size())
            self.assertFalse(torch.equal(s_0, s_1))

            # Fast path test: two tensors share the same storage, but different strides
            t_0 = torch.rand((2, 3), dtype=torch.float, device=device)
            t_1 = t_0.t()
            self.assertEqual(t_0.data_ptr(), t_1.data_ptr())
            self.assertEqual(t_0.storage_offset(), t_1.storage_offset())
            self.assertNotEqual(t_0.stride(), t_1.stride())
            self.assertNotEqual(t_0.size(), t_1.size())
            self.assertFalse(torch.equal(t_0, t_1))

            # Fast path: tensor containing `nan` is not equal to self
            for dtype in floating_and_complex_types():
                t = torch.tensor([1., float('nan')], dtype=dtype)
                self.assertFalse(torch.equal(t, t))

    def test_element_size(self):
        byte = torch.ByteStorage().element_size()
        char = torch.CharStorage().element_size()
        short = torch.ShortStorage().element_size()
        int = torch.IntStorage().element_size()
        long = torch.LongStorage().element_size()
        float = torch.FloatStorage().element_size()
        double = torch.DoubleStorage().element_size()
        bool = torch.BoolStorage().element_size()
        bfloat16 = torch.BFloat16Storage().element_size()
        complexfloat = torch.ComplexFloatStorage().element_size()
        complexdouble = torch.ComplexDoubleStorage().element_size()

        self.assertEqual(byte, torch.ByteTensor().element_size())
        self.assertEqual(byte, torch.ByteTensor().itemsize)
        self.assertEqual(char, torch.CharTensor().element_size())
        self.assertEqual(char, torch.CharTensor().itemsize)
        self.assertEqual(short, torch.ShortTensor().element_size())
        self.assertEqual(short, torch.ShortTensor().itemsize)
        self.assertEqual(int, torch.IntTensor().element_size())
        self.assertEqual(int, torch.IntTensor().itemsize)
        self.assertEqual(long, torch.LongTensor().element_size())
        self.assertEqual(long, torch.LongTensor().itemsize)
        self.assertEqual(float, torch.FloatTensor().element_size())
        self.assertEqual(float, torch.FloatTensor().itemsize)
        self.assertEqual(double, torch.DoubleTensor().element_size())
        self.assertEqual(double, torch.DoubleTensor().itemsize)
        self.assertEqual(bool, torch.BoolTensor().element_size())
        self.assertEqual(bool, torch.BoolTensor().itemsize)
        self.assertEqual(bfloat16, torch.tensor([], dtype=torch.bfloat16).element_size())
        self.assertEqual(bfloat16, torch.tensor([], dtype=torch.bfloat16).itemsize)
        self.assertEqual(complexfloat, torch.tensor([], dtype=torch.complex64).element_size())
        self.assertEqual(complexfloat, torch.tensor([], dtype=torch.complex64).itemsize)
        self.assertEqual(complexdouble, torch.tensor([], dtype=torch.complex128).element_size())
        self.assertEqual(complexdouble, torch.tensor([], dtype=torch.complex128).itemsize)

        self.assertGreater(byte, 0)
        self.assertGreater(char, 0)
        self.assertGreater(short, 0)
        self.assertGreater(int, 0)
        self.assertGreater(long, 0)
        self.assertGreater(float, 0)
        self.assertGreater(double, 0)
        self.assertGreater(bool, 0)
        self.assertGreater(bfloat16, 0)
        self.assertGreater(complexfloat, 0)
        self.assertGreater(complexdouble, 0)

        # These tests are portable, not necessarily strict for your system.
        self.assertEqual(byte, 1)
        self.assertEqual(char, 1)
        self.assertEqual(bool, 1)
        self.assertGreaterEqual(short, 2)
        self.assertGreaterEqual(int, 2)
        self.assertGreaterEqual(int, short)
        self.assertGreaterEqual(long, 4)
        self.assertGreaterEqual(long, int)
        self.assertGreaterEqual(double, float)

    def test_permute(self):
        orig = [1, 2, 3, 4, 5, 6, 7]
        perm = torch.randperm(7).tolist()
        x = torch.empty(*orig).fill_(0)
        new = [i - 1 for i in x.permute(*perm).size()]
        self.assertEqual(perm, new)
        self.assertEqual(x.size(), orig)

    @skipIfTorchDynamo("TorchDynamo fails with unknown reason")
    def test_reversed(self):
        val = torch.arange(0, 10)
        self.assertEqual(reversed(val), torch.arange(9, -1, -1))

        val = torch.arange(1, 10).view(3, 3)
        self.assertEqual(reversed(val), torch.tensor([[7, 8, 9], [4, 5, 6], [1, 2, 3]]))

        val = torch.tensor(42)
        self.assertEqual(reversed(val), torch.tensor(42))

    def test_contains(self):
        x = torch.arange(0, 10)
        self.assertEqual(4 in x, True)
        self.assertEqual(12 in x, False)

        x = torch.arange(1, 10).view(3, 3)
        val = torch.arange(1, 4)
        self.assertEqual(val in x, True)
        val += 10
        self.assertEqual(val in x, False)

        self.assertRaisesRegex(
            RuntimeError,
            f"Tensor.__contains__ only supports Tensor or scalar, but you passed in a {str}.",
            lambda: "foo" in x)
        self.assertRaisesRegex(
            RuntimeError,
            f"Tensor.__contains__ only supports Tensor or scalar, but you passed in a {type([1, 2])}.",
            lambda: [1, 2] in x)

    @skipIfTorchDynamo("TorchDynamo fails with unknown reason")
    def test_deepcopy_parameter(self):
        from copy import deepcopy
        l = torch.nn.Linear(10, 1)
        s = l.state_dict(keep_vars=True)
        self.assertEqual(torch.nn.Parameter, type(s['weight']))
        self.assertEqual(torch.nn.Parameter, type(s['bias']))

        s2 = deepcopy(s)
        self.assertEqual(torch.nn.Parameter, type(s2['weight']))
        self.assertEqual(torch.nn.Parameter, type(s2['bias']))

    def test_pickle(self):
        import pickle
        a = torch.randn(5, 5)
        serialized = pickle.dumps(a)
        b = pickle.loads(serialized)
        self.assertEqual(a, b)

    @skipIfTorchDynamo("TorchDynamo fails with unknown reason")
    def test_pickle_parameter(self):
        import pickle
        a = torch.nn.Parameter(torch.randn(5, 5))
        serialized = pickle.dumps(a)
        b = pickle.loads(serialized)
        self.assertTrue(isinstance(b, torch.nn.Parameter))
        self.assertEqual(a.requires_grad, b.requires_grad)
        self.assertEqual(a, b)

    @skipIfTorchDynamo("TorchDynamo fails with unknown reason")
    def test_pickle_parameter_no_requires_grad(self):
        import pickle
        a = torch.nn.Parameter(torch.randn(5, 5), requires_grad=False)
        serialized = pickle.dumps(a)
        b = pickle.loads(serialized)
        self.assertTrue(isinstance(b, torch.nn.Parameter))
        self.assertEqual(a.requires_grad, b.requires_grad)
        self.assertEqual(a, b)

    def test_pickle_dtype(self):
        t = torch.float32
        serialized = pickle.dumps(t)
        b = pickle.loads(serialized)
        self.assertTrue(isinstance(b, torch.dtype))
        self.assertEqual(id(b), id(t))

    def test_pickle_size(self):
        a = torch.rand(10).size()
        serialized = pickle.dumps(a)
        b = pickle.loads(serialized)
        self.assertTrue(isinstance(b, torch.Size))
        self.assertEqual(a, b)

    def test_pickle_function(self):
        # https://github.com/pytorch/pytorch/issues/37703
        a = torch.tanh
        serialized = pickle.dumps(a)
        b = pickle.loads(serialized)
        self.assertEqual(a, b)

    def test_generator_cpu(self):
        # test default generators are equal
        self.assertEqual(torch.default_generator, torch.default_generator)

        # tests Generator API
        # manual_seed, seed, initial_seed, get_state, set_state
        g1 = torch.Generator()
        g2 = torch.Generator()
        g1.manual_seed(12345)
        g2.manual_seed(12345)
        self.assertEqual(g1.initial_seed(), g2.initial_seed())

        g1.seed()
        g2.seed()
        self.assertNotEqual(g1.initial_seed(), g2.initial_seed())

        g1 = torch.Generator()
        g2_state = g2.get_state()
        g2_randn = torch.randn(1, generator=g2)
        g1.set_state(g2_state)
        g1_randn = torch.randn(1, generator=g1)
        self.assertEqual(g1_randn, g2_randn)

        default_state = torch.default_generator.get_state()
        q = torch.empty(100)
        g1_normal = q.normal_()
        g2 = torch.Generator()
        g2.set_state(default_state)
        g2_normal = q.normal_(generator=g2)
        self.assertEqual(g1_normal, g2_normal)

    def test_invalid_generator_raises(self):
        self.assertRaises(RuntimeError, lambda: torch.Generator('opengl'))

    def _sobol_reference_samples(self, scramble: bool) -> torch.Tensor:
        if not scramble:
            # theoretical values from Joe Kuo 2010
            return torch.tensor(
                [
                    [0., 0.],
                    [0.5, 0.5],
                    [0.75, 0.25],
                    [0.25, 0.75],
                    [0.375, 0.375],
                    [0.875, 0.875],
                    [0.625, 0.125],
                    [0.125, 0.625],
                ],
            )
        else:
            # theoretical values unknown: convergence properties checked
            return torch.tensor(
                [
                    [0.50860737, 0.29320504],
                    [0.07116939, 0.89594537],
                    [0.49354145, 0.11524881],
                    [0.93097717, 0.70244044],
                    [0.87266153, 0.23887917],
                    [0.31021884, 0.57600391],
                    [0.13687253, 0.42054182],
                    [0.69931293, 0.77336788],
                ],
            )

    def test_sobolengine_bounds(self, scramble: bool = False):
        engine = torch.quasirandom.SobolEngine(100, scramble=scramble, seed=123456)
        sample = engine.draw(512)
        self.assertTrue(torch.all(sample >= 0))
        self.assertTrue(torch.all(sample <= 1))

    def test_sobolengine_bounds_scrambled(self):
        self.test_sobolengine_bounds(scramble=True)

    def test_sobolengine_draw(self, scramble: bool = False):
        ref_sample = self._sobol_reference_samples(scramble=scramble)
        engine = torch.quasirandom.SobolEngine(2, scramble=scramble, seed=123456)
        sample = engine.draw(n=len(ref_sample))
        self.assertEqual(sample, ref_sample)
        self.assertEqual(engine.num_generated, len(ref_sample))

    def test_sobolengine_draw_scrambled(self):
        self.test_sobolengine_draw(scramble=True)

    def test_sobolengine_first_point(self):
        for dtype in (torch.float, torch.double):
            engine = torch.quasirandom.SobolEngine(2, scramble=False)
            sample = engine.draw(1, dtype=dtype)
            self.assertTrue(torch.all(sample == 0))
            self.assertEqual(sample.dtype, dtype)
        for dtype in (torch.float, torch.double):
            engine = torch.quasirandom.SobolEngine(2, scramble=True, seed=123456)
            sample = engine.draw(1, dtype=dtype)
            self.assertTrue(torch.all(sample != 0))
            self.assertEqual(sample.dtype, dtype)

    def test_sobolengine_continuing(self, scramble: bool = False):
        ref_sample = self._sobol_reference_samples(scramble=scramble)
        engine = torch.quasirandom.SobolEngine(2, scramble=scramble, seed=123456)
        n_half = len(ref_sample) // 2
        _ = engine.draw(n=n_half)
        sample = engine.draw(n=n_half)
        torch.testing.assert_close(sample, ref_sample[n_half:])

    def test_sobolengine_continuing_scrambled(self):
        self.test_sobolengine_continuing(scramble=True)

    def test_sobolengine_reset(self, scramble: bool = False):
        ref_sample = self._sobol_reference_samples(scramble=scramble)
        engine = torch.quasirandom.SobolEngine(2, scramble=scramble, seed=123456)
        _ = engine.draw(n=len(ref_sample) // 2)
        engine.reset()
        self.assertEqual(engine.num_generated, 0)
        sample = engine.draw(n=len(ref_sample))
        torch.testing.assert_close(sample, ref_sample)

    def test_sobolengine_reset_scrambled(self):
        self.test_sobolengine_reset(scramble=True)

    def test_sobolengine_fast_forward(self, scramble: bool = False):
        ref_sample = self._sobol_reference_samples(scramble=scramble)
        engine = torch.quasirandom.SobolEngine(2, scramble=scramble, seed=123456)
        engine.fast_forward(4)
        sample = engine.draw(n=4)
        torch.testing.assert_close(sample, ref_sample[4:])
        # alternate fast forwarding with sampling
        engine.reset()
        even_draws = []
        for i in range(8):
            if i % 2 == 0:
                even_draws.append(engine.draw())
            else:
                engine.fast_forward(1)
        torch.testing.assert_close(
            ref_sample[[i for i in range(8) if i % 2 == 0]],
            torch.from_numpy(np.concatenate(even_draws)),
        )

    def test_sobolengine_fast_forward_scrambled(self):
        self.test_sobolengine_fast_forward(scramble=True)

    def test_sobolengine_distribution(self, scramble=False):
        d = 50
        engine = torch.quasirandom.SobolEngine(d, scramble=scramble, seed=123456)
        sample = engine.draw(1024)
        torch.testing.assert_close(
            torch.mean(sample, dim=0), torch.full((d,), 0.5), atol=2, rtol=2
        )
        torch.testing.assert_close(
            np.percentile(sample, 25, axis=0), np.repeat(0.25, d), atol=2, rtol=2
        )
        torch.testing.assert_close(
            np.percentile(sample, 75, axis=0), np.repeat(0.75, d), atol=2, rtol=2
        )

    def test_sobolengine_distribution_scrambled(self):
        self.test_sobolengine_distribution(scramble=True)

    def test_sobolengine_draw_base2(self, scramble=False):
        ref_sample = self._sobol_reference_samples(scramble=scramble)
        engine = torch.quasirandom.SobolEngine(2, scramble=scramble, seed=123456)
        sample = engine.draw_base2(2)
        self.assertEqual(ref_sample[:4], sample)
        # resampling still having N=2**n
        sample = engine.draw_base2(2)
        self.assertEqual(ref_sample[4:8], sample)

    def test_sobolengine_draw_base2_scrambled(self):
        self.test_sobolengine_draw_base2(scramble=True)

    def test_sobolengine_raise(self):
        maxdim = torch.quasirandom.SobolEngine.MAXDIM
        with self.assertRaises(ValueError):
            torch.quasirandom.SobolEngine(maxdim + 1)

    def test_sobolengine_high_dim(self):
        engine = torch.quasirandom.SobolEngine(1111, scramble=False, seed=123456)
        samples1 = engine.draw()
        vals1, counts1 = torch.unique(samples1, return_counts=True)
        samples2 = engine.draw()
        vals2, counts2 = torch.unique(samples2, return_counts=True)
        self.assertEqual(vals1.item(), 0.0)
        self.assertEqual(counts1.item(), 1111)
        self.assertEqual(vals2.item(), 0.5)
        self.assertEqual(counts1.item(), 1111)

    def test_parsing_int64(self):
        # accepts integer arguments
        x = torch.cumsum(torch.ones(5, 5), 0)
        self.assertEqual(x, torch.cumsum(torch.ones(5, 5), torch.tensor(0)))
        # doesn't accept floating point variables
        self.assertRaises(TypeError, lambda: torch.cumsum(torch.ones(5, 5), torch.tensor(0.)))

    def test_parsing_double(self):
        # accepts floating point and integer arguments
        x = torch.randn(2, 3)
        torch.isclose(x, x, 1, 1)
        self.assertTrue(torch.isclose(x, x, 1, 1).all())
        self.assertTrue(torch.isclose(x, x, 1.5, 1.).all())
        # accepts floating point and integer tensors
        self.assertTrue(torch.isclose(x, x, torch.tensor(1), torch.tensor(1)).all())
        self.assertTrue(torch.isclose(x, x, torch.tensor(1.5), torch.tensor(1.)).all())
        # doesn't accept variables with requires_grad
        self.assertRaises(TypeError,
                          lambda: torch.isclose(x, x, torch.tensor(1.5), torch.tensor(1., requires_grad=True)).all())

    def test_parsing_intlist(self):
        #  parse with integer variables
        self.assertEqual(torch.Size([3, 4]), torch.ones((torch.tensor(3), torch.tensor(4))).shape)
        self.assertEqual(torch.Size([3, 4]), torch.ones(torch.tensor(3), torch.tensor(4)).shape)
        # parse with numpy integers
        self.assertEqual(torch.Size([3, 4]), torch.ones((np.array(3), np.int64(4))).shape)
        self.assertEqual(torch.Size([3, 4]), torch.ones(np.array(3), np.int64(4)).shape)
        self.assertEqual(torch.Size([3, 4]), torch.ones((np.int64(3), np.array(4))).shape)
        self.assertEqual(torch.Size([3, 4]), torch.ones(np.int64(3), np.array(4)).shape)

        # fail parse with float variables
        self.assertRaises(TypeError, lambda: torch.ones((torch.tensor(3.), torch.tensor(4))))
        # fail parse with numpy floats
        self.assertRaises(TypeError, lambda: torch.ones((3., torch.tensor(4))))
        self.assertRaises(TypeError, lambda: torch.ones((np.array(3.), torch.tensor(4))))

        # fail parse with > 1 element variables
        self.assertRaises(TypeError, lambda: torch.ones(torch.tensor(3, 3)))
        self.assertRaises(TypeError, lambda: torch.ones(torch.tensor(3, 3)))
        self.assertRaises(TypeError, lambda: torch.ones(np.array(3, 3)))
        self.assertRaises(TypeError, lambda: torch.ones(np.array(3, 3)))

        # fail parse with additional positional args after intlist arg
        self.assertRaisesRegex(TypeError,
                               "received an invalid combination of arguments",
                               lambda: torch.LongTensor((6, 0), 1, 1, 0))
        self.assertRaisesRegex(TypeError,
                               "missing 1 required positional arguments",
                               lambda: torch.tensor().new_zeros((5, 5), 0))

    def test_from_buffer(self):
        a = bytearray([1, 2, 3, 4])
        self.assertEqual(torch.ByteStorage.from_buffer(a).tolist(), [1, 2, 3, 4])
        shorts = torch.ShortStorage.from_buffer(a, 'big')
        self.assertEqual(shorts.size(), 2)
        self.assertEqual(shorts.tolist(), [258, 772])
        ints = torch.IntStorage.from_buffer(a, 'little')
        self.assertEqual(ints.size(), 1)
        self.assertEqual(ints[0], 67305985)
        f = bytearray([0x40, 0x10, 0x00, 0x00])
        floats = torch.FloatStorage.from_buffer(f, 'big')
        self.assertEqual(floats.size(), 1)
        self.assertEqual(floats[0], 2.25)

        f = bytearray([0x00, 0x01, 0x02, 0x03, 0x04, 0x05, 0x10, 0x40])
        bools = torch.BoolStorage.from_buffer(f, 'big')
        self.assertEqual(bools.size(), 8)
        self.assertEqual(bools.tolist(), [False, True, True, True, True, True, True, True])
        self.assertEqual(bools.type(), 'torch.BoolStorage')
        self.assertTrue(isinstance(bools, torch.BoolStorage))

        f = bytearray(b'\x80\x02\x8a\nl\xfc\x9cF\xf9 j\xa8P\x19.\x80\x02M\xe9')
        bools = torch.BoolStorage.from_buffer(f, 'big')
        self.assertEqual(bools.size(), 19)

        f = bytearray(b'\0x4A')
        bools = torch.BoolStorage.from_buffer(f, 'big')
        self.assertEqual(bools.size(), 4)
        self.assertEqual(bools.tolist(), [False, True, True, True])
        bytes = torch.ByteStorage.from_buffer(a)
        self.assertEqual(bytes.nbytes(), 4)
        self.assertEqual(bytes.tolist(), [1, 2, 3, 4])
        self.assertTrue(isinstance(bytes, torch.ByteStorage))

    def test_storage_error(self):
        quantized_storages = [
            torch.QInt32Storage,
            torch.QInt8Storage,
            torch.QUInt2x4Storage,
            torch.QUInt4x2Storage,
            torch.QUInt8Storage,
        ]

        with self.assertRaisesRegex(RuntimeError, r"Only child classes of _LegacyStorage can be instantiated"):
            torch.storage._LegacyStorage()

        for storage_class in torch._storage_classes:
            if storage_class in [torch.UntypedStorage, torch.TypedStorage]:
                continue

            device = 'cuda' if storage_class.__module__ == 'torch.cuda' else 'cpu'
            dtype = storage_class.dtype

            if device == 'cuda' and not torch.cuda.is_available():
                continue

            # Legacy <type>Storage constructor errors
            with self.assertRaisesRegex(RuntimeError, r"'device' cannot be specified"):
                storage_class(device='cpu')

            with self.assertRaisesRegex(RuntimeError, r"'dtype' cannot be specified"):
                storage_class(dtype=torch.float)

            with self.assertRaisesRegex(TypeError, r"got an unexpected keyword"):
                storage_class(sdlkjf=torch.float)

            with self.assertRaisesRegex(RuntimeError, r"Too many positional arguments"):
                storage_class(0, 0)

            with self.assertRaisesRegex(TypeError, r"invalid data type"):
                storage_class('string')

            with self.assertRaisesRegex(TypeError, r"Argument type not recognized"):
                storage_class(torch.tensor([]))

            s = storage_class()

            with self.assertRaisesRegex(RuntimeError, r"No positional arguments"):
                storage_class(0, wrap_storage=s.untyped())

            with self.assertRaisesRegex(TypeError, r"must be UntypedStorage"):
                storage_class(wrap_storage=s)

            if torch.cuda.is_available():
                if storage_class in quantized_storages:
                    with self.assertRaisesRegex(RuntimeError, r"Cannot create CUDA storage with quantized dtype"):
                        s.cuda()

                else:

                    if s.is_cuda:
                        s_other_device = s.cpu()
                    else:
                        s_other_device = s.cuda()

                    with self.assertRaisesRegex(RuntimeError, r"Device of 'wrap_storage' must be"):
                        storage_class(wrap_storage=s_other_device.untyped())

            # TypedStorage constructor errors
            with self.assertRaisesRegex(RuntimeError, r"No positional arguments"):
                torch.TypedStorage(0, wrap_storage=s.untyped(), dtype=dtype)

            with self.assertRaisesRegex(RuntimeError, r"Argument 'dtype' must be specified"):
                torch.TypedStorage(wrap_storage=s.untyped())

            with self.assertRaisesRegex(TypeError, r"Argument 'dtype' must be torch.dtype"):
                torch.TypedStorage(wrap_storage=s.untyped(), dtype=0)

            with self.assertRaisesRegex(RuntimeError, r"Argument 'device' should not be specified"):
                torch.TypedStorage(wrap_storage=s.untyped(), dtype=dtype, device=device)

            with self.assertRaisesRegex(TypeError, r"Argument 'wrap_storage' must be UntypedStorage"):
                torch.TypedStorage(wrap_storage=s, dtype=dtype)

            with self.assertRaisesRegex(RuntimeError, r"Storage device not recognized"):
                torch.TypedStorage(dtype=dtype, device='xla')

            if torch.cuda.is_available():
                if storage_class in quantized_storages:
                    with self.assertRaisesRegex(RuntimeError, r"Cannot create CUDA storage with quantized dtype"):
                        torch.TypedStorage(dtype=dtype, device='cuda')

            with self.assertRaisesRegex(TypeError, r"Argument type not recognized"):
                torch.TypedStorage(torch.tensor([]), dtype=dtype, device=device)

            with self.assertRaisesRegex(RuntimeError, r"Too many positional arguments"):
                torch.TypedStorage(0, 0, dtype=dtype, device=device)

            if isinstance(s, torch.TypedStorage):
                s_other = torch.TypedStorage([1, 2, 3, 4], device=device, dtype=dtype)

                with self.assertRaisesRegex(RuntimeError, r'cannot set item'):
                    s.fill_(s_other)

    def test_storage_error_no_attribute(self):
        storage_classes = [
            torch.cuda.ByteStorage,
            torch.cuda.FloatStorage,
        ]
        for storage_class in storage_classes:
            with self.assertRaisesRegex(RuntimeError, r'Not available for CUDA storage'):
                storage_class.from_buffer()

            with self.assertRaisesRegex(RuntimeError, r'Not available for CUDA storage'):
                storage_class._new_with_weak_ptr()

            with self.assertRaisesRegex(RuntimeError, r'Not available for CUDA storage'):
                storage_class._new_shared_filename(0, 0, 0)

    def test_storage_casts(self):
        storage = torch.IntStorage([-1, 0, 1, 2, 3, 4])
        self.assertEqual(storage.size(), 6)
        self.assertEqual(storage.tolist(), [-1, 0, 1, 2, 3, 4])
        self.assertEqual(storage.type(), 'torch.IntStorage')
        self.assertIs(storage.dtype, torch.int32)

        floatStorage = storage.float()
        self.assertEqual(floatStorage.size(), 6)
        self.assertEqual(floatStorage.tolist(), [-1, 0, 1, 2, 3, 4])
        self.assertEqual(floatStorage.type(), 'torch.FloatStorage')
        self.assertEqual(floatStorage.int().tolist(), [-1, 0, 1, 2, 3, 4])
        self.assertIs(floatStorage.dtype, torch.float32)

        halfStorage = storage.half()
        self.assertEqual(halfStorage.size(), 6)
        self.assertEqual(halfStorage.tolist(), [-1, 0, 1, 2, 3, 4])
        self.assertEqual(halfStorage.type(), 'torch.HalfStorage')
        self.assertEqual(halfStorage.int().tolist(), [-1, 0, 1, 2, 3, 4])
        self.assertIs(halfStorage.dtype, torch.float16)

        bfloat16Storage = storage.bfloat16()
        self.assertEqual(bfloat16Storage.size(), 6)
        self.assertEqual(bfloat16Storage.tolist(), [-1, 0, 1, 2, 3, 4])
        self.assertEqual(bfloat16Storage.type(), 'torch.BFloat16Storage')
        self.assertEqual(bfloat16Storage.int().tolist(), [-1, 0, 1, 2, 3, 4])
        self.assertIs(bfloat16Storage.dtype, torch.bfloat16)

        longStorage = storage.long()
        self.assertEqual(longStorage.size(), 6)
        self.assertEqual(longStorage.tolist(), [-1, 0, 1, 2, 3, 4])
        self.assertEqual(longStorage.type(), 'torch.LongStorage')
        self.assertEqual(longStorage.int().tolist(), [-1, 0, 1, 2, 3, 4])
        self.assertIs(longStorage.dtype, torch.int64)

        shortStorage = storage.short()
        self.assertEqual(shortStorage.size(), 6)
        self.assertEqual(shortStorage.tolist(), [-1, 0, 1, 2, 3, 4])
        self.assertEqual(shortStorage.type(), 'torch.ShortStorage')
        self.assertEqual(shortStorage.int().tolist(), [-1, 0, 1, 2, 3, 4])
        self.assertIs(shortStorage.dtype, torch.int16)

        doubleStorage = storage.double()
        self.assertEqual(doubleStorage.size(), 6)
        self.assertEqual(doubleStorage.tolist(), [-1.0, 0.0, 1.0, 2.0, 3.0, 4.0])
        self.assertEqual(doubleStorage.type(), 'torch.DoubleStorage')
        self.assertEqual(doubleStorage.int().tolist(), [-1, 0, 1, 2, 3, 4])
        self.assertIs(doubleStorage.dtype, torch.float64)

        charStorage = storage.char()
        self.assertEqual(charStorage.size(), 6)
        self.assertEqual(charStorage.tolist(), [-1.0, 0.0, 1.0, 2.0, 3.0, 4.0])
        self.assertEqual(charStorage.type(), 'torch.CharStorage')
        self.assertEqual(charStorage.int().tolist(), [-1, 0, 1, 2, 3, 4])
        self.assertIs(charStorage.dtype, torch.int8)

        byteStorage = storage.byte()
        self.assertEqual(byteStorage.size(), 6)
        self.assertEqual(byteStorage.tolist(), [255, 0, 1, 2, 3, 4])
        self.assertEqual(byteStorage.type(), 'torch.ByteStorage')
        self.assertEqual(byteStorage.int().tolist(), [255, 0, 1, 2, 3, 4])
        self.assertIs(byteStorage.dtype, torch.uint8)

        boolStorage = storage.bool()
        self.assertEqual(boolStorage.size(), 6)
        self.assertEqual(boolStorage.tolist(), [True, False, True, True, True, True])
        self.assertEqual(boolStorage.type(), 'torch.BoolStorage')
        self.assertEqual(boolStorage.int().tolist(), [1, 0, 1, 1, 1, 1])
        self.assertIs(boolStorage.dtype, torch.bool)

        complexfloat_storage = torch.ComplexFloatStorage([-1, 0, 1 + 2j, 2.5j, 3.5, 4 - 2j])
        self.assertEqual(complexfloat_storage.size(), 6)
        self.assertEqual(complexfloat_storage.tolist(), [-1, 0, 1 + 2j, 2.5j, 3.5, 4 - 2j])
        self.assertEqual(complexfloat_storage.type(), 'torch.ComplexFloatStorage')
        self.assertIs(complexfloat_storage.dtype, torch.complex64)

        complexdouble_storage = complexfloat_storage.complex_double()
        self.assertEqual(complexdouble_storage.size(), 6)
        self.assertEqual(complexdouble_storage.tolist(), [-1, 0, 1 + 2j, 2.5j, 3.5, 4 - 2j])
        self.assertEqual(complexdouble_storage.type(), 'torch.ComplexDoubleStorage')
        self.assertIs(complexdouble_storage.dtype, torch.complex128)

    def test_storage_byteswap(self):
        input = [0, 1, 2, 3, 4, 5, 6, 7, 8, 9, 10, 11, 12, 13, 14, 15]
        swapped_8bytes = [7, 6, 5, 4, 3, 2, 1, 0, 15, 14, 13, 12, 11, 10, 9, 8]
        swapped_4bytes = [3, 2, 1, 0, 7, 6, 5, 4, 11, 10, 9, 8, 15, 14, 13, 12]
        swapped_2bytes = [1, 0, 3, 2, 5, 4, 7, 6, 9, 8, 11, 10, 13, 12, 15, 14]
        swapped_1byte = [0, 1, 2, 3, 4, 5, 6, 7, 8, 9, 10, 11, 12, 13, 14, 15]

        storage = torch.storage.TypedStorage(input, dtype=torch.uint8)._untyped_storage

        storage_f64 = storage.__copy__()
        storage_f64.byteswap(torch.float64)
        self.assertEqual(storage_f64.tolist(), swapped_8bytes)

        storage_f32 = storage.__copy__()
        storage_f32.byteswap(torch.float32)
        self.assertEqual(storage_f32.tolist(), swapped_4bytes)

        storage_f16 = storage.__copy__()
        storage_f16.byteswap(torch.float16)
        self.assertEqual(storage_f16.tolist(), swapped_2bytes)

        storage_bf16 = storage.__copy__()
        storage_bf16.byteswap(torch.bfloat16)
        self.assertEqual(storage_bf16.tolist(), swapped_2bytes)

        storage_i64 = storage.__copy__()
        storage_i64.byteswap(torch.int64)
        self.assertEqual(storage_i64.tolist(), swapped_8bytes)

        storage_i32 = storage.__copy__()
        storage_i32.byteswap(torch.int32)
        self.assertEqual(storage_i32.tolist(), swapped_4bytes)

        storage_i16 = storage.__copy__()
        storage_i16.byteswap(torch.int16)
        self.assertEqual(storage_i16.tolist(), swapped_2bytes)

        storage_i8 = storage.__copy__()
        storage_i8.byteswap(torch.int8)
        self.assertEqual(storage_i8.tolist(), swapped_1byte)

        storage_ui8 = storage.__copy__()
        storage_ui8.byteswap(torch.uint8)
        self.assertEqual(storage_ui8.tolist(), swapped_1byte)

        storage_bool = storage.__copy__()
        storage_bool.byteswap(torch.bool)
        self.assertEqual(storage_bool.tolist(), swapped_1byte)

        storage_c128 = storage.__copy__()
        storage_c128.byteswap(torch.complex128)
        self.assertEqual(storage_c128.tolist(), swapped_8bytes)

        storage_c64 = storage.__copy__()
        storage_c64.byteswap(torch.complex64)
        self.assertEqual(storage_c64.tolist(), swapped_4bytes)

    # Test that internal versions of functions related to TypedStorage do not
    # produce a deprecation warning
    def test_typed_storage_internal_no_warning(self):
        s0 = torch.FloatStorage(10)
        s0_untyped = s0.untyped()
        t0 = torch.randn(10)

        funcs = [
            lambda: torch.FloatStorage(_internal=True),
            lambda: torch.TypedStorage(
                dtype=torch.float,
                device='cpu',
                _internal=True),
            lambda: torch.TypedStorage(
                wrap_storage=s0_untyped,
                dtype=s0.dtype,
                _internal=True),
            lambda: torch.FloatStorage._dtype,
            lambda: s0._resize_(20),
            lambda: s0._size(),
            lambda: s0._untyped_storage,
            lambda: s0._is_shared(),
            lambda: s0._share_memory_(),
            lambda: s0._pickle_storage_type(),
            lambda: s0._setitem(slice(0, s0._size()), 1),
            lambda: s0._element_size(),
            lambda: s0._deepcopy({}),
            lambda: s0._data_ptr(),
            lambda: s0._nbytes(),
            lambda: t0._typed_storage(),
        ]

        if torch.cuda.is_available():
            s1 = torch.cuda.FloatStorage(10)
            s1_untyped = s1.untyped()
            t1 = torch.randn(10, device='cuda')

            funcs += [
                lambda: torch.cuda.FloatStorage(_internal=True),
                lambda: torch.TypedStorage(
                    dtype=torch.float,
                    device='cuda',
                    _internal=True),
                lambda: torch.TypedStorage(
                    wrap_storage=s1_untyped,
                    dtype=s1.dtype,
                    _internal=True),
                lambda: torch.cuda.FloatStorage._dtype,
                lambda: s1._resize_(20),
                lambda: s1._size(),
                lambda: s1._untyped_storage,
                lambda: s1._is_shared(),
                lambda: s1._share_memory_(),
                lambda: s1._pickle_storage_type(),
                lambda: s1._setitem(slice(0, s1._size()), 1),
                lambda: s1._element_size(),
                lambda: s1._deepcopy({}),
                lambda: s1._data_ptr(),
                lambda: s1._nbytes(),
                lambda: t1._typed_storage(),
            ]

        # Check that each of the TypedStorage internal function calls do not
        # produce a deprecation warning
        for f in funcs:
            with warnings.catch_warnings():
                warnings.filterwarnings('error', "TypedStorage is deprecated")
                f()

    # Test that public functions related to TypedStorage produce a deprecation
    # warning
    @skipIfTorchInductor("FIXME")
    def test_typed_storage_deprecation_warning(self):
        s0 = torch.FloatStorage(10)
        funcs = [
            lambda: torch.FloatStorage(),
            lambda: torch.FloatStorage.dtype,
            lambda: s0.fill_(0),
            lambda: s0.is_cuda,
            lambda: s0.untyped(),
            lambda: len(s0),
            lambda: s0[0],
        ]

        if torch.cuda.is_available():
            s1 = torch.cuda.FloatStorage(10)
            funcs += [
                lambda: torch.cuda.FloatStorage(),
                lambda: torch.cuda.FloatStorage.dtype,
                lambda: s1.fill_(0),
                lambda: s1.is_cuda,
                lambda: s1.untyped(),
                lambda: len(s1),
                lambda: s1[0],
            ]

        # Check that each of the TypedStorage function calls produce a warning
        # if warnings are reset between each
        for f in funcs:
            with AlwaysWarnTypedStorageRemoval(True):
                with warnings.catch_warnings(record=True) as w:
                    warnings.resetwarnings()
                    f()
                    self.assertEqual(len(w), 1, msg=str([str(a) for a in w]))
                    warning = w[0].message
                    self.assertTrue(warning, DeprecationWarning)
                    self.assertTrue(re.search(
                        '^TypedStorage is deprecated',
                        str(warning)))

        # Test that only the first warning is raised by default
        torch.storage._reset_warn_typed_storage_removal()
        with warnings.catch_warnings(record=True) as w:
            warnings.resetwarnings()
            torch.FloatStorage()
            torch.randn(10).storage()
            self.assertEqual(len(w), 1, msg=str([str(a) for a in w]))
            warning = w[0].message
            self.assertTrue(re.search(
                '^TypedStorage is deprecated',
                str(warning)))
            # Check the line of code from the warning's stack
            with open(w[0].filename, encoding="utf-8") as f:
                code_line = f.readlines()[w[0].lineno - 1]
            self.assertTrue(re.search(re.escape('torch.FloatStorage()'), code_line))

        # Check that warnings are not emitted if it happened in the past
        with warnings.catch_warnings(record=True) as w:
            warnings.resetwarnings()
            torch.FloatStorage()
            torch.randn(10).storage()
            self.assertEqual(len(w), 0, msg=str([str(a) for a in w]))

    def test_from_file(self):
        def assert_with_filename(filename):
            size = 10000
            s1 = torch.FloatStorage.from_file(filename, True, size)
            t1 = torch.FloatTensor(s1).copy_(torch.randn(size))
            self.assertEqual(s1.data_ptr(), torch.FloatTensor(s1).data_ptr())

            # check mapping
            s2 = torch.FloatStorage.from_file(filename, True, size)
            t2 = torch.FloatTensor(s2)
            self.assertEqual(t1, t2, atol=0, rtol=0)

            # check changes to t1 from t2
            rnum = random.uniform(-1, 1)
            t1.fill_(rnum)
            self.assertEqual(t1, t2, atol=0, rtol=0)

            # check changes to t2 from t1
            rnum = random.uniform(-1, 1)
            t2.fill_(rnum)
            self.assertEqual(t1, t2, atol=0, rtol=0)

            # release the tensors
            del s1, t1, s2, t2

        with TemporaryFileName() as fname:
            assert_with_filename(fname)

        if IS_FILESYSTEM_UTF8_ENCODING:
            with TemporaryDirectoryName(suffix='中文') as dname, TemporaryFileName(dir=dname) as fname:
                assert_with_filename(fname)

    def test_torch_from_file(self):
        def assert_with_filename(filename):
            size = 10000
            s1 = torch.from_file(filename, True, size, dtype=torch.float)
            t1 = torch.FloatTensor(s1).copy_(torch.randn(size))

            # check mapping
            s2 = torch.from_file(filename, True, size, dtype=torch.float)
            t2 = torch.FloatTensor(s2)
            self.assertEqual(t1, t2, atol=0, rtol=0)

            # check changes to t1 from t2
            rnum = random.uniform(-1, 1)
            t1.fill_(rnum)
            self.assertEqual(t1, t2, atol=0, rtol=0)

            # check changes to t2 from t1
            rnum = random.uniform(-1, 1)
            t2.fill_(rnum)
            self.assertEqual(t1, t2, atol=0, rtol=0)

            # release the tensors
            del s1, t1, s2, t2

        with TemporaryFileName() as fname:
            assert_with_filename(fname)

        if IS_FILESYSTEM_UTF8_ENCODING:
            with TemporaryDirectoryName(suffix='中文') as dname, TemporaryFileName(dir=dname) as fname:
                assert_with_filename(fname)

    def test_print(self):
        default_type = torch.tensor([]).type()
        for t in torch._tensor_classes:
            if t == torch.HalfTensor:
                continue  # HalfTensor does not support fill
            if t.is_sparse:
                continue
            if t.is_cuda and not torch.cuda.is_available():
                continue
            obj = t(100, 100).fill_(1)
            obj.__repr__()
            str(obj)
        # test half tensor
        obj = torch.rand(100, 100, device='cpu').half()
        obj.__repr__()
        str(obj)
        for t in torch._storage_classes:
            if t == torch.BFloat16Storage:
                continue  # Fix once fill is enabled for bfloat16
            if t.is_cuda and not torch.cuda.is_available():
                continue
            if t == torch.BoolStorage or t == torch.cuda.BoolStorage:
                obj = t(100).fill_(True)
            else:
                obj = t(100).fill_(1)
            obj.__repr__()
            str(obj)

        # test complex tensor
        # complex tensor print uses two formatters, one for real values
        # and the other for imag values. this is consistent with numpy
        x = torch.tensor([2.3 + 4j, 7 + 6j])
        self.assertEqual(x.__repr__(), str(x))
        self.assertExpectedInline(str(x), '''tensor([2.3000+4.j, 7.0000+6.j])''')

        # test complex half tensor
        x = torch.tensor([1.25 + 4j, -7. + 6j], dtype=torch.chalf)
        self.assertEqual(x.__repr__(), str(x))
        self.assertExpectedInline(str(x), '''tensor([ 1.2500+4.j, -7.0000+6.j], dtype=torch.complex32)''')

        # test scientific notation for complex tensors
        x = torch.tensor([1e28 + 2j , -1e-28j])
        self.assertEqual(x.__repr__(), str(x))
        self.assertExpectedInline(str(x), '''tensor([1.0000e+28+2.0000e+00j, -0.0000e+00-1.0000e-28j])''')

        # test big integer
        x = torch.tensor(2341234123412341)
        self.assertEqual(x.__repr__(), str(x))
        self.assertExpectedInline(str(x), '''tensor(2341234123412341)''')

        # test scientific notation
        x = torch.tensor([1e28, 1e-28])
        self.assertEqual(x.__repr__(), str(x))
        self.assertExpectedInline(str(x), '''tensor([1.0000e+28, 1.0000e-28])''')

        # test scientific notation using set_printoptions
        x = torch.tensor([1e2, 1e-2])
        torch.set_printoptions(sci_mode=True)
        self.assertEqual(x.__repr__(), str(x))
        self.assertExpectedInline(str(x), '''tensor([1.0000e+02, 1.0000e-02])''')
        torch.set_printoptions(sci_mode=False)
        self.assertEqual(x.__repr__(), str(x))
        self.assertExpectedInline(str(x), '''tensor([  100.0000,     0.0100])''')
        torch.set_printoptions(sci_mode=None)  # reset to the default value

        # test no leading space if all elements positive
        x = torch.tensor([1, 2])
        self.assertEqual(x.__repr__(), str(x))
        self.assertExpectedInline(str(x), '''tensor([1, 2])''')

        # test for leading space if there are negative elements
        x = torch.tensor([1, -2])
        self.assertEqual(x.__repr__(), str(x))
        self.assertExpectedInline(str(x), '''tensor([ 1, -2])''')

        # test inf and nan
        x = torch.tensor([4, inf, 1.5, -inf, 0, nan, 1])
        self.assertEqual(x.__repr__(), str(x))
        self.assertExpectedInline(str(x), '''tensor([4.0000,    inf, 1.5000,   -inf, 0.0000,    nan, 1.0000])''')

        y = torch.tensor([4, inf, complex(1.5, inf), complex(-inf, 4), 0, complex(nan, inf), complex(3, nan)])
        self.assertEqual(y.__repr__(), str(y))
        expected_str = '''\
tensor([4.0000+0.j,    inf+0.j, 1.5000+infj,   -inf+4.j, 0.0000+0.j,    nan+infj,
        3.0000+nanj])'''
        self.assertExpectedInline(str(y), expected_str)

        # test dtype
        with set_default_dtype(torch.float):
            x = torch.tensor([1e-324, 1e-323, 1e-322, 1e307, 1e308, 1e309], dtype=torch.float64)
            self.assertEqual(x.__repr__(), str(x))
            expected_str = '''\
tensor([ 0.0000e+00, 9.8813e-324, 9.8813e-323, 1.0000e+307, 1.0000e+308,
                inf], dtype=torch.float64)'''
            self.assertExpectedInline(str(x), expected_str)

        # test changing default dtype
        with set_default_dtype(torch.float64):
            self.assertEqual(x.__repr__(), str(x))
            expected_str = '''\
tensor([ 0.0000e+00, 9.8813e-324, 9.8813e-323, 1.0000e+307, 1.0000e+308,
                inf])'''
            self.assertExpectedInline(str(x), expected_str)

        # test summary
        x = torch.zeros(10000)
        self.assertEqual(x.__repr__(), str(x))
        self.assertExpectedInline(str(x), '''tensor([0., 0., 0.,  ..., 0., 0., 0.])''')

        # test internal summary function
        x = torch.rand(1, 20, 5, 30)
        summary = torch._tensor_str.get_summarized_data(x)
        self.assertEqual(summary.shape, (1, 6, 5, 6))
        first_and_last = [0, 1, 2, -3, -2, -1]
        self.assertEqual(summary, x[:, first_and_last][..., first_and_last])

        # test device
        if torch.cuda.is_available():
            x = torch.tensor([123], device='cuda:0')
            self.assertEqual(x.__repr__(), str(x))
            self.assertExpectedInline(str(x), '''tensor([123], device='cuda:0')''')

            # test changing default to cuda
            torch.set_default_tensor_type(torch.cuda.FloatTensor)
            self.assertEqual(x.__repr__(), str(x))
            self.assertExpectedInline(str(x), '''tensor([123])''')

            # test printing a tensor on a different gpu than current one.
            if torch.cuda.device_count() >= 2:
                with torch.cuda.device(1):
                    self.assertEqual(x.__repr__(), str(x))
                    self.assertExpectedInline(str(x), '''tensor([123], device='cuda:0')''')

            # test printing cpu tensor when default device is cuda
            y = torch.tensor([123], device='cpu')
            self.assertEqual(y.__repr__(), str(y))
            self.assertExpectedInline(str(y), '''tensor([123], device='cpu')''')
        torch.set_default_tensor_type(default_type)


        # test integral floats and requires_grad
        x = torch.tensor([123.], requires_grad=True)
        self.assertEqual(x.__repr__(), str(x))
        self.assertExpectedInline(str(x), '''tensor([123.], requires_grad=True)''')

        # test non-contiguous print
        # sliced tensor should have > PRINT_OPTS.threshold elements
        x = torch.ones(100, 2, 2, 10)
        y = x.as_strided(size=(100, 2, 10), stride=(2 * 2 * 10, 2 * 10, 1))
        self.assertEqual(str(y), y.__repr__())
        expected_str = '''\
tensor([[[1., 1., 1.,  ..., 1., 1., 1.],
         [1., 1., 1.,  ..., 1., 1., 1.]],

        [[1., 1., 1.,  ..., 1., 1., 1.],
         [1., 1., 1.,  ..., 1., 1., 1.]],

        [[1., 1., 1.,  ..., 1., 1., 1.],
         [1., 1., 1.,  ..., 1., 1., 1.]],

        ...,

        [[1., 1., 1.,  ..., 1., 1., 1.],
         [1., 1., 1.,  ..., 1., 1., 1.]],

        [[1., 1., 1.,  ..., 1., 1., 1.],
         [1., 1., 1.,  ..., 1., 1., 1.]],

        [[1., 1., 1.,  ..., 1., 1., 1.],
         [1., 1., 1.,  ..., 1., 1., 1.]]])\
'''

        self.assertExpectedInline(str(y), expected_str)

        x = torch.ones(100, 2, 2, 10) * (1 + 1j)
        y = x.as_strided(size=(100, 2, 10), stride=(2 * 2 * 10, 2 * 10, 1))
        self.assertEqual(str(y), y.__repr__())
        expected_str = '''\
tensor([[[1.+1.j, 1.+1.j, 1.+1.j,  ..., 1.+1.j, 1.+1.j, 1.+1.j],
         [1.+1.j, 1.+1.j, 1.+1.j,  ..., 1.+1.j, 1.+1.j, 1.+1.j]],

        [[1.+1.j, 1.+1.j, 1.+1.j,  ..., 1.+1.j, 1.+1.j, 1.+1.j],
         [1.+1.j, 1.+1.j, 1.+1.j,  ..., 1.+1.j, 1.+1.j, 1.+1.j]],

        [[1.+1.j, 1.+1.j, 1.+1.j,  ..., 1.+1.j, 1.+1.j, 1.+1.j],
         [1.+1.j, 1.+1.j, 1.+1.j,  ..., 1.+1.j, 1.+1.j, 1.+1.j]],

        ...,

        [[1.+1.j, 1.+1.j, 1.+1.j,  ..., 1.+1.j, 1.+1.j, 1.+1.j],
         [1.+1.j, 1.+1.j, 1.+1.j,  ..., 1.+1.j, 1.+1.j, 1.+1.j]],

        [[1.+1.j, 1.+1.j, 1.+1.j,  ..., 1.+1.j, 1.+1.j, 1.+1.j],
         [1.+1.j, 1.+1.j, 1.+1.j,  ..., 1.+1.j, 1.+1.j, 1.+1.j]],

        [[1.+1.j, 1.+1.j, 1.+1.j,  ..., 1.+1.j, 1.+1.j, 1.+1.j],
         [1.+1.j, 1.+1.j, 1.+1.j,  ..., 1.+1.j, 1.+1.j, 1.+1.j]]])\
'''
        self.assertExpectedInline(str(y), expected_str)

        # test print 0-dim tensor: there's no 0-dim in Numpy, we match arrayprint style
        x = torch.tensor(0.00002)
        self.assertEqual(x.__repr__(), str(x))
        self.assertExpectedInline(str(x), '''tensor(2.0000e-05)''')

        # test print boolean tensor
        x = torch.tensor([True])
        self.assertEqual(x.__repr__(), str(x))
        self.assertExpectedInline(str(x), '''tensor([True])''')

        x = torch.tensor(True)
        self.assertEqual(x.__repr__(), str(x))
        self.assertExpectedInline(str(x), '''tensor(True)''')

        # [Numpy] test print float in sci_mode when min < 0.0001.
        x = torch.tensor([0.00002])
        self.assertEqual(x.__repr__(), str(x))
        self.assertExpectedInline(str(x), '''tensor([2.0000e-05])''')

        # [Numpy] test print complex in sci_mode when real_min < 0.0001 and (or) imag_min < 0.0001.
        x = torch.tensor([0.00002]) * (1 + 1j)
        self.assertEqual(x.__repr__(), str(x))
        self.assertExpectedInline(str(x), '''tensor([2.0000e-05+2.0000e-05j])''')

        # [Numpy] test print float in sci_mode when max > 1e8.
        # TODO: Pytorch uses fixed precision to print, while Numpy uses dragon4_scientific
        # to do automatic trimming and padding.
        x = torch.tensor([123456789.])
        self.assertEqual(x.__repr__(), str(x))
        self.assertExpectedInline(str(x), '''tensor([1.2346e+08])''')

        # [Numpy] test print float in sci_mode when max / min > 1000.
        x = torch.tensor([0.01, 11])
        self.assertEqual(x.__repr__(), str(x))
        self.assertExpectedInline(str(x), '''tensor([1.0000e-02, 1.1000e+01])''')

        # [Numpy] test print int max / min > 1000, no sci_mode
        x = torch.tensor([1, 1010])
        self.assertEqual(x.__repr__(), str(x))
        self.assertExpectedInline(str(x), '''tensor([   1, 1010])''')

        # [Numpy] test print int > 1e8, no sci_mode
        x = torch.tensor([1000000000])  # 1e9
        self.assertEqual(x.__repr__(), str(x))
        self.assertExpectedInline(str(x), '''tensor([1000000000])''')

        # [Numpy] test printing float in int_mode
        x = torch.tensor([1., 1000.])
        self.assertEqual(x.__repr__(), str(x))
        self.assertExpectedInline(str(x), '''tensor([   1., 1000.])''')

        # [Numpy] test printing float in int_mode in sci format when max / min > 1000.
        x = torch.tensor([1., 1010.])
        self.assertEqual(x.__repr__(), str(x))
        self.assertExpectedInline(str(x), '''tensor([1.0000e+00, 1.0100e+03])''')

    def test_sizeof(self) -> None:
        sizeof_empty = torch.randn(0).storage().__sizeof__()
        sizeof_10 = torch.randn(10).storage().__sizeof__()
        sizeof_100 = torch.randn(100).storage().__sizeof__()
        self.assertEqual((sizeof_100 - sizeof_empty) // (sizeof_10 - sizeof_empty), 10)
        self.assertEqual((sizeof_100 - sizeof_empty) % (sizeof_10 - sizeof_empty), 0)

        sizeof_empty = torch.randn(0).to(torch.uint8).storage().__sizeof__()
        sizeof_10 = torch.randn(10).to(torch.uint8).storage().__sizeof__()
        sizeof_100 = torch.randn(100).to(torch.uint8).storage().__sizeof__()
        self.assertEqual((sizeof_100 - sizeof_empty) // (sizeof_10 - sizeof_empty), 10)
        self.assertEqual((sizeof_100 - sizeof_empty) % (sizeof_10 - sizeof_empty), 0)

    def test_iter(self) -> None:
        x = torch.randn(5, 5)
        for i, sub in enumerate(x):
            self.assertEqual(sub, x[i])

        x = torch.tensor([])
        self.assertEqual(list(x), [])

    def test_new(self) -> None:
        x = torch.autograd.Variable(torch.tensor([]))
        y = torch.autograd.Variable(torch.randn(4, 4))
        z = torch.autograd.Variable(torch.IntTensor([1, 2, 3]))
        self.assertEqual(x.new().shape, [0])
        self.assertEqual(x.new(), x)
        self.assertEqual(x.new(1, 2).shape, [1, 2])
        self.assertEqual(x.new(torch.Size([3, 4])).shape, [3, 4])
        self.assertEqual(x.new([3, 4]).shape, [2])
        self.assertEqual(x.new([3, 4]).tolist(), [3, 4])
        self.assertEqual(x.new((3, 4)).tolist(), [3, 4])
        self.assertEqual(x.new([np.int32(3), np.float64(4)]).tolist(), [3, 4])
        self.assertEqual(x.new(np.array((3, 4))).tolist(), [3, 4])
        self.assertEqual(x.new([z[2], z[0] + 3]).tolist(), [3, 4])
        self.assertEqual(x.new(size=(3, 4)).shape, [3, 4])
        self.assertEqual(x.new(()).shape, [0])
        self.assertEqual(x.new(y.storage()).data_ptr(), y.data_ptr())
        self.assertEqual(x.new(y).data_ptr(), y.data_ptr())
        self.assertIsNot(x.new(y), y)

        self.assertRaises(TypeError, lambda: x.new(z))
        # TypeError would be better
        self.assertRaises(RuntimeError, lambda: x.new(z.storage()))

    @unittest.skipIf(PYTORCH_CUDA_MEMCHECK, "is_pinned uses failure to detect pointer property")
    def test_pin_memory(self):
        x = torch.randn(3, 5)
        self.assertFalse(x.is_pinned())
        if not torch.cuda.is_available():
            self.assertRaises(RuntimeError, lambda: x.pin_memory())
        else:
            pinned = x.pin_memory()
            self.assertTrue(pinned.is_pinned())
            self.assertEqual(pinned, x)
            self.assertNotEqual(pinned.data_ptr(), x.data_ptr())
            # test that pin_memory on already pinned tensor has no effect
            self.assertIs(pinned, pinned.pin_memory())
            self.assertEqual(pinned.data_ptr(), pinned.pin_memory().data_ptr())

    def test_error_msg_type_translation(self):
        with self.assertRaisesRegex(
                RuntimeError,
                # message includes both Double and Long
                '(?=.*Double)(?=.*Long)'):

            # Calls model with a LongTensor input but DoubleTensor weights
            input = torch.zeros(1, 1, 1, 6, dtype=torch.long)
            weight = torch.nn.Parameter(torch.zeros(1, 1, 1, 3, dtype=torch.double))
            model = torch.nn.Conv2d(1, 1, (1, 3), stride=1, padding=0, bias=False)
            model.weight = weight
            out = model(input)

    def test_apply(self):
        x = torch.arange(1, 6)
        res = x.clone().apply_(lambda k: k + k)
        self.assertEqual(res, x * 2)
        self.assertRaises(TypeError, lambda: x.apply_(lambda k: "str"))

    def test_map(self):
        x = torch.autograd.Variable(torch.randn(3, 3))
        y = torch.autograd.Variable(torch.randn(3))
        res = x.clone()
        res.map_(y, lambda a, b: a + b)
        self.assertEqual(res, x + y)
        self.assertRaisesRegex(TypeError, "not callable", lambda: res.map_(y, "str"))

    def test_map2(self):
        x = torch.autograd.Variable(torch.randn(3, 3))
        y = torch.autograd.Variable(torch.randn(3))
        z = torch.autograd.Variable(torch.randn(1, 3))
        res = x.clone()
        res.map2_(y, z, lambda a, b, c: a + b * c)
        self.assertEqual(res, x + y * z)
        z.requires_grad = True
        self.assertRaisesRegex(
            RuntimeError, "requires grad",
            lambda: res.map2_(y, z, lambda a, b, c: a + b * c))

    def test_Size(self):
        x = torch.Size([1, 2, 3])
        self.assertIsInstance(x, tuple)
        self.assertEqual(x[0], 1)
        self.assertEqual(x[1], 2)
        self.assertEqual(x[2], 3)
        self.assertEqual(len(x), 3)
        self.assertRaises(TypeError, lambda: torch.Size(torch.ones(3)))

        self.assertIsInstance(x * 2, torch.Size)
        self.assertIsInstance(x[:-1], torch.Size)
        self.assertIsInstance(x + x, torch.Size)

    def test_Size_scalar(self):
        three = torch.tensor(3)
        two = torch.tensor(2)
        x = torch.Size([0, 1, two, three, 4])
        for i in range(1, 5):
            self.assertEqual(x[i], i)

    def test_Size_iter(self):
        for sizes in [iter([1, 2, 3, 4, 5]), range(1, 6)]:
            x = torch.Size(sizes)
            for i in range(0, 5):
                self.assertEqual(x[i], i + 1)

    def test_t_not_2d_error(self):
        self.assertRaises(RuntimeError, lambda: torch.randn(2, 3, 4).t())
        self.assertRaises(RuntimeError, lambda: torch.randn(2, 3, 4).t_())

    # skip this test for now as it affects all tests
    @unittest.skipIf(True, "flush_denormal not supported")
    def test_set_flush_denormal(self):
        tiny_float = 1e-42
        tiny_double = 1e-320
        float_tensor = torch.FloatTensor([1.0, tiny_float])
        double_tensor = torch.DoubleTensor([1.0, tiny_float, tiny_double])

        self.assertEqual(float_tensor[0], 1.0, atol=0.0, rtol=0)
        self.assertEqual(float_tensor[1], tiny_float, atol=tiny_float / 16, rtol=0)
        self.assertEqual(double_tensor[0], 1.0, atol=0.0, rtol=0)
        self.assertEqual(double_tensor[1], tiny_float, atol=0.0, rtol=0)
        self.assertEqual(double_tensor[2], tiny_double, atol=0.0, rtol=0)

        torch.set_flush_denormal(True)
        self.assertEqual(float_tensor[0], 1.0, atol=0.0, rtol=0)
        self.assertEqual(float_tensor[1], 0.0, atol=0.0, rtol=0)  # tiny_float to zero
        self.assertEqual(double_tensor[0], 1.0, atol=0.0, rtol=0)
        # tiny_float is not converted to zero in double type
        self.assertEqual(double_tensor[1], tiny_float, atol=0.0, rtol=0)
        self.assertEqual(double_tensor[2], 0.0, atol=0.0, rtol=0)  # tiny_double to zero
        torch.set_flush_denormal(False)

    def test_show_config(self):
        # We can't usefully test the output; just make sure this doesn't crash
        torch.__config__.show()

    @unittest.skipIf(IS_FBCODE, "CXX_FLAGS is only for OSS build.")
    def test_cxx_flags(self):
        torch.__config__._cxx_flags()

    def test_parallel_info(self):
        torch.__config__.parallel_info()

    def test_get_cpu_capability(self):
        # This method is primarily exposed for torchvision's resize
        torch.backends.cpu.get_cpu_capability()

        # We have to ensure that method is torchscriptable as torchvision's resize
        # should be torchscriptable
        torch.jit.script(torch.backends.cpu.get_cpu_capability)

    @slowTest
    def test_slow_test(self):
        # Just a smoketest to make sure our slowTest decorator works.
        pass

    def test_is_nonzero(self):
        with self.assertRaisesRegex(RuntimeError, "Boolean value of Tensor with no values is ambiguous"):
            torch.tensor([]).is_nonzero()
        with self.assertRaisesRegex(RuntimeError, "Boolean value of Tensor with more than one value is ambiguous"):
            torch.tensor([0, 0]).is_nonzero()
        self.assertFalse(torch.tensor(0).is_nonzero())
        self.assertTrue(torch.tensor(1).is_nonzero())
        self.assertFalse(torch.tensor([0]).is_nonzero())
        self.assertTrue(torch.tensor([1]).is_nonzero())
        self.assertFalse(torch.tensor([[0]]).is_nonzero())
        self.assertTrue(torch.tensor([[1]]).is_nonzero())
        self.assertTrue(torch.tensor(0.1).is_nonzero())
        self.assertTrue(torch.tensor(-0.1).is_nonzero())
        self.assertFalse(torch.tensor(0.0).is_nonzero())
        self.assertTrue(torch.tensor(True).is_nonzero())
        self.assertFalse(torch.tensor(False).is_nonzero())
        self.assertFalse(torch.tensor(0 + 0j).is_nonzero())
        self.assertTrue(torch.tensor(0 + 0.1j).is_nonzero())

    def test_assert_async(self):
        with self.assertRaisesRegex(RuntimeError, "Boolean value of Tensor with no values is ambiguous"):
            torch._assert_async(torch.tensor([]))
        with self.assertRaisesRegex(RuntimeError, "Boolean value of Tensor with more than one value is ambiguous"):
            torch._assert_async(torch.tensor([0, 0]))
        with self.assertRaisesRegex(RuntimeError, "Expected Tensor with single nonzero value, but got zero"):
            torch._assert_async(torch.tensor(0))
        torch._assert_async(torch.tensor(1))
        torch._assert_async(torch.tensor(0.1))
        torch._assert_async(torch.tensor(-0.1))
        with self.assertRaisesRegex(RuntimeError, "Expected Tensor with single nonzero value, but got zero"):
            torch._assert_async(torch.tensor(0.0))
        torch._assert_async(torch.tensor(True))
        with self.assertRaisesRegex(RuntimeError, "Expected Tensor with single nonzero value, but got zero"):
            torch._assert_async(torch.tensor(False))
        torch._assert_async(torch.tensor(0 + 0.1j))
        with self.assertRaisesRegex(RuntimeError, "Expected Tensor with single nonzero value, but got zero"):
            torch._assert_async(torch.tensor(0 + 0j))

    # NB: we must not be built with CUDA; if we are built with CUDA but no CUDA
    # is available, we get a different error.
    @unittest.skipIf(torch.backends.cuda.is_built() or IS_SANDCASTLE, "CUDA is built, can't test CUDA not built error")
    def test_cuda_not_built(self):
        msg = "Torch not compiled with CUDA enabled"
        self.assertRaisesRegex(AssertionError, msg, lambda: torch.cuda.current_device())
        self.assertRaisesRegex(AssertionError, msg, lambda: torch.tensor([1], device="cuda"))
        self.assertRaisesRegex(AssertionError, msg, lambda: torch.tensor([1]).cuda())
        self.assertRaisesRegex(TypeError, msg, lambda: torch.cuda.FloatTensor())
        self.assertRaisesRegex(TypeError, msg, lambda: torch.set_default_tensor_type(torch.cuda.FloatTensor))
        self.assertRaisesRegex(AssertionError, msg, lambda: torch.tensor([1]).to(device="cuda"))

    def test_has_internal_overlap(self):
        OVERLAP_NO = 0
        OVERLAP_YES = 1
        OVERLAP_TOO_HARD = 2

        # Check for contiguous tensors
        a = torch.randn(3, 3)
        self.assertEqual(torch._debug_has_internal_overlap(a), OVERLAP_NO)

        # Checks for zero strides
        b = torch.randn(1, 3)
        b_expanded = b.expand(4, 3)
        self.assertEqual(torch._debug_has_internal_overlap(b_expanded), OVERLAP_YES)

        # Check for zero strided, size 1 axis, in non-contiguous storage (gh-33812)
        c = torch.randn(10).as_strided([2, 1, 5], [1, 0, 2])
        self.assertEqual(torch._debug_has_internal_overlap(c), OVERLAP_NO)
        c = torch.randn(2, 1, 10)[::2].as_strided((2, 1, 5), (10, 0, 2))
        self.assertEqual(torch._debug_has_internal_overlap(c), OVERLAP_TOO_HARD)

    def test_allow_tensor_metadata_change(self):
        a = torch.ones(2, 3)
        # Metadata changes are allowed on view tensors that are created from detach().

    @skipIfNotRegistered("LayerNorm", "Skipping as LayerNorm is not registered")
    def test_c10_layer_norm(self):
        # test that we can call c10 ops and they return a reasonable result
        X = torch.rand(5, 5, dtype=torch.float)
        weight = torch.rand(*X.size()[1:], dtype=torch.float)
        bias = torch.rand(*X.size()[1:], dtype=torch.float)
        epsilon = 1e-4

        expected_norm = torch.nn.functional.layer_norm(
            X, X.size()[1:], weight=weight, bias=bias, eps=epsilon)
        actual_norm, actual_mean, actual_stdev = \
            torch.ops._caffe2.LayerNorm(torch.tensor(X), torch.tensor(
                weight), torch.tensor(bias), 1, epsilon, True)
        torch.testing.assert_close(expected_norm, actual_norm)

    def test_memory_format(self):
        def test_helper(x, memory_format):
            y = x.contiguous(memory_format=memory_format)
            self.assertFalse(y.is_contiguous())
            self.assertTrue(y.is_contiguous(memory_format=memory_format))
            self.assertEqual(y, x)

        test_helper(torch.randn(4, 3, 8, 8), torch.channels_last)
        test_helper(torch.randn(4, 3, 8, 8, 8), torch.channels_last_3d)

    def test_memory_format_contiguous_returns_same_tensor_if_already_satisfies(self):
        def test_helper(x, memory_format):
            alias = x.contiguous(memory_format=memory_format)
            alias.fill_(7)
            self.assertEqual(x, alias)

        test_helper(torch.randn(4, 8, 8, 3).permute(0, 3, 1, 2), torch.channels_last)
        test_helper(torch.randn(4, 8, 8, 8, 3).permute(0, 4, 1, 2, 3), torch.channels_last_3d)

    def test_memory_format_empty(self):
        def test_helper(dim1, dim2, memory_format):
            with self.assertRaises(RuntimeError):
                x = torch.empty(dim1, memory_format=memory_format)
            x = torch.empty(dim2, memory_format=memory_format)
            self.assertTrue(x.is_contiguous(memory_format=memory_format))

        test_helper((3, 3), (3, 3, 3, 3), torch.channels_last)
        test_helper((3, 3, 3), (3, 3, 3, 3, 3), torch.channels_last_3d)

    def test_dim_order(self):
        shape = (2, 3, 5, 7)

        t = torch.empty(shape)
        self.assertSequenceEqual(t.dim_order(), (0, 1, 2, 3), seq_type=tuple)
        # transpose doesn't really change the underlying physical memory
        # so expecting dim_order change to reflect that (like strides)
        self.assertSequenceEqual(t.transpose(0, 1).dim_order(), (1, 0, 2, 3))

        t = torch.empty(shape, memory_format=torch.channels_last)
        self.assertSequenceEqual(t.dim_order(), (0, 2, 3, 1))

        t = torch.empty((2, 3, 5, 7, 8), memory_format=torch.channels_last_3d)
        self.assertSequenceEqual(t.dim_order(), (0, 2, 3, 4, 1))

        for dim_order in itertools.permutations(range(4)):
            self.assertSequenceEqual(
                dim_order, torch.empty_permuted(shape, dim_order).dim_order()
            )

    def test_subclass_tensors(self):
        # raise an error when trying to subclass FloatTensor
        with self.assertRaisesRegex(TypeError, "type 'torch.FloatTensor' is not an acceptable base type"):
            class Foo1(torch.FloatTensor):
                pass

        # but allow subclassing Tensor:
        class Foo2(torch.Tensor):
            def foo(self):
                return 5
        f = Foo2()
        self.assertEqual(f.foo(), 5)

    def test_ndim(self):
        a = torch.randn(1, 2, 3)
        self.assertEqual(3, a.ndim)
        b = torch.randn(())
        self.assertEqual(0, b.ndim)
        c = torch.randn(1, 0)
        self.assertEqual(2, c.ndim)

    def test_nbytes(self):
        a = torch.randn(1, 2, 3, dtype=torch.float64)
        self.assertEqual(a.numel() * a.element_size(), a.nbytes)
        b = torch.randn(())
        self.assertEqual(b.numel() * b.element_size(), b.nbytes)
        c = torch.randn(1, 0)
        self.assertEqual(c.numel() * c.element_size(), c.nbytes)

    def test_fill_diagonal(self):
        a1 = torch.randn(7, 3)
        a2 = a1.clone()
        v = 1
        for i in range(3):
            a2[i][i] = v
        a1.fill_diagonal_(v)
        self.assertEqual(a1, a2)

        b1 = torch.randn(7, 3)
        b2 = b1.clone()
        for i in range(3):
            b2[i][i] = v
            b2[i + 4][i] = v
        b1.fill_diagonal_(v, wrap=True)
        self.assertEqual(b1, b2)

        c1 = torch.rand(3, 3, 3)
        c2 = c1.clone()
        for i in range(3):
            c2[i][i][i] = v
        c1.fill_diagonal_(v)
        self.assertEqual(c1, c2)

        # non-contiguous tensor
        d1 = torch.rand(3, 3, 3)[:, 1, ...]
        d2 = d1.clone()
        for i in range(3):
            d2[i][i] = v
        d1.fill_diagonal_(v)
        self.assertEqual(d1, d2)

        e1 = torch.rand(7, 3, 3)[:, 1, ...]
        e2 = e1.clone()
        for i in range(3):
            e2[i][i] = v
            e2[i + 4][i] = v
        e1.fill_diagonal_(v, wrap=True)
        self.assertEqual(e1, e2)

    def test_setting_real_imag_to_a_number(self):
        x = torch.randn(4, dtype=torch.cfloat)
        x.real = 0
        x.imag = 0
        zeros = torch.zeros(4)
        self.assertEqual(x.real, zeros)
        self.assertEqual(x.imag, zeros)

    def test_batch_norm_cpu_inference(self):
        # input nchw in (2,1,1,1), (2,2,2,2)
        inputs = [
            torch.tensor([[[[-0.5000]]], [[[0.5000]]]]),
            torch.tensor([
                [
                    [[-0.5000, 0.5000], [-1.0000, 1.0000]],
                    [[-0.2500, -0.5000], [0.2500, 0.5000]]
                ],
                [
                    [[0.1000, 1.0000], [1.0000, 0.1000]],
                    [[1.0000, 0.5000], [1.5000, -1.5000]]
                ]])]
        # output nchw in (2,1,1,1), (2,2,2,2)
        outputs = [
            torch.tensor([
                [[[-0.499997496604919433593750000]]],
                [[[0.499997496604919433593750000]]]]),
            torch.tensor([
                [[[-0.499997496604919433593750000, 0.499997496604919433593750000],
                  [-0.999994993209838867187500000, 0.999994993209838867187500000]],
                 [[-0.249998748302459716796875000, -0.499997496604919433593750000],
                  [0.249998748302459716796875000, 0.499997496604919433593750000]]],
                [[[0.099999502301216125488281250, 0.999994993209838867187500000],
                  [0.999994993209838867187500000, 0.099999502301216125488281250]],
                 [[0.999994993209838867187500000, 0.499997496604919433593750000],
                  [1.499992489814758300781250000, -1.499992489814758300781250000]]]])]


        for i in range(len(inputs)):
            for affine in [False, True]:
                m = torch.nn.BatchNorm2d(inputs[i].size()[1], 1e-05, 0.1, affine=affine)
                m.eval()
                # contiguous case
                input1 = inputs[i].contiguous()
                output1 = m(input1)
                # non-contiguous case
                input2 = input1.permute(0, 1, 3, 2)
                output2 = m(input2).permute(0, 1, 3, 2)
                # channels last case
                input3 = input1.contiguous(memory_format=torch.channels_last)
                output3 = m(input3)
                self.assertEqual(output3, outputs[i])
                self.assertEqual(output3, output1)
                self.assertEqual(output3, output2)

    # FIXME: move these meta tests to their own test suite/class or
    #   distribute them among the appropriate test suites for their ops
    @skipIfTorchDynamo("Fails after Triton update, see https://github.com/pytorch/pytorch/issues/94687")
    def test_empty_meta(self):
        x = torch.empty(2 ** 20, 2 ** 20, device='meta')
        y = torch.empty(2 ** 20, device='meta')
        z = x + y
        self.assertEqual(z.size(), (2 ** 20, 2 ** 20))
        self.assertRaises(RuntimeError, lambda: z[0][0].item())

    @skipIfTorchDynamo("Fails after Triton update, see https://github.com/pytorch/pytorch/issues/94687")
    def test_format_scalar_meta(self):
        x = torch.empty((), device='meta')
        self.assertEqual(format(x), repr(x))

    def test_upsample_nearest1d_meta(self):
        # TODO: this test should be triggered by test_nn.py but right
        # now meta is not enabled (and even if it was, we are probably
        # missing too many meta functions to get through the test unmolested)

        # NB: Can't make the exponent too big, or it will overflow
        # signed 64-bit integer
        x = torch.empty(2 * 10 ** 8, 3, 2 * 10 ** 8, device='meta')
        z = torch.nn.functional.interpolate(x, scale_factor=2)
        self.assertEqual(z.size(), (2 * 10 ** 8, 3, 4 * 10 ** 8))
        self.assertRaises(RuntimeError, lambda: z[0][0][0].item())

        # TODO: the out tests cannot be triggered by test_nn.py because
        # we don't actually do out= arguments for nn functions, so there
        # is no public API by which to get the out version

        # interpolate doesn't seem to support out=
        # (not sure why passing None here doesn't work? How strange...)
        z = torch.empty(0, device='meta')
        torch._C._nn.upsample_nearest1d(x, (4 * 10 ** 8,), 2, out=z)
        self.assertEqual(z.size(), (2 * 10 ** 8, 3, 4 * 10 ** 8))
        self.assertRaises(RuntimeError, lambda: z[0][0][0].item())

    def test_upsample_nearest2d_meta(self):
        # TODO: the out tests cannot be triggered by test_nn.py because
        # we don't actually do out= arguments for nn functions, so there
        # is no public API by which to get the out version

        # Make sure we don't clobber strides of out tensor.  NB: this
        # test must be done on 2d/3d, because 1d doesn't have any meaningful
        # layout support
        x = torch.empty(4, 3, 8, 8, device='meta')
        out = torch.empty(4, 3, 16, 16, device='meta', memory_format=torch.channels_last)
        torch._C._nn.upsample_nearest2d(x, (16, 16), out=out)
        self.assertTrue(out.is_contiguous(memory_format=torch.channels_last))

        x = torch.empty(4, 3, 8, 8, device='meta', memory_format=torch.channels_last)
        out = torch.empty(4, 3, 16, 16, device='meta')
        torch._C._nn.upsample_nearest2d(x, (16, 16), out=out)
        self.assertTrue(out.is_contiguous())

        # But if resize occurs, do clobber
        x = torch.empty(4, 3, 8, 8, device='meta', memory_format=torch.channels_last)
        out = torch.empty(0, device='meta')
        torch._C._nn.upsample_nearest2d(x, (16, 16), out=out)
        self.assertTrue(out.is_contiguous(memory_format=torch.channels_last))

        # Complain if out dtype mismatch
        x = torch.empty(4, 3, 8, 8, device='meta', dtype=torch.float)
        out = torch.empty(4, 3, 16, 16, device='meta', dtype=torch.double)
        self.assertExpectedRaisesInline(
            RuntimeError, lambda: torch._C._nn.upsample_nearest2d(x, (16, 16), out=out),
            """Expected out tensor to have dtype float, but got double instead"""
        )

        # Complain if out device mismatch
        x = torch.empty(0, 3, 8, 8, device='meta')
        out = torch.empty(0, 3, 16, 16, device='cpu')
        # FIXME: compiling should properly error with a device mismatch.
        if not TEST_WITH_TORCHINDUCTOR:
            self.assertExpectedRaisesInline(
                RuntimeError, lambda: torch._C._nn.upsample_nearest2d(x, (16, 16), out=out),
                """Expected out tensor to have device meta, but got cpu instead"""
            )

    def test_add_meta_scalar(self):
        # From https://github.com/pytorch/pytorch/issues/53815
        x = torch.empty(2, device='meta')
        y = x + 2
        self.assertEqual(y.size(), x.size())

    def test_normal_shape(self):
        warned = False
        for device in get_all_device_types():
            tensor1 = torch.rand(1, device=device)
            tensor4 = torch.rand(4, device=device)
            tensor120 = torch.rand(120, device=device)
            tensor2145 = torch.rand(2, 1, 4, 5, device=device)
            tensor2345 = torch.rand(2, 3, 4, 5, device=device)
            tensor2345_non_contiguous = torch.rand(2, 4, 3, 5, device=device).permute(0, 2, 1, 3)
            tensor2345_channels_last = tensor2345.contiguous(memory_format=torch.channels_last)
            output2345 = torch.zeros(2, 3, 4, 5, device=device)
            output345 = torch.zeros(3, 4, 5, device=device)

            # inputs have same size
            self.assertEqual(torch.normal(tensor2345, tensor2345).size(), (2, 3, 4, 5))
            self.assertEqual(torch.normal(tensor2345_non_contiguous, tensor2345).size(), (2, 3, 4, 5))
            self.assertEqual(torch.normal(tensor2345, tensor2345_channels_last).size(), (2, 3, 4, 5))
            self.assertEqual(torch.normal(tensor2345_non_contiguous, tensor2345_channels_last).size(), (2, 3, 4, 5))

            # scalar case
            self.assertEqual(torch.normal(tensor2345, 2).size(), (2, 3, 4, 5))
            self.assertEqual(torch.normal(2, tensor2345).size(), (2, 3, 4, 5))

            # inputs are expandable tensors
            self.assertEqual(torch.normal(tensor2345, tensor1).size(), (2, 3, 4, 5))
            self.assertEqual(torch.normal(tensor2145, tensor2345).size(), (2, 3, 4, 5))

            # inputs are non-expandable tensors, but they have same number of elements
            with self.assertRaisesRegex(
                    RuntimeError,
                    r"The size of tensor a \(120\) must match the size of "
                    r"tensor b \(5\) at non-singleton dimension 3"):
                self.assertEqual(torch.normal(tensor120, tensor2345).size(), (120,))
            with self.assertRaisesRegex(
                    RuntimeError,
                    r"The size of tensor a \(5\) must match the size of "
                    r"tensor b \(120\) at non-singleton dimension 3"):
                self.assertEqual(torch.normal(tensor2345, tensor120).size(), (2, 3, 4, 5))

            # inputs are non-expandable tensors and they don't have same number of elements
            with self.assertRaisesRegex(
                    RuntimeError,
                    r"The size of tensor a \(5\) must match the size of "
                    r"tensor b \(4\) at non-singleton dimension 3"):
                torch.normal(tensor2345, tensor4)

            # output and inputs are size compatible
            self.assertEqual(torch.normal(tensor2345, tensor2345, out=output2345).size(), (2, 3, 4, 5))

            # output and inputs are not size compatible
            with self.assertWarnsRegex(
                    UserWarning,
                    "This behavior is deprecated, and in a future PyTorch "
                    "release outputs will not be resized unless they have "
                    "zero elements"):
                self.assertEqual(torch.normal(tensor2345, tensor2145, out=output345).size(), (2, 3, 4, 5))
            with self.assertRaisesRegex(
                    RuntimeError,
                    r"The size of tensor a \(5\) must match the size of "
                    r"tensor b \(120\) at non-singleton dimension 3"):
                # inputs are not expandable, output size is not the same as mean
                torch.normal(tensor2345, tensor120, out=output345)

    def test_tensoriterator_output_setup(self):
        # Test whether the output's memory layout is correct
        def test_memory_layout(x, y, scale, zero_point, out):
            self.assertEqual(x.dim(), 4)
            self.assertEqual(x.size(), y.size())
            self.assertEqual(y.size(), out.size())

            shape = x.size()
            for n in range(shape[0]):
                for c in range(shape[1]):
                    for h in range(shape[2]):
                        for w in range(shape[3]):
                            if scale is not None and zero_point is not None:
                                self.assertEqual(
                                    out[n][c][h][w],
                                    torch.ops.quantized.add(x[n][c][h][w], y[n][c][h][w], scale, zero_point))
                            else:
                                self.assertEqual(out[n][c][h][w], x[n][c][h][w] + y[n][c][h][w])

        xraw = torch.rand(2, 3, 4, 4)
        yraw = torch.rand(2, 3, 4, 4)
        qxraw = torch.quantize_per_tensor(xraw, 0.1, 5, torch.quint8)
        qyraw = torch.quantize_per_tensor(yraw, 0.1, 5, torch.quint8)

        # contiguous case fast setup
        test_memory_layout(xraw, yraw, None, None, xraw + yraw)
        test_memory_layout(qxraw, qyraw, 0.1, 5, torch.ops.quantized.add(qxraw, qyraw, 0.1, 5))

        # channels last case fast setup
        x = xraw.contiguous(memory_format=torch.channels_last)
        y = yraw.contiguous(memory_format=torch.channels_last)
        test_memory_layout(x, y, None, None, x + y)
        qx = qxraw.contiguous(memory_format=torch.channels_last)
        qy = qyraw.contiguous(memory_format=torch.channels_last)
        test_memory_layout(qx, qy, 0.1, 5, torch.ops.quantized.add(qx, qy, 0.1, 5))

        # non contiguous case fast setup (dense, non-overlapping, same shape and strides)
        x = xraw.permute(0, 2, 3, 1)
        y = yraw.permute(0, 2, 3, 1)
        test_memory_layout(x, y, None, None, x + y)
        qx = qxraw.permute(0, 2, 3, 1)
        qy = qyraw.permute(0, 2, 3, 1)
        test_memory_layout(qx, qy, 0.1, 5, torch.ops.quantized.add(qx, qy, 0.1, 5))

        # non contiguous case fast setup (dense, non-overlapping)
        # input tensors have same shape and strides
        # output tensor have same shape as input tensors but different stride
        # output tensor should preserve its strides in this case
        x = xraw.permute(0, 2, 3, 1)
        y = yraw.permute(0, 2, 3, 1)
        out = torch.empty_like(xraw)
        out = out.permute(0, 3, 2, 1)
        expected_stride = out.stride()
        test_memory_layout(x, y, None, None, torch.add(x, y, out=out))
        self.assertEqual(expected_stride, out.stride())

        # non contiguous case non fast setup
        x = xraw.permute(0, 2, 3, 1)
        y = yraw.permute(0, 3, 2, 1)
        test_memory_layout(x, y, None, None, x + y)
        qx = qxraw.permute(0, 2, 3, 1)
        qy = qyraw.permute(0, 3, 2, 1)
        test_memory_layout(qx, qy, 0.1, 5, torch.ops.quantized.add(qx, qy, 0.1, 5))

    # Tests to make sure we still handle .data properly until it is removed
    def test_dot_data_use(self):
        # .data allows to change the Tensors types inplace, check that we still
        # raise a nice error.
        with self.assertRaisesRegex(
                RuntimeError,
                # message includes both Double and ComplexFloat
                '(?=.*Double)(?=.*ComplexFloat)'):

            # Calls model with a LongTensor input but DoubleTensor weights
            input = torch.randn(1, 1, 1, 6, dtype=torch.double)
            weight = torch.zeros(1, 1, 1, 3, dtype=torch.complex64)
            model = torch.nn.Conv2d(1, 1, (1, 3), stride=1, padding=0, bias=False)
            model.weight.data = weight
            out = model(input)

    def test_empty_storage_view(self):
        # we should be able to "modify" slices of a 0-element
        # array without an error being raised due to
        # trying to resize its storage
        t = torch.from_numpy(np.empty((0, 4)))
        t[:, 1::2] *= 1

    def test_has_storage(self):
        self.assertIsNotNone(torch.tensor([]).storage())
        self.assertIsNotNone(torch.empty(0).storage())
        self.assertIsNotNone(torch.tensor([]).clone().storage())
        self.assertIsNotNone(torch.tensor([0, 0, 0]).nonzero().storage())
        self.assertIsNotNone(torch.tensor([]).new().storage())

    # FIXME: Extend this test and put in a TensorProperties test class
    def test_numel(self):
        b = torch.ByteTensor(3, 100, 100)
        self.assertEqual(b.nelement(), 3 * 100 * 100)
        self.assertEqual(b.numel(), 3 * 100 * 100)

    # Verifies that (deep)copies of dtypes are the same objects
    def test_copy_dtypes(self):
        for dtype in all_types_and_complex_and(torch.half, torch.bfloat16, torch.bool):
            copied_dtype = copy.deepcopy(dtype)
            self.assertIs(dtype, copied_dtype)

    def test_dtype_is_signed(self):
        for dtype in all_types_and_complex_and(torch.half, torch.bfloat16, torch.half):
            self.assertEqual(dtype.is_signed, torch.is_signed(torch.tensor(0, dtype=dtype)))

        self.assertRaisesRegex(RuntimeError, 'not supported for quantized', lambda: torch.quint8.is_signed)
        self.assertRaisesRegex(RuntimeError, 'not supported for quantized', lambda: torch.qint8.is_signed)
        self.assertRaisesRegex(RuntimeError, 'not supported for quantized', lambda: torch.qint32.is_signed)

    # FIXME: Put the following random tests into their own test class or test suite
    @skipIfTorchDynamo("requires https://github.com/pytorch/torchdynamo/pull/1098")
    def test_RNGState(self):
        state = torch.get_rng_state()
        stateCloned = state.clone()
        before = torch.rand(1000)

        self.assertEqual(state.ne(stateCloned).long().sum(), 0, atol=0, rtol=0)

        torch.set_rng_state(state)
        after = torch.rand(1000)
        self.assertEqual(before, after, atol=0, rtol=0)

    @skipIfTorchDynamo("requires https://github.com/pytorch/torchdynamo/pull/1098")
    def test_RNGStateAliasing(self):
        # Fork the random number stream at this point
        gen = torch.Generator()
        gen.set_state(torch.get_rng_state())
        self.assertEqual(gen.get_state(), torch.get_rng_state())

        target_value = torch.rand(1000)
        # Dramatically alter the internal state of the main generator
        _ = torch.rand(100000)
        forked_value = torch.rand(1000, generator=gen)
        self.assertEqual(target_value, forked_value, atol=0, rtol=0, msg="RNG has not forked correctly.")

    @skipIfTorchDynamo("requires https://github.com/pytorch/torchdynamo/pull/1098")
    def test_RNG_after_pickle(self):
        torch.random.manual_seed(100)
        before = torch.rand(10)

        torch.random.manual_seed(100)
        buf = io.BytesIO()
        tensor = torch.tensor([1, 2, 3])
        ForkingPickler(buf, pickle.HIGHEST_PROTOCOL).dump(tensor)
        after = torch.rand(10)

        self.assertEqual(before, after, atol=0, rtol=0)

    @skipIfTorchDynamo("requires https://github.com/pytorch/torchdynamo/pull/1098")
    def test_boxMullerState(self):
        torch.manual_seed(123)
        odd_number = 101
        seeded = torch.randn(odd_number)
        state = torch.get_rng_state()
        midstream = torch.randn(odd_number)
        torch.set_rng_state(state)
        repeat_midstream = torch.randn(odd_number)
        torch.manual_seed(123)
        reseeded = torch.randn(odd_number)
        self.assertEqual(midstream, repeat_midstream, atol=0, rtol=0,
                         msg='get_rng_state/set_rng_state not generating same sequence of normally distributed numbers')
        self.assertEqual(seeded, reseeded, atol=0, rtol=0,
                         msg='repeated calls to manual_seed not generating same sequence of normally distributed numbers')

    @skipIfTorchDynamo("requires https://github.com/pytorch/torchdynamo/pull/1098")
    def test_manual_seed(self):
        rng_state = torch.get_rng_state()
        torch.manual_seed(2)
        x = torch.randn(100)
        self.assertEqual(torch.initial_seed(), 2)
        torch.manual_seed(2)
        y = torch.randn(100)
        self.assertEqual(x, y)

        max_int64 = 0x7fff_ffff_ffff_ffff
        min_int64 = -max_int64 - 1
        max_uint64 = 0xffff_ffff_ffff_ffff
        # Check all boundary cases of valid seed value inputs
        test_cases = [
            # (seed, expected_initial_seed)
            # Positive seeds should be unchanged
            (max_int64, max_int64),
            (max_int64 + 1, max_int64 + 1),
            (max_uint64, max_uint64),
            (0, 0),
            # Negative seeds wrap around starting from the largest seed value
            (-1, max_uint64),
            (min_int64, max_int64 + 1)
        ]
        for seed, expected_initial_seed in test_cases:
            torch.manual_seed(seed)
            actual_initial_seed = torch.initial_seed()
            msg = "expected initial_seed() = {:x} after calling manual_seed({:x}), but got {:x} instead".format(
                expected_initial_seed, seed, actual_initial_seed)
            self.assertEqual(expected_initial_seed, actual_initial_seed, msg=msg)
        for invalid_seed in [min_int64 - 1, max_uint64 + 1]:
            with self.assertRaisesRegex(RuntimeError, r'Overflow when unpacking long'):
                torch.manual_seed(invalid_seed)

        torch.set_rng_state(rng_state)

    # FIXME: Describe this test and port to the generic device framework in a more
    #   appropriate test suite for the copy operation
    def test_copy_transpose(self):
        x = torch.arange(100 * 100, dtype=torch.float).reshape(100, 100).t()
        y = torch.empty(100, 100, dtype=torch.float)
        y.copy_(x)
        self.assertEqual(y[:, 0], range(100))
        self.assertEqual(y[:, 40], range(4000, 4100))

        y = torch.empty(100, 100, dtype=torch.double)
        y.copy_(x)
        self.assertEqual(y[:, 0], range(100))
        self.assertEqual(y[:, 40], range(4000, 4100))

        # Validates regression reported in https://github.com/pytorch/pytorch/issues/45269
        x = torch.arange(100 * 100).reshape(100, 100).to(dtype=torch.cfloat).t()
        y = torch.empty(100, 100, dtype=torch.cfloat)
        y.copy_(x)
        self.assertEqual(y[:, 0], range(100))
        self.assertEqual(y[:, 40], range(4000, 4100))

        x = torch.arange(100 * 100).reshape(100, 100).to(dtype=torch.complex32).t()
        y = torch.empty(100, 100, dtype=torch.complex32)
        y.copy_(x)
        self.assertEqual(y[:, 0], range(100))
        self.assertEqual(y[:, 40], range(4000, 4100))

    # FIXME: Port to a more appropriate test suite
    def test_copy_broadcast(self):
        torch.zeros(5, 6).copy_(torch.zeros(6))
        self.assertRaises(RuntimeError, lambda: torch.zeros(5, 6).copy_(torch.zeros(30)))

    # FIXME: Port to a more appropriate test suite
    # Fails with inductor (and aot_eager) because functionalization replaces copy_ with copy,
    # which doesn't properly error on bad inputs.
    def test_copy_many_to_one(self):
        # Testing in-place copy where it attempt to write from many memory
        # storage to a single storage would cause RuntimeError to be thrown
        self.assertRaises(RuntimeError, lambda: torch.zeros(1, 6).expand(5, 6).copy_(torch.zeros(5, 6)))

    def test_copy_float16(self):
        # Check that fbgemm code no longer reads memory out of bounds, see
        # copy_impl and fbgemm::Float16ToFloat_ref.
        # https://github.com/pytorch/pytorch/issues/88543

        # Types to test different code paths in copy_impl.
        dtypes = (
            # out_dtype, src_dtype
            (torch.float32, torch.float16),  # fbgemm
            (torch.float16, torch.float32),  # fbgemm
            (torch.float32, torch.float32),  # TensorIterator
        )

        cases = (
            # out_shape, src_shape, is_ok
            # These cases used to crash with fbgemm, make sure these also raise
            # exceptions with TensorIterator.
            ((1, 2, 3), (0, 2, 3), False),  # same strides, not allowed by TI
            ((1, 5, 6), (4, 5, 6), False),  # same strides, not allowed by TI
            (1, (0, 2, 3), False),  # different strides
            ((4, 5, 6), (0, 2, 3), False),  # different strides
            ((4, 5, 6), (1, 2, 3), False),  # different strides
            ((4, 5, 6), (6, 5, 4), False),  # same numel

            # These cases should pass with fbgemm and TensorIterator.
            ((4, 5, 6), (1, 5, 6), True),  # same strides
            ((4, 5, 6), (4, 5, 6), True),  # same strides
            ((0, 2, 3), 1, True),  # different strides, allowed by TI
            ((4, 5, 6), (4, 5, 1), True),  # different strides, allowed by TI
        )

        for (out_shape, src_shape, is_ok), (out_dtype, src_dtype) in itertools.product(cases, dtypes):
            out = torch.zeros(out_shape, dtype=out_dtype, device=torch.device('cpu'))
            src = torch.ones(src_shape, dtype=src_dtype, device=torch.device('cpu'))
            if is_ok:
                if torch.cuda.is_available():
                    out_cuda = out.cuda()
                    src_cuda = src.cuda()
                res = out.copy_(src)
                if torch.cuda.is_available():
                    res_cuda = out_cuda.copy_(src_cuda)
                    self.assertEqual(res, res_cuda)
            else:
                self.assertRaises(RuntimeError, lambda: out.copy_(src))

    # FIXME: Port to a more appropriate test suite
    def _test_to_with_layout(self, layout):
        def test_copy_behavior(t, non_blocking=False):
            self.assertIs(t, t.to(t, non_blocking=non_blocking))
            self.assertIs(t, t.to(t.dtype, non_blocking=non_blocking))
            self.assertIs(t, t.to(torch.empty_like(t), non_blocking=non_blocking))
            self.assertIsNot(t, t.to(t, non_blocking=non_blocking, copy=True))
            self.assertIsNot(t, t.to(t.dtype, non_blocking=non_blocking, copy=True))
            self.assertIsNot(t, t.to(torch.empty_like(t), non_blocking=non_blocking, copy=True))

            devices = [t.device]
            if t.device.type == 'cuda':
                if t.device.index == -1:
                    devices.append(f'cuda:{torch.cuda.current_device()}')
                elif t.device.index == torch.cuda.current_device():
                    devices.append('cuda')
            for device in devices:
                self.assertIs(t, t.to(device, non_blocking=non_blocking))
                self.assertIs(t, t.to(device, t.dtype, non_blocking=non_blocking))
                self.assertIsNot(t, t.to(device, non_blocking=non_blocking, copy=True))
                self.assertIsNot(t, t.to(device, t.dtype, non_blocking=non_blocking, copy=True))

        a = torch.tensor(5)
        if layout == torch.sparse_csr:
            a = torch.tensor([[0, 1, 2], [2, 0, 3]]).to_sparse_csr()
        test_copy_behavior(a)
        self.assertEqual(a.device, a.to('cpu').device)
        self.assertEqual(a.device, a.to('cpu', dtype=torch.float32).device)
        self.assertIs(torch.float32, a.to('cpu', dtype=torch.float32).dtype)
        self.assertEqual(a.device, a.to(torch.float32).device)
        self.assertIs(torch.float32, a.to(dtype=torch.float32).dtype)

        def test_data_ptr(getter):
            self.assertEqual(getter(a), getter(a.to('cpu')))
            self.assertEqual(getter(a), getter(a.to(dtype=a.dtype, device=a.device, copy=False)))
            self.assertEqual(getter(a), getter(a.to('cpu', copy=False)))
            self.assertNotEqual(getter(a), getter(a.to('cpu', copy=True)))
        if layout == torch.sparse_csr:
            # TODO: compressed sparse tensors currently don't support data_ptr.
            # Exercising failure will allow us to widen coverage of this test once it does.
            with self.assertRaisesRegex(RuntimeError, "Cannot access data pointer of Tensor that doesn't have storage"):
                a.data_ptr()
            # While compressed sparse tensors don't have a concept of data_ptr
            # the underlying tensors do. The implementation of to appropriately forwards
            # the call to the components, which is what we're test here.
            test_data_ptr(lambda a: a.values().data_ptr())
            test_data_ptr(lambda a: a.crow_indices().data_ptr())
            test_data_ptr(lambda a: a.col_indices().data_ptr())
        else:
            test_data_ptr(lambda a: a.data_ptr())

        if torch.cuda.is_available():
            for non_blocking in [True, False]:
                for cuda in ['cuda', 'cuda:0' if torch.cuda.device_count() == 1 else 'cuda:1']:
                    b = torch.tensor(5., device=cuda)
                    test_copy_behavior(b, non_blocking)
                    self.assertEqual(b.device, b.to(cuda, non_blocking=non_blocking).device)
                    self.assertEqual(a.device, b.to('cpu', non_blocking=non_blocking).device)
                    self.assertEqual(b.device, a.to(cuda, non_blocking=non_blocking).device)
                    self.assertIs(torch.int32, b.to('cpu', dtype=torch.int32, non_blocking=non_blocking).dtype)
                    self.assertEqual(a.device, b.to('cpu', dtype=torch.int32, non_blocking=non_blocking).device)
                    self.assertIs(torch.int32, b.to(dtype=torch.int32).dtype)
                    self.assertEqual(b.device, b.to(dtype=torch.int32).device)

    def test_to(self):
        self._test_to_with_layout(torch.strided)
        is_cuda10_2_or_higher = (
            (torch.version.cuda is not None)
            and ([int(x) for x in torch.version.cuda.split(".")] >= [10, 2]))
        if is_cuda10_2_or_higher:  # in cuda10_1 sparse_csr is beta
            self._test_to_with_layout(torch.sparse_csr)

    # FIXME: describe this test
    def test_as_subclass(self):
        class SubTensor(torch.Tensor):
            member_var = object()

        t0 = torch.tensor(0)
        t1 = torch.tensor([1, 2])
        t2 = torch.tensor([[3, 4], [5, 6]])

        s0 = t0.as_subclass(SubTensor)
        s1 = t1.as_subclass(SubTensor)
        s2 = t2.as_subclass(SubTensor)

        # Check that the correct type is returned.
        self.assertTrue(type(s0) is SubTensor)
        self.assertTrue(type(s1) is SubTensor)
        self.assertTrue(type(s2) is SubTensor)

        # Check that the data is equal.
        self.assertEqual(t0, s0)
        self.assertEqual(t1, s1)
        self.assertEqual(t2, s2)

        t0[()] = 1
        t1[1] = 3
        t2[1, 1] = 7

        # Check that the data is equal even after modification.
        self.assertEqual(t0, s0)
        self.assertEqual(t1, s1)
        self.assertEqual(t2, s2)

        # Check that member variables are passed through.
        self.assertTrue(s0.member_var is SubTensor.member_var)
        self.assertTrue(s1.member_var is SubTensor.member_var)
        self.assertTrue(s2.member_var is SubTensor.member_var)

        # Test that autograd is propagated.
        t = torch.tensor(5, dtype=torch.float32, requires_grad=True)

        # Run a calculation on the tensor.
        exp_t = torch.exp(t)

        # Cast exp_t to a subclass.
        exp_s = exp_t.as_subclass(SubTensor)

        # Make sure that t.grad was initially None
        self.assertTrue(t.grad is None)

        # Run the autograd calculation.
        exp_s.backward()

        # Make sure autograd was propagated to the original tensor
        # declared with requires_grad.
        self.assertTrue(t.grad is not None)

        # Make sure invalid subclasses raise nice errors
        class BadSubTensor:
            member_var = object()

        err_msg = "Creating a Tensor subclass from a class that does not inherit from Tensor"
        with self.assertRaisesRegex(RuntimeError, err_msg):
            s0 = t0.as_subclass(BadSubTensor)

    # FIXME: Port to a test suite that better fits slicing
    def test_slice(self):
        empty = torch.empty(0, 4)
        x = torch.arange(0., 16).view(4, 4)
        self.assertEqual(x[:], x)
        self.assertEqual(x[:4], x)
        # start and stop are clamped to the size of dim
        self.assertEqual(x[:5], x)
        # if start >= stop then the result is empty
        self.assertEqual(x[2:1], empty)
        self.assertEqual(x[2:2], empty)
        # out of bounds is also empty
        self.assertEqual(x[10:12], empty)
        # additional correctness checks
        self.assertEqual(x[:1].tolist(), [[0, 1, 2, 3]])
        self.assertEqual(x[:-3].tolist(), [[0, 1, 2, 3]])
        self.assertEqual(x[:, -2:3].tolist(), [[2], [6], [10], [14]])
        self.assertEqual(x[0:-1:2].tolist(), [[0, 1, 2, 3], [8, 9, 10, 11]])

    def test_type(self):
        x = torch.randn(3, 3).double()
        self.assertEqual(x.type('torch.FloatTensor').dtype, torch.float32)
        self.assertEqual(x.type(torch.FloatTensor).dtype, torch.float32)
        self.assertEqual(x.int().type(torch.Tensor).dtype, torch.get_default_dtype())
        self.assertEqual(x.type(torch.int32).dtype, torch.int32)

    # FIXME: port to a quantization test suite
    def test_qengine(self):
        qengines = torch.backends.quantized.supported_engines
        original_qe = torch.backends.quantized.engine
        for qe in qengines:
            torch.backends.quantized.engine = qe
            assert torch.backends.quantized.engine == qe, 'qengine not set successfully'
        torch.backends.quantized.engine = original_qe

    # FIXME: port to a distributed test suite -- also... how could this be OOMing on Windows CUDA?
    @slowTest
    @unittest.skipIf(NO_MULTIPROCESSING_SPAWN, "Disabled for environments that \
                        don't support multiprocessing with spawn start method")
    @unittest.skipIf(IS_WINDOWS, 'FIXME: CUDA OOM error on Windows')
    def test_multinomial_invalid_probs(self):
        def _spawn_method(self, method, arg):
            try:
                mp.set_start_method('spawn')
            except RuntimeError:
                pass
            with mp.Pool(1) as pool:
                out = pool.map(method, [arg])
                self.assertTrue(out[0])

        def _test_multinomial_invalid_probs(probs):
            try:
                # n_sample = 1 is a special case, test n_sample=2 which is more general
                torch.multinomial(probs.to('cpu'), 2)
                return False  # Should not be reached
            except RuntimeError as e:
                return 'probability tensor contains either `inf`, `nan` or element < 0' in str(e)

            _spawn_method(_test_multinomial_invalid_probs, torch.tensor([1., -1., 1.]))
            _spawn_method(_test_multinomial_invalid_probs, torch.tensor([1., inf, 1.]))
            _spawn_method(_test_multinomial_invalid_probs, torch.tensor([1., -inf, 1.]))
            _spawn_method(_test_multinomial_invalid_probs, torch.tensor([1., 1., nan]))

    # FIXME: port to more appropriate test suite
    def test_to_with_tensor(self):
        a = torch.tensor(5)
        self.assertEqual(a.device, a.to(a).device)

        if torch.cuda.is_available():
            for non_blocking in [True, False]:
                for cuda in ['cuda', 'cuda:0' if torch.cuda.device_count() == 1 else 'cuda:1']:
                    b = torch.tensor(5., device=cuda)
                    self.assertEqual(b.device, b.to(b, non_blocking=non_blocking).device)
                    self.assertEqual(a.device, b.to(a, non_blocking=non_blocking).device)
                    self.assertEqual(b.device, a.to(b, non_blocking=non_blocking).device)

    def test_device(self):
        cpu = torch.device('cpu')
        self.assertEqual('cpu', str(cpu))
        self.assertEqual('cpu', cpu.type)
        self.assertEqual(None, cpu.index)

        cpu0 = torch.device('cpu:0')
        self.assertEqual('cpu:0', str(cpu0))
        self.assertEqual('cpu', cpu0.type)
        self.assertEqual(0, cpu0.index)

        cpu0 = torch.device('cpu', 0)
        self.assertEqual('cpu:0', str(cpu0))
        self.assertEqual('cpu', cpu0.type)
        self.assertEqual(0, cpu0.index)

        cuda = torch.device('cuda')
        self.assertEqual('cuda', str(cuda))
        self.assertEqual('cuda', cuda.type)
        self.assertEqual(None, cuda.index)

        cuda1 = torch.device('cuda:1')
        self.assertEqual('cuda:1', str(cuda1))
        self.assertEqual('cuda', cuda1.type)
        self.assertEqual(1, cuda1.index)

        cuda1 = torch.device('cuda', 1)
        self.assertEqual('cuda:1', str(cuda1))
        self.assertEqual('cuda', cuda1.type)
        self.assertEqual(1, cuda1.index)

        cuda90 = torch.device('cuda', 90)
        self.assertEqual('cuda:90', str(cuda90))
        self.assertEqual('cuda', cuda90.type)
        self.assertEqual(90, cuda90.index)

        self.assertRaises(RuntimeError, lambda: torch.device('cpu:-1'))
        self.assertRaises(RuntimeError, lambda: torch.device('cuda:-1'))
        self.assertRaises(RuntimeError, lambda: torch.device('cuda:2 '))
        self.assertRaises(RuntimeError, lambda: torch.device('cuda: 2'))
        self.assertRaises(RuntimeError, lambda: torch.device('cuda:2 2'))
        self.assertRaises(RuntimeError, lambda: torch.device('cuda:2.'))
        self.assertRaises(RuntimeError, lambda: torch.device('cuda:2?'))
        self.assertRaises(RuntimeError, lambda: torch.device('cuda:?2'))
        self.assertRaises(RuntimeError, lambda: torch.device('cuda:'))
        self.assertRaises(RuntimeError, lambda: torch.device('cuda:2.232'))
        self.assertRaises(RuntimeError, lambda: torch.device('cuda:2 cuda:3'))
        self.assertRaises(RuntimeError, lambda: torch.device('cuda:2+cuda:3'))
        self.assertRaises(RuntimeError, lambda: torch.device('cuda:2cuda:3'))
        self.assertRaises(RuntimeError, lambda: torch.device(-1))

        self.assertRaises(RuntimeError, lambda: torch.device('other'))
        self.assertRaises(RuntimeError, lambda: torch.device('other:0'))

        device_set = {'cpu', 'cpu:0', 'cuda', 'cuda:0', 'cuda:1', 'cuda:10', 'cuda:100'}
        device_hash_set = set()
        for device in device_set:
            device_hash_set.add(hash(torch.device(device)))
        self.assertEqual(len(device_set), len(device_hash_set))

        def get_expected_device_repr(device):
            if device.index is not None:
                return f"device(type='{device.type}', index={device.index})"

            return f"device(type='{device.type}')"

        for device in device_set:
            dev = torch.device(device)
            self.assertEqual(repr(dev), get_expected_device_repr(dev))

    # Tests that the use_deterministic_flag can be set as expected
    @wrapDeterministicFlagAPITest
    def test_deterministic_flag(self):
        for deterministic, warn_only in product([True, False], [True, False]):
            torch.use_deterministic_algorithms(deterministic, warn_only=warn_only)
            self.assertEqual(deterministic, torch.are_deterministic_algorithms_enabled())
            self.assertEqual(warn_only, torch.is_deterministic_algorithms_warn_only_enabled())

            if deterministic:
                if warn_only:
                    debug_mode = 1
                else:
                    debug_mode = 2
            else:
                debug_mode = 0

            self.assertEqual(debug_mode, torch.get_deterministic_debug_mode())

        for debug_mode in [0, 1, 2]:
            torch.set_deterministic_debug_mode(debug_mode)
            self.assertEqual(debug_mode, torch.get_deterministic_debug_mode())
            deterministic = debug_mode in [1, 2]
            warn_only = debug_mode == 1

            self.assertEqual(deterministic, torch.are_deterministic_algorithms_enabled())
            self.assertEqual(warn_only, torch.is_deterministic_algorithms_warn_only_enabled())

        for debug_mode, debug_mode_str in [(0, 'default'), (1, 'warn'), (2, 'error')]:
            torch.set_deterministic_debug_mode(debug_mode_str)
            self.assertEqual(debug_mode, torch.get_deterministic_debug_mode())

        with self.assertRaisesRegex(
                TypeError,
                r"_set_deterministic_algorithms\(\): argument 'mode' \(position 1\) must be bool, not int"):
            torch.use_deterministic_algorithms(1)

        with self.assertRaisesRegex(
                TypeError,
                r"_set_deterministic_algorithms\(\): argument 'warn_only' must be bool, not int"):
            torch.use_deterministic_algorithms(False, warn_only=1)

    # Tests that torch.utils.deterministic.fill_uninitialized_memory can be set as expected
    def test_deterministic_fill_uninitialized_memory(self):
        with DeterministicGuard(True, fill_uninitialized_memory=False):
            self.assertFalse(torch.utils.deterministic.fill_uninitialized_memory)
            self.assertFalse(torch._C._get_deterministic_fill_uninitialized_memory())

            with DeterministicGuard(True, fill_uninitialized_memory=True):
                self.assertTrue(torch.utils.deterministic.fill_uninitialized_memory)
                self.assertTrue(torch._C._get_deterministic_fill_uninitialized_memory())

            self.assertFalse(torch.utils.deterministic.fill_uninitialized_memory)
            self.assertFalse(torch._C._get_deterministic_fill_uninitialized_memory())

            torch.utils.deterministic.fill_uninitialized_memory = False
            self.assertFalse(torch.utils.deterministic.fill_uninitialized_memory)
            self.assertFalse(torch._C._get_deterministic_fill_uninitialized_memory())

            torch.utils.deterministic.fill_uninitialized_memory = True
            self.assertTrue(torch.utils.deterministic.fill_uninitialized_memory)
            self.assertTrue(torch._C._get_deterministic_fill_uninitialized_memory())

            torch._C._set_deterministic_fill_uninitialized_memory(False)
            self.assertFalse(torch.utils.deterministic.fill_uninitialized_memory)
            self.assertFalse(torch._C._get_deterministic_fill_uninitialized_memory())

            torch._C._set_deterministic_fill_uninitialized_memory(True)
            self.assertTrue(torch.utils.deterministic.fill_uninitialized_memory)
            self.assertTrue(torch._C._get_deterministic_fill_uninitialized_memory())

            with self.assertRaisesRegex(RuntimeError, r"expected a bool, but got int"):
                torch.utils.deterministic.fill_uninitialized_memory = 1

    def test_type_conversion_via_dtype_name(self):
        x = torch.tensor([1])
        self.assertEqual(x.byte().dtype, torch.uint8)
        self.assertEqual(x.bool().dtype, torch.bool)
        self.assertEqual(x.char().dtype, torch.int8)
        self.assertEqual(x.double().dtype, torch.float64)
        self.assertEqual(x.float().dtype, torch.float32)
        self.assertEqual(x.half().dtype, torch.float16)
        self.assertEqual(x.int().dtype, torch.int32)
        self.assertEqual(x.bfloat16().dtype, torch.bfloat16)
        cfloat = x.cfloat()
        self.assertEqual(cfloat.dtype, torch.complex64)
        self.assertEqual(cfloat.real, x.float())
        self.assertEqual(cfloat.imag, torch.zeros_like(cfloat.imag))
        cdouble = x.cdouble()
        self.assertEqual(cdouble.dtype, torch.complex128)
        self.assertEqual(cdouble.real, x.double())
        self.assertEqual(cdouble.imag, torch.zeros_like(cdouble.imag))
        chalf = x.chalf()
        self.assertEqual(chalf.dtype, torch.complex32)
        self.assertEqual(chalf.real, x.half())
        self.assertEqual(chalf.imag, torch.zeros_like(chalf.imag))

    def test_type_alias(self):
        type_alias_map = {torch.float64: torch.double,
                          torch.float32: torch.float,
                          torch.int32: torch.int,
                          torch.int64: torch.long,
                          torch.int16: torch.short,
                          torch.float16: torch.half,
                          torch.complex32: torch.chalf,
                          torch.complex64: torch.cfloat}
        for dtype, alias in type_alias_map.items():
            self.assertIs(alias, dtype)

    def test_doc_template(self) -> None:
        """
        Test that all public API doc strings use the same standard template for
        all common arguments such as tensor or dim
        """
        from torch._torch_docs import __file__ as doc_file
        from torch._torch_docs import multi_dim_common, single_dim_common, factory_common_args, factory_like_common_args

        with open(doc_file, encoding="utf-8") as f:
            doc_strs = f.read()

        matches = re.findall(
            r'add_docstr\(([^,]+?),[^"\']*?(?:"""|\'\'\')(.*?)(?:"""|\'\'\')(?:\.|,?[^,\)]*?\))',
            doc_strs,
            re.MULTILINE | re.DOTALL,
        )
        self.assertTrue(matches)

        for m in matches:
            func = m[0].strip()
            desc = m[1].strip()

            for common_args in [multi_dim_common, single_dim_common, factory_common_args, factory_like_common_args]:
                for k, v in common_args.items():
                    self.assertNotIn(v, desc, f'The argument description "{v}" in {func} can be '
                                              f'replaced by {{{k}}}')

    def test_doc(self):
        checked_types = (types.MethodType, types.FunctionType,
                         types.BuiltinFunctionType, types.BuiltinMethodType)

        def _test_namespace(ns, *skips):
            if isinstance(ns, object):
                ns_name = ns.__class__.__name__
            else:
                ns_name = ns.__name__
            skip_regexes = []
            for r in skips:
                if isinstance(r, str):
                    skip_regexes.append(re.compile(f'^{re.escape(r)}$'))
                else:
                    skip_regexes.append(r)

            for name in dir(ns):
                if name.startswith('_'):
                    continue
                if name in ['real', 'imag']:
                    y = torch.randn(1, dtype=torch.cfloat)
                    var = getattr(y, name)
                elif name in ["H", "mT", "mH"]:
                    y = torch.randn(1, 1)
                    var = getattr(y, name)
                else:
                    var = getattr(ns, name)
                if not isinstance(var, checked_types):
                    continue
                doc = var.__doc__
                has_doc = doc is not None and len(doc.strip()) > 0
                full_name = ns_name + '.' + name
                if any(r.match(name) for r in skip_regexes):
                    self.assertFalse(has_doc,
                                     f'New docs have been added for {full_name}, please remove '
                                     'it from the skipped list in TestTorch.test_doc')
                else:
                    self.assertTrue(has_doc, f'{full_name} is missing documentation')

            # FIXME: All of the following should be marked as expected failures
            # so that it is easier to tell when missing has been added.
            # FIXME: fix all the skipped ones below!
            test_namespace(torch.randn(1),
                           'as_strided_',
                           re.compile('^clamp_(min|max)_?$'),
                           'is_distributed',
                           'is_nonzero',
                           'is_same_size',
                           'log_softmax',
                           'map2_',
                           'new',
                           'reinforce',
                           'relu',
                           'relu_',
                           'prelu',
                           'resize',
                           'resize_as',
                           'softmax',
                           'split_with_sizes',
                           'unsafe_split_with_sizes',
                           '_autocast_to_fp16',
                           '_autocast_to_fp32',
                           )

            test_namespace(torch.nn)
            test_namespace(torch.nn.functional, 'assert_int_or_pair')
            # TODO: add torch.* tests when we have proper namespacing on ATen functions
            # test_namespace(torch)

    # FIXME: deprecate torch.Tensor constructor
    def test_tensor_ctor_scalar(self):
        x = torch.Tensor(torch.tensor(1.0))
        self.assertEqual(x, torch.tensor(1.0))

    def test_deepcopy_gradient(self):
        from copy import deepcopy
        a = torch.zeros(10)
        a.grad = torch.ones(10)
        self.assertEqual(a.grad, deepcopy(a).grad)
        s = torch.zeros(10).to_sparse()
        s.grad = torch.ones(10).to_sparse()
        self.assertEqual(s.grad, deepcopy(s).grad)

        # ensure sharing is not broken
        c = deepcopy([a, a.grad])
        self.assertTrue(c[0].grad is c[1])

    def test_tensor_base_init(self):
        # Direct construction not OK
        self.assertRaises(RuntimeError, lambda: torch._C.TensorBase())

        # But construction of subclass is OK
        class T(torch._C.TensorBase):
            pass

        T()

    def test_storage_base_init(self):
        # Direct construction not OK
        self.assertRaises(RuntimeError, lambda: torch._C.StorageBase())

        # But construction of subclass is OK
        class T(torch._C.StorageBase):
            pass

        T()

    def test_tensor_base_new(self):

        # OK to call super().__new__, see
        # https://github.com/pytorch/pytorch/issues/57421
        class TestTensor(torch._C.TensorBase):
            @staticmethod
            def __new__(cls, x, *args, **kwargs):
                return super().__new__(cls, x, *args, **kwargs)

        x = torch.ones(5)
        test_tensor = TestTensor(x)

    def test_storage_base_new(self):

        # OK to call super().__new__, see
        # https://github.com/pytorch/pytorch/issues/57421
        class TestStorage(torch._C.StorageBase):
            @staticmethod
            def __new__(cls, x, *args, **kwargs):
                return super().__new__(cls, x, *args, **kwargs)

        x = torch.UntypedStorage(5)
        test_storage = TestStorage(x)

    def test_pyobj_preserved(self):
        x = torch.empty(2)
        x.foo = 2  # put something on __dict__
        y = torch.empty(2)
        y.grad = x
        del x  # x is dead in Python
        self.assertEqual(y.grad.foo, 2)
        z = y.grad  # it's live
        del z  # it's dead again
        self.assertEqual(y.grad.foo, 2)

    def test_subclass_preserved(self):
        class MyTensor(torch.Tensor):
            pass

        x = MyTensor(torch.empty(2))
        y = torch.empty(2)
        y.grad = x
        del x  # x is dead in Python
        self.assertEqual(type(y.grad), MyTensor)
        z = y.grad  # it's live
        del z  # it's dead again
        self.assertEqual(type(y.grad), MyTensor)

    @skipIfTorchDynamo("Tracker hook does not work in TorchDynamo")
    def test_storage_dealloc(self):
        m, t = Tracker.make()
        s0 = torch.UntypedStorage(10)
        s1 = s0
        s0._tracker = t
        del t

        self.assertFalse(m[0])
        del s0
        self.assertFalse(m[0])
        del s1
        self.assertTrue(m[0])

    @skipIfTorchDynamo("Tracker hook does not work in TorchDynamo")
    def test_storage_from_tensor_dealloc(self):
        m, t = Tracker.make()
        a = torch.randn(10)
        s0 = a.untyped_storage()
        s0._tracker = t
        del t

        s1 = a.untyped_storage()
        self.assertTrue(s0 is s1)
        self.assertTrue(hasattr(s1, '_tracker'))

        del a

        self.assertFalse(m[0])
        del s0
        self.assertFalse(m[0])
        del s1
        self.assertTrue(m[0])

    @skipIfTorchDynamo("Tracker hook does not work in TorchDynamo")
    def test_storage_from_tensor_dealloc_zombie(self):
        m, t = Tracker.make()
        a = torch.randn(10)
        s0 = a.untyped_storage()
        s0._tracker = t
        del t

        s1 = a.untyped_storage()
        self.assertTrue(s0 is s1)
        self.assertTrue(hasattr(s1, '_tracker'))

        self.assertFalse(m[0])
        del s0
        self.assertFalse(m[0])
        del s1
        self.assertFalse(m[0])
        del a
        self.assertTrue(m[0])

    @skipIfTorchDynamo("Tracker hook does not work in TorchDynamo")
    def test_storage_from_tensor_dealloc_resurrected(self):
        m, t = Tracker.make()
        a = torch.randn(10)
        s0 = a.untyped_storage()
        s0._tracker = t
        del t

        s1 = a.untyped_storage()
        self.assertTrue(s0 is s1)
        self.assertTrue(hasattr(s1, '_tracker'))

        self.assertFalse(m[0])
        del s0
        self.assertFalse(m[0])
        del s1
        self.assertFalse(m[0])

        s0 = a.untyped_storage()
        self.assertTrue(isinstance(s0, torch.UntypedStorage))

        del a
        self.assertFalse(m[0])
        del s0
        self.assertTrue(m[0])

    @skipIfTorchDynamo("Tracker hook does not work in TorchDynamo")
    def test_storage_dealloc_resurrected(self):
        m, t = Tracker.make()
        s = torch.UntypedStorage(10)
        s._tracker = t
        del t

        a = torch.tensor(s)
        self.assertFalse(m[0])
        del s

        self.assertFalse(m[0])

        s = a.untyped_storage()
        self.assertTrue(isinstance(s, torch.UntypedStorage))

        del a
        self.assertFalse(m[0])
        del s
        self.assertTrue(m[0])

    @skipIfTorchDynamo("Tracker hook does not work in TorchDynamo")
    def test_storage_dealloc_subclass_zombie(self):
        class MyStorage(torch.UntypedStorage):
            finalized_count = 0

            def __del__(self):
                MyStorage.finalized_count += 1

        m, t = Tracker.make()
        s = MyStorage(10)
        s._tracker = t
        del t

        a = torch.tensor(s)
        self.assertFalse(m[0])
        del s

        self.assertEqual(MyStorage.finalized_count, 0)
        self.assertFalse(m[0])

        del a
        self.assertEqual(MyStorage.finalized_count, 1)
        self.assertTrue(m[0])

    @skipIfTorchDynamo("Tracker hook does not work in TorchDynamo")
    def test_storage_dealloc_subclass_resurrected(self):
        class MyStorage(torch.UntypedStorage):
            finalized_count = 0

            def __del__(self):
                MyStorage.finalized_count += 1

        m, t = Tracker.make()
        s = MyStorage(10)
        s._tracker = t
        del t

        a = torch.tensor(s)
        self.assertFalse(m[0])
        del s

        self.assertEqual(MyStorage.finalized_count, 0)
        self.assertFalse(m[0])

        s = a.untyped_storage()
        del a
        self.assertFalse(m[0])
        self.assertEqual(MyStorage.finalized_count, 0)
        self.assertTrue(isinstance(s, MyStorage))
        del s
        self.assertEqual(MyStorage.finalized_count, 1)
        self.assertTrue(m[0])

    def test_tensor_slot_dealloc(self):

        class SlotTensor1(torch._C.TensorBase):
            __slots__ = ['slot1']

        class SlotTensor2(SlotTensor1):
            __slots__ = ['slot2']

        m1, t1 = Tracker.make()
        m2, t2 = Tracker.make()
        slot_tensor = SlotTensor2(torch.empty(2))
        slot_tensor.slot1 = t1
        slot_tensor.slot2 = t2
        del t1
        del t2
        self.assertFalse(m1[0])
        self.assertFalse(m2[0])
        del slot_tensor
        self.assertTrue(m1[0])
        self.assertTrue(m2[0])

    def test_storage_slot_dealloc(self):

        class SlotStorage1(torch._C.StorageBase):
            __slots__ = ['slot1']

        class SlotStorage2(SlotStorage1):
            __slots__ = ['slot2']

        m1, t1 = Tracker.make()
        m2, t2 = Tracker.make()
        slot_storage = SlotStorage2(torch.UntypedStorage(2))
        slot_storage.slot1 = t1
        slot_storage.slot2 = t2
        del t1
        del t2
        self.assertFalse(m1[0])
        self.assertFalse(m2[0])
        del slot_storage
        self.assertTrue(m1[0])
        self.assertTrue(m2[0])

    @skipIfTorchDynamo("Not a suitable test for TorchDynamo")
    def test_tensor_dict_dealloc(self):
        m, t = Tracker.make()
        x = torch.empty(2)
        x.arf = t
        del t
        self.assertFalse(m[0])
        del x
        self.assertTrue(m[0])

    @skipIfTorchDynamo("Not a suitable test for TorchDynamo")
    def test_storage_dict_dealloc(self):
        m, t = Tracker.make()
        x = torch.UntypedStorage(2)
        x.arf = t
        del t
        self.assertFalse(m[0])
        del x
        self.assertTrue(m[0])

    def test_tensor_finalizer_dealloc(self):
        m = [False]

        class FinalizerTensor(torch._C.TensorBase):
            def __del__(self):
                m[0] = True

        fin_tensor = FinalizerTensor(torch.empty(2))
        self.assertFalse(m[0])
        del fin_tensor
        self.assertTrue(m[0])

    def test_storage_finalizer_dealloc(self):
        m = [False]

        class FinalizerStorage(torch._C.StorageBase):
            def __del__(self):
                m[0] = True

        fin_storage = FinalizerStorage(torch.UntypedStorage(2))
        self.assertFalse(m[0])
        del fin_storage
        self.assertTrue(m[0])

    @skipIfTorchDynamo("https://github.com/pytorch/torchdynamo/issues/1993")
    def test_tensor_weakref_dealloc(self):
        x = torch.empty(2)
        m = [False]

        def cb(r):
            m[0] = True

        wref = weakref.ref(x, cb)
        del x
        self.assertTrue(m[0])
        self.assertEqual(wref(), None)

    @skipIfTorchDynamo("https://github.com/pytorch/torchdynamo/issues/1993")
    def test_storage_weakref_dealloc(self):

        x = torch.UntypedStorage(2)
        m = [False]

        def cb(r):
            m[0] = True

        wref = weakref.ref(x, cb)
        del x
        self.assertTrue(m[0])
        self.assertEqual(wref(), None)

    @skipIfTorchDynamo("Not a suitable test for TorchDynamo")
    def test_tensor_cycle_via_dict(self):
        m1, t1 = Tracker.make()
        x = torch.empty(2)
        x._tracker = t1
        del t1

        m2, t2 = Tracker.make()
        y = torch.empty(2)
        y._tracker = t2
        del t2

        x._loop = y
        y._loop = x

        # C++ reference should keep the cycle live!
        # This exercise THPVariable_subtype_traverse
        # NB: Because z.grad is a reference done entirely in C++, cycles
        # involving it directly are NOT broken by Python GC; you've
        # set up a good old C++ reference cycle which we cannot safely
        # break (because C++ references are allowed to be accessed
        # multithreaded-ly) (TODO: except maybe if you can prove that
        # only Python has access to the C++ object, in which case you can
        # also prove that no multithreaded access occurs)
        z = torch.empty(2)
        z.grad = x

        del x
        del y

        gc.collect()
        self.assertFalse(m1[0])
        self.assertFalse(m2[0])

        with disable_gc():
            del z
            self.assertFalse(m1[0])
            self.assertFalse(m2[0])

        gc.collect()
        self.assertTrue(m1[0])
        self.assertTrue(m2[0])

    @skipIfTorchDynamo("Not a suitable test for TorchDynamo")
    def test_storage_cycle_via_dict(self):
        m1, t1 = Tracker.make()
        x = torch.UntypedStorage(2)
        x._tracker = t1
        del t1

        m2, t2 = Tracker.make()
        y = torch.UntypedStorage(2)
        y._tracker = t2
        del t2

        x._loop = y
        y._loop = x

        # C++ reference should keep the cycle live!
        # This exercise THPVariable_subtype_traverse
        # NB: Because z.grad is a reference done entirely in C++, cycles
        # involving it directly are NOT broken by Python GC; you've
        # set up a good old C++ reference cycle which we cannot safely
        # break (because C++ references are allowed to be accessed
        # multithreaded-ly) (TODO: except maybe if you can prove that
        # only Python has access to the C++ object, in which case you can
        # also prove that no multithreaded access occurs)
        z = torch.UntypedStorage(2)
        z.grad = x

        del x
        del y

        gc.collect()
        self.assertFalse(m1[0])
        self.assertFalse(m2[0])

        with disable_gc():
            del z
            self.assertFalse(m1[0])
            self.assertFalse(m2[0])

        gc.collect()
        self.assertTrue(m1[0])
        self.assertTrue(m2[0])

    def test_tensor_cycle_via_slots(self):
        m1 = [False]
        m2 = [False]

        class SlotTensor1(torch._C.TensorBase):
            __slots__ = ['slot1']

            def __del__(self):
                m1[0] = True

        class SlotTensor2(SlotTensor1):
            __slots__ = ['slot2']

            def __del__(self):
                m2[0] = True

        x = SlotTensor1(torch.empty(2))
        y = SlotTensor2(torch.empty(2))

        x.slot1 = y
        y.slot2 = x

        del x
        with disable_gc():
            del y
            self.assertFalse(m1[0])
            self.assertFalse(m2[0])

        gc.collect()
        self.assertTrue(m1[0])
        self.assertTrue(m2[0])

    def test_storage_cycle_via_slots(self):
        m1 = [False]
        m2 = [False]

        class SlotStorage1(torch._C.StorageBase):
            __slots__ = ['slot1']

            def __del__(self):
                m1[0] = True

        class SlotStorage2(SlotStorage1):
            __slots__ = ['slot2']

            def __del__(self):
                m2[0] = True

        x = SlotStorage1(torch.UntypedStorage(2))
        y = SlotStorage2(torch.UntypedStorage(2))

        x.slot1 = y
        y.slot2 = x

        del x
        with disable_gc():
            del y
            self.assertFalse(m1[0])
            self.assertFalse(m2[0])

        gc.collect()
        self.assertTrue(m1[0])
        self.assertTrue(m2[0])

    @skipIfTorchDynamo("Not a suitable test for TorchDynamo")
    def test_storage_preserve_nonhermetic_in_hermetic_context(self):
        from torch.library import Library, impl
        global _my_storage

        my_lib = Library("my_lib", "DEF")
        my_lib.define('my_func() -> None')

        a = torch.tensor([1.])
        _my_storage = a.untyped_storage()

        m, t = Tracker.make()
        _my_storage._tracker = t
        del t

        @impl(my_lib, 'my_func', '')
        def my_func():
            global _my_storage
            del _my_storage

        self.assertFalse(m[0])
        torch.ops.my_lib.my_func()
        self.assertFalse(m[0])

        s = a.untyped_storage()
        del a
        del s
        self.assertTrue(m[0])

    # FIXME: move to test_autograd?
    @skipIfTorchDynamo("TorchDynamo does not work well with hooks")
    def test_backward_hooks_traverse(self):
        m1, t1 = Tracker.make()
        m2, t2 = Tracker.make()
        x = torch.empty(2, requires_grad=True)
        x._tracker = t1
        y = torch.empty(2, requires_grad=True)
        y._tracker = t2
        del t1
        del t2

        # this hits a special setter, it's not just a __dict__ entry
        x._backward_hooks = y
        y._backward_hooks = x

        del x
        with disable_gc():
            del y
            self.assertFalse(m1[0])
            self.assertFalse(m2[0])

        gc.collect()

        self.assertTrue(m1[0])
        self.assertTrue(m2[0])

    @skipIfTorchDynamo("https://github.com/pytorch/torchdynamo/issues/1993")
    def test_tensor_dead_weak_ref(self):
        x = torch.empty(2)
        w_x = weakref.ref(x)
        y = torch.empty(2)
        y.grad = x
        del x

        x = w_x()
        # Ideally, x would keep the tensor live.  But CPython doesn't
        # provide enough hooks to do this.  So it will go dead and x
        # will transmute into an undefined tensor.  Not great, but the
        # best we can do.
        del y

        self.assertRaises(RuntimeError, lambda: x.sigmoid())

    @skipIfTorchDynamo("https://github.com/pytorch/torchdynamo/issues/1993")
    def test_storage_dead_weak_ref(self):
        x = torch.UntypedStorage(2)
        w_x = weakref.ref(x)
        y = torch.tensor(x)
        del x

        x = w_x()
        # Ideally, x would keep the storage live.  But CPython doesn't
        # provide enough hooks to do this.  So it will go dead and x
        # will transmute into storage with null StorageImpl. Not great, but the
        # best we can do.
        del y

        self.assertRaisesRegex(RuntimeError, "Got a null Storage", lambda: x[0])
        self.assertRaisesRegex(RuntimeError, "Got a null Storage", lambda: x.float())

    def test_tensor_resurrected_weak_ref(self):
        x = torch.empty(2)
        w_x = weakref.ref(x)
        y = torch.empty(2)
        y.grad = x
        del x

        x = w_x()
        # Use this to manually fix weak references after dereferencing them
        x._fix_weakref()
        del y
        x.sigmoid()

    def test_storage_resurrected_weak_ref(self):
        x = torch.UntypedStorage(2)
        w_x = weakref.ref(x)
        y = torch.tensor(x)
        del x

        x = w_x()
        # Use this to manually fix weak reference after dereferencing them
        x._fix_weakref()
        del y
        x.float()

    @skipIfTorchDynamo("https://github.com/pytorch/torchdynamo/issues/1993")
    def test_tensor_fix_weakref_no_leak(self):
        import weakref

        called = False

        a = torch.randn(1)

        def callback(w):
            nonlocal called
            called = True
        wa = weakref.ref(a, callback)
        a._fix_weakref()
        del a

        self.assertTrue(called)

    @skipIfTorchDynamo("https://github.com/pytorch/torchdynamo/issues/1993")
    def test_storage_fix_weakref_no_leak(self):
        import weakref

        called = False

        a = torch.UntypedStorage(1)

        def callback(w):
            nonlocal called
            called = True
        wa = weakref.ref(a, callback)
        a._fix_weakref()
        del a

        self.assertTrue(called)

    # FIXME: move to test_linalg
    @torch.inference_mode()
    def test_bmm_multithreaded(self):
        device = 'cpu'
        num_threads = torch.get_num_threads()

        torch.set_num_threads(4)
        batch_sizes = [1, 10]
        M, N, O = 23, 8, 12
        dtype = torch.float32
        numpy_dtype = dtype

        def invert_perm(p):
            d = {x: i for i, x in enumerate(p)}
            return (d[0], d[1], d[2])

        def generate_inputs(num_batches):
            # transposed tensors
            for perm1, perm2 in itertools.product(itertools.permutations((0, 1, 2)), repeat=2):
                b1 = make_tensor((num_batches, M, N), dtype=dtype, device=device, low=-1, high=1)
                b2 = make_tensor((num_batches, N, O), dtype=dtype, device=device, low=-1, high=1)
                b1 = b1.permute(perm1).contiguous().permute(invert_perm(perm1))
                b2 = b2.permute(perm2).contiguous().permute(invert_perm(perm2))
                yield b1, b2
            # broadcasting tensors
            for b1, b2, b3, b4, b5, b6 in itertools.product((True, False), repeat=6):
                shape1 = (num_batches if b1 else 1, M if b2 else 1, N if b3 else 1)
                shape2 = (num_batches if b4 else 1, N if b5 else 1, O if b6 else 1)
                b1 = make_tensor(shape1, dtype=dtype, device=device, low=-1, high=1).expand(num_batches, M, N)
                b2 = make_tensor(shape2, dtype=dtype, device=device, low=-1, high=1).expand(num_batches, N, O)
                yield b1, b2
            # zero-sized tensors
            for z1, z2, z3, z4 in itertools.product((True, False), repeat=4):
                shape1 = (num_batches if z1 else 0, M if z2 else 0, N if z3 else 0)
                shape2 = (num_batches if z1 else 0, N if z3 else 0, O if z4 else 0)
                b1 = torch.randn(shape1, dtype=dtype, device=device)
                b2 = torch.randn(shape2, dtype=dtype, device=device)
                yield b1, b2

        try:
            for num_batches in batch_sizes:
                for (b1, b2), perm3 in itertools.product(generate_inputs(num_batches), itertools.permutations((0, 1, 2))):
                    res1 = torch.bmm(b1, b2)
                    res2 = torch.full((num_batches, M, O), math.nan, dtype=dtype, device=device) \
                        .permute(perm3).contiguous().permute(invert_perm(perm3))
                    torch.bmm(b1, b2, out=res2)
                    expect = torch.from_numpy(
                        b1.to(numpy_dtype).cpu().numpy() @ b2.to(numpy_dtype).cpu().numpy()).to(device=device, dtype=dtype)
                    self.assertEqual(expect, res1)
                    self.assertEqual(expect, res2)
        finally:
            torch.set_num_threads(num_threads)

    def test_conj_neg_tolist(self):
        x = torch.randn(2, dtype=torch.cfloat)
        y1 = x.conj()
        y1_expect = x.conj_physical()
        y2 = y1.imag
        self.assertEqual(y1, y1_expect.tolist())
        self.assertEqual(y2, y1_expect.imag.tolist())

    @unittest.skipIf(torch.backends.cuda.is_built(), "Skipped for cuda-enabled build")
    def test_no_cuda_monkeypatch(self):
        # Note that this is not in test_cuda.py as this whole file is skipped when cuda
        # is not available.
        with self.assertRaisesRegex(RuntimeError, "Tried to instantiate dummy base class Stream"):
            torch.cuda.Stream()

        with self.assertRaisesRegex(RuntimeError, "Tried to instantiate dummy base class Event"):
            torch.cuda.Event()

        with self.assertRaisesRegex(RuntimeError, "Tried to instantiate dummy base class CUDAGraph"):
            torch.cuda.graphs.CUDAGraph()

    def test_tensor_where_scalar(self):

        a = torch.arange(4.0)
        not_zero = 0.001

        # b is generated through torch.where function with not_zero being a scalar parameter
        b = torch.where(a != 0, a, not_zero)
        # c is generated through Tensor.where method with not_zero being a scalar parameter
        c = a.where(a != 0, not_zero)

        self.assertEqual(b, c)

    def test_data_ptr_of_empty_tensor_with_storage(self):
        t = torch.empty((2, 2))
        self.assertNotEqual(t.data_ptr(), 0)
        t.resize_((0, 2))
        self.assertEqual(t.data_ptr(), 0)

    def test_data_ptr_of_empty_view_with_storage(self):
        t = torch.empty((2, 2))
        self.assertNotEqual(t.data_ptr(), 0)
        t2 = t[0:0].view(0, 1)
        self.assertEqual(t2.data_ptr(), 0)

    def test_size_stride(self) -> None:
        t = torch.rand(2, 3, dtype=torch.float32)
        self.assertEqual(t.size(0), 2)
        self.assertEqual(t.size(dim=None), torch.Size([2, 3]))
        self.assertEqual(t.stride(dim=None), torch.Size([3, 1]))
        self.assertEqual(t.t().stride(), torch.Size([1, 3]))

    def test_invalid_arg_error_handling(self) -> None:
        """ Tests that errors from old TH functions are propagated back """
        for invalid_val in [-1, 2**65]:
            self.assertRaises(RuntimeError, lambda: torch.set_num_threads(invalid_val))
            self.assertRaises(RuntimeError, lambda: torch.set_num_interop_threads(invalid_val))

    def _get_tensor_prop(self, t):
        preserved = (
            id(t),
            # Refcount values get modified by Dynamo resume frames
            0 if TEST_WITH_TORCHDYNAMO else sys.getrefcount(t),
        )
        moved = (
            copyreg._slotnames(t.__class__),
            id(t.__dict__),
            tuple(t.__dict__.keys()),
        )
        return preserved, moved

    def _checked_swap(self, t1, t2):
        t1_pres, t1_moved = self._get_tensor_prop(t1)
        t2_pres, t2_moved = self._get_tensor_prop(t2)

        torch.utils.swap_tensors(t1, t2)

        new_t1_pres, new_t1_moved = self._get_tensor_prop(t1)
        new_t2_pres, new_t2_moved = self._get_tensor_prop(t2)
        self.assertEqual(t1_pres, new_t1_pres)
        self.assertEqual(t2_pres, new_t2_pres)
        self.assertEqual(t1_moved, new_t2_moved)
        self.assertEqual(t2_moved, new_t1_moved)

    @unittest.skipIf(TEST_WITH_TORCHDYNAMO, "Dynamo adds weakrefs")
    def test_swap_basic(self):
        ts = [
            torch.rand(2),
            torch.rand(3, 3),
            torch.empty(3, dtype=torch.int),
            TwoTensor(torch.rand(4), torch.rand(4))
        ]

        for t1, t2 in itertools.combinations(ts, 2):
            t1 = t1.clone()
            t2 = t2.clone()
            t2.foo = "bar"
            holder = []
            holder.append(t1)

            self._checked_swap(t1, t2)

            self.assertIs(holder[0], t1)
            self.assertEqual(t1.foo, "bar")

            wr = weakref.ref(t1)
            with self.assertRaisesRegex(RuntimeError, "has weakref"):
                torch.utils.swap_tensors(t1, t2)

    @unittest.skipIf(TEST_WITH_TORCHDYNAMO, "Dynamo adds weakrefs")
    def test_swap_fail_slots(self):
        class MyTwoTensor(TwoTensor):
            __slots__ = ("a", "b")

        class MyTwoTensor2(TwoTensor):
            __slots__ = ("b", "a")

        class MyTwoTensor3(TwoTensor):
            __slots__ = ("a", "b", "c")

        t1 = torch.rand(4)
        t2 = TwoTensor(torch.rand(4), torch.rand(4))
        t3 = MyTwoTensor(torch.rand(4), torch.rand(4))
        t4 = MyTwoTensor(torch.rand(4), torch.rand(4))
        t5 = MyTwoTensor2(torch.rand(4), torch.rand(4))
        t6 = MyTwoTensor3(torch.rand(4), torch.rand(4))

        self._checked_swap(t1, t2)
        with self.assertRaisesRegex(TypeError, "object layout differs"):
            torch.utils.swap_tensors(t1, t3)
        with self.assertRaisesRegex(TypeError, "object layout differs"):
            torch.utils.swap_tensors(t2, t3)
        self._checked_swap(t3, t4)
        self._checked_swap(t3, t5)
        with self.assertRaisesRegex(TypeError, "object layout differs"):
            torch.utils.swap_tensors(t3, t6)
        t3.c = "foo"
        t4.d = "bar"
        self._checked_swap(t3, t4)
        self.assertEqual(t4.c, "foo")
        self.assertEqual(t3.d, "bar")


# The following block extends TestTorch with negative dim wrapping tests
# FIXME: replace these with OpInfo sample inputs or systemic OpInfo tests
# Functions to test negative dimension wrapping
METHOD = 1
INPLACE_METHOD = 2
FUNCTIONAL = 4
DIM_ARG = None

def make_neg_dim_test(name, tensor_arg, arg_constr, types, extra_dim=0):
    def neg_dim_test(self):
        if isinstance(tensor_arg, list):
            assert METHOD not in types and INPLACE_METHOD not in types
            x = [torch.randn(arg) for arg in tensor_arg]
            ndim = len(tensor_arg[-1])
        else:
            x = torch.randn(*tensor_arg)
            ndim = len(tensor_arg)
        ndim += extra_dim

        n_dim_to_test = sum(e is DIM_ARG for e in arg_constr())

        for dims_val in combinations(range(ndim), n_dim_to_test):
            arg = arg_constr()
            arg_neg = copy.deepcopy(arg)
            idx = 0
            for i, v in enumerate(arg):
                if v is DIM_ARG:
                    arg[i] = dims_val[idx]
                    arg_neg[i] = dims_val[idx] - ndim
                    idx += 1

            if METHOD in types:
                a = getattr(x, name)(*arg)
                b = getattr(x, name)(*arg_neg)
                self.assertEqual(a, b)

            if INPLACE_METHOD in types:
                a = x.clone()
                getattr(a, name + '_')(*arg)
                b = x.clone()
                getattr(b, name + '_')(*arg_neg)
                self.assertEqual(a, b)

            if FUNCTIONAL in types:
                a = getattr(torch, name)(x, *arg)
                b = getattr(torch, name)(x, *arg_neg)
                self.assertEqual(a, b)

    return neg_dim_test

def idx_tensor(size, max_val):
    return torch.LongTensor(*size).random_(0, max_val - 1)

def add_neg_dim_tests():
    neg_dim_tests = [
        ('narrow', (10, 20, 30), lambda: [DIM_ARG, 0, 5], [METHOD]),
        ('transpose', (10, 20, 30), lambda: [DIM_ARG, DIM_ARG], [METHOD, INPLACE_METHOD, FUNCTIONAL]),
        ('size', (10, 20, 30), lambda: [DIM_ARG], [METHOD]),
        ('cat', [(2, 3, 4), (2, 3, 4)], lambda: [DIM_ARG], [FUNCTIONAL]),
        ('chunk', (10, 20, 30), lambda: [5, DIM_ARG], [METHOD, FUNCTIONAL]),
        ('gather', (10, 20), lambda: [DIM_ARG, idx_tensor((10, 20), 10)], [METHOD, FUNCTIONAL]),
        ('index_select', (10, 10), lambda: [DIM_ARG, idx_tensor((10,), 10)], [METHOD, FUNCTIONAL]),
        ('split', (10, 20), lambda: [5, DIM_ARG], [METHOD, FUNCTIONAL]),
        ('squeeze', (10, 1, 20, 1), lambda: [DIM_ARG], [METHOD, INPLACE_METHOD, FUNCTIONAL]),
        ('unbind', (2, 3, 4), lambda: [DIM_ARG], [FUNCTIONAL]),
        ('unsqueeze', (10, 20), lambda: [DIM_ARG], [METHOD, INPLACE_METHOD, FUNCTIONAL], 1),
        ('logcumsumexp', (10, 20), lambda: [DIM_ARG], [METHOD, FUNCTIONAL]),
        ('cumprod', (10, 20), lambda: [DIM_ARG], [METHOD, FUNCTIONAL]),
        ('cumsum', (10, 20), lambda: [DIM_ARG], [METHOD, FUNCTIONAL]),
        ('cummax', (10, 20), lambda: [DIM_ARG], [METHOD, FUNCTIONAL]),
        ('cummin', (10, 20), lambda: [DIM_ARG], [METHOD, FUNCTIONAL]),
        ('mean', (10, 20), lambda: [DIM_ARG], [METHOD, FUNCTIONAL]),
        ('median', (10, 20), lambda: [DIM_ARG], [METHOD, FUNCTIONAL]),
        ('nanmedian', (10, 20), lambda: [DIM_ARG], [METHOD, FUNCTIONAL]),
        ('mode', (10, 20), lambda: [DIM_ARG], [METHOD, FUNCTIONAL]),
        ('norm', (10, 20), lambda: [2, DIM_ARG], [METHOD, FUNCTIONAL]),
        ('prod', (10, 20), lambda: [DIM_ARG], [METHOD, FUNCTIONAL]),
        ('std', (10, 20), lambda: [DIM_ARG], [METHOD, FUNCTIONAL]),
        ('sum', (10, 20), lambda: [DIM_ARG], [METHOD, FUNCTIONAL]),
        ('var', (10, 20), lambda: [DIM_ARG], [METHOD, FUNCTIONAL]),
        ('kthvalue', (10, 20), lambda: [3, DIM_ARG], [METHOD, FUNCTIONAL]),
        ('max', (10, 20), lambda: [DIM_ARG], [METHOD, FUNCTIONAL]),
        ('min', (10, 20), lambda: [DIM_ARG], [METHOD, FUNCTIONAL]),
        ('sort', (10, 20), lambda: [DIM_ARG], [METHOD, FUNCTIONAL]),
        ('topk', (10, 20), lambda: [5, DIM_ARG], [METHOD, FUNCTIONAL]),
        ('renorm', (10, 20), lambda: [2, DIM_ARG, 1], [METHOD, INPLACE_METHOD, FUNCTIONAL]),
        ('index_add', (10, 10), lambda: [DIM_ARG, idx_tensor((10,), 10), torch.randn(10, 10)], [INPLACE_METHOD]),
        ('index_copy', (10, 10), lambda: [DIM_ARG, idx_tensor((10,), 10), torch.randn(10, 10)], [INPLACE_METHOD]),
        ('index_fill', (10, 10), lambda: [DIM_ARG, idx_tensor((10,), 10), 12], [INPLACE_METHOD]),
        ('scatter', (10, 10), lambda: [DIM_ARG, idx_tensor((10, 10), 10), torch.randn(10, 10)], [INPLACE_METHOD]),
        ('select', (10, 20), lambda: [DIM_ARG, 3], [METHOD]),
        ('unfold', (10, 20), lambda: [DIM_ARG, 5, 2], [METHOD]),
    ]

    for decl in neg_dim_tests:
        if len(decl) == 4:
            name, tensor_arg, arg_constr, types = decl
            extra_dim = 0
        elif len(decl) == 5:
            name, tensor_arg, arg_constr, types, extra_dim = decl

        test_name = 'test_' + name + '_neg_dim'

        assert not hasattr(TestTorch, test_name), "Duplicated test name: " + test_name
        setattr(TestTorch, test_name, make_neg_dim_test(name, tensor_arg, arg_constr, types, extra_dim))

# TODO: these empy classes are temporarily instantiated for XLA compatibility
#   once XLA updates their test suite it should be removed
class TestViewOps(TestCase):
    pass

class TestTensorDeviceOps(TestCase):
    pass

# Generates tests
# Note: test generation must be done at file scope, not within main, or
# pytest will fail.
add_neg_dim_tests()
instantiate_device_type_tests(TestViewOps, globals())
instantiate_device_type_tests(TestVitalSignsCuda, globals())
instantiate_device_type_tests(TestTensorDeviceOps, globals())
instantiate_device_type_tests(TestTorchDeviceType, globals())
instantiate_device_type_tests(TestDevicePrecision, globals(), except_for='cpu')

if __name__ == '__main__':
    TestCase._default_dtype_check_enabled = True
    run_tests()<|MERGE_RESOLUTION|>--- conflicted
+++ resolved
@@ -60,13 +60,11 @@
     all_types_and, floating_types, floating_and_complex_types, integral_types_and,
     get_all_qint_dtypes,
 )
-<<<<<<< HEAD
+from torch.testing._internal.two_tensor import TwoTensor
+
 from torch.testing._internal.common_cuda import (
     _create_scaling_case, _create_scaling_models_optimizers
 )
-=======
-from torch.testing._internal.two_tensor import TwoTensor
->>>>>>> 75b44685
 
 # Protects against includes accidentally setting the default dtype
 assert torch.get_default_dtype() is torch.float32
@@ -5482,8 +5480,6 @@
         for grad in grads:
             self.assertEqual(grad, torch.ones_like(grad), rtol=1e-5, atol=1e-7)
 
-<<<<<<< HEAD
-=======
         # Passing lists with mismatched devices to a raw
         # _amp_foreach_non_finite_check_and_unscale_ call should raise errors.
         if device.type == "cuda" and TEST_MULTIGPU:
@@ -5528,7 +5524,6 @@
                 # inf was injected, ensures inf was found.
                 self.assertTrue(sum(v.item() for v in found_inf_per_device.values()) == 1)
 
->>>>>>> 75b44685
     @skipMeta
     @onlyNativeDeviceTypes
     @dtypes(torch.float)
@@ -5735,6 +5730,11 @@
         device = torch.device(device)
         for optimizer_ctor in (torch.optim.SGD, torch.optim.Adam, torch.optim.AdamW):
             self._grad_scaling_autocast_test(device=device.type, optimizer_ctor=optimizer_ctor, optimizer_kwargs={"foreach": True})
+
+    @onlyCUDA
+    def test_grad_scaling_autocast_fused(self, device):
+        for optimizer_ctor in (torch.optim.Adam, torch.optim.AdamW):
+            self._grad_scaling_autocast_test(device=device.type, optimizer_ctor=optimizer_ctor, optimizer_kwargs={"fused": True})
 
 
     # Make sure that the parameters become nonsense when scaled gradients are finite
