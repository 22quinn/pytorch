# Owner(s): ["module: inductor"]
import atexit
import contextlib
import functools
import os
import sys
import unittest
from collections import defaultdict
from enum import Enum
from functools import partial
from unittest.mock import patch

import torch

from torch._dispatch.python import enable_python_dispatcher
from torch._dynamo.test_case import run_tests
from torch._subclasses.fake_tensor import (
    DataDependentOutputException,
    DynamicOutputShapeException,
    FakeTensorMode,
)
from torch.testing._internal.common_cuda import SM80OrLater
from torch.testing._internal.common_device_type import (
    instantiate_device_type_tests,
    onlyNativeDeviceTypes,
    OpDTypes,
    ops,
    skipCPUIf,
    skipCUDAIf,
)
from torch.testing._internal.common_methods_invocations import op_db, skipOps
from torch.testing._internal.common_utils import (
    dtype_abbrs,
    IS_MACOS,
    IS_X86,
    skipCUDAMemoryLeakCheckIf,
    skipIfCrossRef,
    skipIfTorchDynamo,
    suppress_warnings,
    TEST_MKL,
    TEST_WITH_ASAN,
    TEST_WITH_ROCM,
    TestCase,
)
from torch.testing._internal.inductor_utils import HAS_CPU, HAS_CUDA
from torch.utils._python_dispatch import TorchDispatchMode
from torch.utils._pytree import tree_map

try:
    try:
        from .test_torchinductor import check_model, check_model_cuda
    except ImportError:
        from test_torchinductor import check_model, check_model_cuda
except (unittest.SkipTest, ImportError) as e:
    sys.stderr.write(f"{type(e)}: {e}\n")
    if __name__ == "__main__":
        sys.exit(0)
    raise

bf16 = torch.bfloat16  # not tested
f64 = torch.float64
f32 = torch.float32
f16 = torch.float16
i8 = torch.int8  # not tested
i16 = torch.int16  # not tested
i32 = torch.int32
i64 = torch.int64
b8 = torch.bool
u8 = torch.uint8  # not tested except upsampling and interpolate ops

_ops = partial(
    ops, dtypes=OpDTypes.supported, allowed_dtypes=[f16, f32, f64, i32, i64, b8, u8]
)

# Success forces pass; failure forces fail; skip unconditionally skips testing
ExpectedTestResult = Enum("ExpectedTestResult", ("SUCCESS", "XFAILURE", "SKIP"))

COLLECT_EXPECT = os.getenv("PYTORCH_COLLECT_EXPECT", "0") == "1"
ALL_SAMPLES = os.getenv("PYTORCH_ALL_SAMPLES", "0") == "1"
START = os.getenv("PYTORCH_TEST_RANGE_START", None)
END = os.getenv("PYTORCH_TEST_RANGE_END", None)

if START is not None or END is not None:
    assert END is not None
    assert START is not None
    START = int(START)
    END = int(END)
    assert START < END
else:
    START = 0
    END = len(op_db)

seen_failed = defaultdict(set)
failed_reasons = defaultdict(set)


def print_seen():
    expected_failures = defaultdict(list)

    def fmt_dtypes(dtypes):
        r = ", ".join(sorted(dtype_abbrs[d] for d in dtypes))
        return "{" + r + "}"

    def sort_key(kv):
        k, v = kv
        device_type, op = k
        if isinstance(op, tuple):
            return op
        else:
            return op, ""

    for (device_type, op), failed_dtypes in sorted(seen_failed.items(), key=sort_key):
        key = device_type, op
        reasons = ""
        if failed_reasons[key]:

            def maybe_truncate(x, length=80):
                x = str(x).replace("\n", " ")

                idx = x.find("\\n")
                if idx >= 0:
                    x = f"{x[:idx]}..."
                if len(x) > length:
                    return f"{x[:length - 3]}..."
                return x

            reasons = sorted(set(map(maybe_truncate, failed_reasons[key])))
            reasons = "  # " + ", ".join(reasons)

        if failed_dtypes:

            def format_op(op):
                if isinstance(op, tuple):
                    return f'("{op[0]}", "{op[1]}")'
                else:
                    return f'"{op}"'

            expected_failures[device_type].append(
                f"    {format_op(op)}: {fmt_dtypes(failed_dtypes)},{reasons}"
            )

    for device_type in ("cpu", "cuda"):
        expected_failures[device_type]
        nl = "\n"
        print(
            f"""
inductor_expected_failures_single_sample[\"{device_type}\"] = {{
{nl.join(expected_failures[device_type])}
}}
"""
        )


if COLLECT_EXPECT:
    atexit.register(print_seen)

# Note, in these skip/xfail dictionaries use a string as the key
# for the default test, and a tuple of two strings for variants

inductor_skips = defaultdict(dict)


inductor_skips["cpu"] = {
    "linalg.ldl_factor": {f32, f64},  # flaky
    "nn.functional.cosine_embedding_loss": {b8},  # flaky
}

if IS_MACOS and IS_X86:
    inductor_skips["cpu"]["rsqrt"] = {b8, i32}
    inductor_skips["cpu"]["nn.functional.multi_margin_loss"] = {
        b8,
        f16,
        f32,
        f64,
        i32,
        i64,
    }

inductor_skips["cuda"] = {
    # Jiterator kernel is not expected to work with inductor
    "jiterator_2inputs_2outputs": {b8, f16, f32, f64, i32, i64},
    "jiterator_4inputs_with_extra_args": {b8, f16, f32, f64, i32, i64},
    "jiterator_binary": {b8, f16, f32, f64, i32, i64},
    "jiterator_binary_return_by_ref": {b8, f16, f32, f64, i32, i64},
    "jiterator_unary": {b8, f16, f32, f64, i32, i64},
    # flaky
    "nn.functional.cosine_embedding_loss": {b8},
    "native_batch_norm": {f16, f32, f64},
    "_native_batch_norm_legit": {f16, f32, f64},
}

if not SM80OrLater:
    inductor_skips["cuda"]["bfloat16"] = {b8, f16, f32, f64, i32, i64}

if TEST_WITH_ROCM:
    # Tensors are not alike
    inductor_skips["cuda"]["logcumsumexp"] = {f32}

inductor_expected_failures_single_sample = defaultdict(dict)

inductor_expected_failures_single_sample["cpu"] = {
    "_softmax_backward_data": {
        f16
    },  # half_to_float is only valid for the CUDA implementation
    "_upsample_bilinear2d_aa": {f32, f64},
    "bernoulli": {f16, f32, f64},
    "cholesky": {f32, f64},
    "complex": {f16},
    "cross": {f16},
    "resize_": {b8, f16, f32, f64, i32, i64},
    "resize_as_": {b8, f16, f32, f64, i32, i64},
    "histc": {f16},
    "linalg.cross": {f16},
    "multinomial": {f16, f32, f64},
    "nn.functional.avg_pool1d": {i64},
    "nn.functional.avg_pool2d": {i64},
    "nn.functional.local_response_norm": {i64},
    "nn.functional.rrelu": {f32, f64},
    "nonzero_static": {b8, f16, f32, f64, i32, i64},
    ("normal", "in_place"): {f16, f32, f64},
    ("normal", "number_mean"): {f16, f32, f64},
    ("sparse.mm", "reduce"): {f32, f64},
    "sparse.sampled_addmm": {f32, f64},
    "to_sparse": {f32, f64},
    "view_as_complex": {f16},
}


inductor_expected_failures_single_sample["cuda"] = {
    "_upsample_bilinear2d_aa": {f16, f32, f64},
    "atanh": {f32},
    "bernoulli": {f16, f32, f64},
    "cholesky": {f32, f64},
    "multinomial": {f16, f32, f64},
    "nn.functional.normalize": {f16},
    ("normal", "in_place"): {f16, f32, f64},
    ("normal", "number_mean"): {f16, f32, f64},
    "sparse.sampled_addmm": {f32, f64},
    "to_sparse": {f16, f32, f64},
    "torch.ops.aten._efficient_attention_forward": {f16, bf16, f32},
    "torch.ops.aten._flash_attention_forward": {f16, bf16, f32},
}


# intentionally not handled
intentionally_not_handled = {
    ("as_strided", "partial_views"): {b8, f16, f32, f64, i32, i64},
    "resize_": {b8, f16, f32, f64, i32, i64},
    "resize_as_": {b8, f16, f32, f64, i32, i64},
}

inductor_expected_failures_single_sample["cuda"].update(intentionally_not_handled)


inductor_gradient_expected_failures_single_sample = defaultdict(dict)

inductor_gradient_expected_failures_single_sample["cuda"] = {
    "atanh": {f32},
    "nn.functional.normalize": {f16},
}

if not TEST_WITH_ROCM:
    inductor_gradient_expected_failures_single_sample["cuda"]["tanh"] = {f16}

if not TEST_MKL:
    inductor_expected_failures_single_sample["cpu"].update({})

inductor_should_fail_with_exception = defaultdict(dict)
inductor_should_fail_with_exception["cpu"] = {}
inductor_should_fail_with_exception["cuda"] = {}


def get_skips_and_xfails(from_dict, xfails=True):
    retval = set()
    for device, d in from_dict.items():
        for op, dtypes in d.items():
            if type(op) is tuple:
                op, variant_name = op
            else:
                variant_name = ""
            retval.add((op, variant_name, device, tuple(dtypes), xfails))
    return retval


# Note: if you get a "AssertionError: Couldn't find OpInfo for ..." error for an OpInfo you are sure
# exists, you might be trying to use a test variant and you need to replace, for example,
# "max.reduction_no_dim" with ("max", "reduction_no_dim") as the key of one of these dictionaries
test_skips_or_fails = (
    get_skips_and_xfails(inductor_skips, xfails=False)
    | get_skips_and_xfails(inductor_expected_failures_single_sample, xfails=True)
    | get_skips_and_xfails(
        inductor_gradient_expected_failures_single_sample, xfails=True
    )
)


def wrapper_noop_set_seed(op, *args, **kwargs):
    return op(*args, **kwargs)


torch.testing._internal.common_methods_invocations.wrapper_set_seed = (
    wrapper_noop_set_seed
)


# key can be either op_name, or (op_name, deivce_type), or (op_name, device_type, dtype)
inductor_override_kwargs = {
    # the return value of empty is undefined
    "empty": {"assert_equal": False},
    "empty_permuted": {"assert_equal": False},
    "empty_like": {"assert_equal": False},
    "new_empty": {"assert_equal": False},
    "empty_strided": {"assert_equal": False},
    "new_empty_strided": {"assert_equal": False},
    "randn": {"assert_equal": False},
    ("addr", "cuda", f16): {"reference_in_float": True},
    ("baddbmm", "cuda", f16): {"atol": 2e-3, "rtol": 0.002},  # decomp affects accuracy
    ("angle", "cuda", f64): {"reference_in_float": True},
    ("asin", "cuda", f16): {"reference_in_float": True},
    ("atanh", "cuda", f16): {"reference_in_float": True},
    ("cauchy", "cuda"): {"reference_in_float": True},
    ("cummax", "cuda", f16): {"atol": 5e-4, "rtol": 0.002},
    ("cumprod", "cuda"): {"reference_in_float": True, "atol": 7e-5, "rtol": 0.002},
    ("exponential", "cuda"): {"reference_in_float": True},
    ("geometric", "cuda"): {"reference_in_float": True},
    ("kron", "cuda", f16): {"reference_in_float": True},
    ("log_normal", "cuda"): {"reference_in_float": True},
    ("masked.softmin", "cuda", f16): {"atol": 1e-4, "rtol": 0.01},
    ("nn.functional.batch_norm", "cuda", f16): {"reference_in_float": True},
    ("nn.functional.batch_norm.without_cudnn", "cuda", f16): {
        "reference_in_float": True
    },
    ("nn.functional.cosine_similarity", "cuda", f16): {"reference_in_float": True},
    ("nn.functional.instance_norm", "cuda", f16): {"reference_in_float": True},
    ("nn.functional.local_response_norm", "cuda", f16): {"reference_in_float": True},
    ("nn.functional.soft_margin_loss", "cuda", f16): {"reference_in_float": True},
    ("nn.functional.softmin", "cuda", f16): {"atol": 1e-4, "rtol": 0.01},
    ("nn.functional.softsign", "cuda", f16): {"reference_in_float": True},
    ("nn.functional.tanhshrink", "cuda", f16): {"atol": 3e-4, "rtol": 0.001},
    ("outer", "cuda", f16): {"reference_in_float": True},
    ("round.decimals_3", "cuda", f16): {"reference_in_float": True},
    ("nn.functional.triplet_margin_loss", "cuda", f16): {"atol": 1e-4, "rtol": 0.02},
    ("nn.functional.triplet_margin_with_distance_loss", "cuda", f16): {
        "atol": 1e-4,
        "rtol": 0.02,
    },
    ("softmax", "cpu", f16): {"atol": 1e-4, "rtol": 0.02},
    ("softmax", "cuda", f16): {"atol": 1e-4, "rtol": 0.02},
    ("_softmax_backward_data", "cuda", f16): {"atol": 0.008, "rtol": 0.002},
    ("special.log_ndtr", "cuda", f64): {"atol": 1e-6, "rtol": 1e-5},
    ("std_mean.unbiased", "cuda", f16): {"reference_in_float": True},
    ("uniform", "cuda"): {"reference_in_float": True},
<<<<<<< HEAD
    # Following tests are failing with strict comparision but atol=1 is acceptable due roundings errors
    ("nn.functional.interpolate.bilinear", "cpu", u8): {"atol": 1, "rtol": 0},
    ("nn.functional.upsample_bilinear", "cpu", u8): {"atol": 1, "rtol": 0},
    ("nn.functional.interpolate.bilinear", "cuda", f64): {"atol": 5e-4, "rtol": 0},
    ("nn.functional.upsample_bilinear", "cuda", f64): {"atol": 5e-4, "rtol": 0},
    # Temporarily skip interpolat bicubic tests:
    "nn.functional.interpolate.bicubic": {"assert_equal": False, "check_gradient": False},
=======
    # Temporarily skip interpolate bilinear and bicubic tests:
    "nn.functional.interpolate.bicubic": {
        "assert_equal": False,
        "check_gradient": False,
    },
    "nn.functional.interpolate.bilinear": {"assert_equal": False},
    "nn.functional.upsample_bilinear": {"assert_equal": False},
>>>>>>> de89a53d
}


if not TEST_WITH_ROCM:
    inductor_override_kwargs.update(
        {
            # We have better precision than eager
            ("cumsum", "cuda", f16): {"reference_in_float": True},
        }
    )


# Always test with all sample for following ops
inductor_all_samples = {
    "arange",
    "diagonal",
    "diagonal_copy",
    "diagonal_scatter",
    "softmax.with_dtype",
    "index_add",
    "index_copy",
    "scatter_reduce.sum",
    "select_scatter",
    "squeeze",
    "unfold",
    "unsqueeze",
    "sum",
    "amax",
    "amin",
    "all",
    "T",
    "H",
    "isinf",
    "isposinf",
    "isneginf",
    "nan_to_num",
    "mT",
    "mH",
    "rsub",
    "triu",
}


def collection_decorator(fn):
    @functools.wraps(fn)
    def inner(self, device, dtype, op):
        try:
            fn(self, device, dtype, op)
        except Exception as e:
            if COLLECT_EXPECT:
                variant = op.variant_test_name
                op_key = op.name if not variant else (op.name, variant)
                device_type = torch.device(device).type
                # failed_reasons[device_type, op_key].add(repr(e))
                seen_failed[device_type, op_key].add(dtype)
            raise e

    return inner


class TestInductorOpInfo(TestCase):
    def tearDown(self):
        torch._dynamo.reset()

    check_model = check_model
    check_model_cuda = check_model_cuda

    @onlyNativeDeviceTypes
    @suppress_warnings
    @skipCUDAMemoryLeakCheckIf(
        True
    )  # inductor kernels failing this test intermittently
    @skipCUDAIf(not HAS_CUDA, "Skipped! Triton not found")
    @skipCPUIf(not HAS_CPU, "Skipped! Supported CPU compiler not found")
    @unittest.skipIf(TEST_WITH_ASAN, "Skipped under ASAN")
    @skipIfTorchDynamo("Test uses dynamo already")
    @skipIfCrossRef
    @_ops(op_db[START:END])
    @skipOps("TestInductorOpInfo", "test_comprehensive", test_skips_or_fails)
    @patch("torch._dynamo.config.raise_on_unsafe_aot_autograd", True)
    @torch._inductor.config.patch(
        {"implicit_fallbacks": False, "triton.autotune_pointwise": False}
    )
    @collection_decorator
    def test_comprehensive(self, device, dtype, op):
        torch._dynamo.reset()
        with torch.no_grad():
            torch.cuda.empty_cache()
        op_name = op.name
        if op.variant_test_name:
            op_name += f".{op.variant_test_name}"

        # Skip dtype=torch.uint8 for all ops except upsample and interpolate:
        allowed_dtypes = [f16, f32, f64, i32, i64, b8]
        if op_name not in (
            "nn.functional.interpolate.bilinear",
            "nn.functional.upsample_bilinear",
            "nn.functional.upsample_nearest",
        ):
            if dtype not in allowed_dtypes:
                raise unittest.SkipTest("Skipped!")

        device_type = torch.device(device).type

        assert device_type in ("cuda", "cpu")

        # with open("test_output.txt", "a") as f:
        #     print(f"CONSIDERING OP {op_name} on {device_type} with {dtype} |
        # {inductor_skips[device_type].get(op_name, set())}", flush=True, file=f)
        #     print(f"CONSIDERING OP {op_name} on {device_type} with {dtype} |
        # {inductor_skips[device_type].get(op_name, set())}", flush=True)
        if dtype in inductor_skips[device_type].get(op_name, set()):
            test_expect = ExpectedTestResult.SKIP
            # with open("test_output.txt", "a") as f:
            #     print(f"SKIPPING OP {op_name} on {device_type}", flush=True, file=f)
            #     print(f"SKIPPING OP {op_name} on {device_type}", flush=True)
        elif dtype in inductor_expected_failures_single_sample[device_type].get(
            op_name, set()
        ) or dtype in inductor_gradient_expected_failures_single_sample[
            device_type
        ].get(
            op_name, set()
        ):
            test_expect = ExpectedTestResult.XFAILURE
        else:
            test_expect = ExpectedTestResult.SUCCESS

        overridden_kwargs = {}
        if op_name in inductor_override_kwargs:
            overridden_kwargs = inductor_override_kwargs[op_name]
        elif (op_name, device_type) in inductor_override_kwargs:
            overridden_kwargs = inductor_override_kwargs[(op_name, device_type)]
        elif (op_name, device_type, dtype) in inductor_override_kwargs:
            overridden_kwargs = inductor_override_kwargs[(op_name, device_type, dtype)]

        func = op.get_op()

        def fn(*args, **kwargs):
            return func(*args, **kwargs)

        requires_grad = (
            op.supports_autograd
            and dtype in op.supported_backward_dtypes(device_type)
            # TODO: OpInfo really ought to error out for this case, but it's
            # not exercised in test_ops_gradients atm.  The problem is not
            # complex32 per-se (which is supported by data movement only ops)
            # but that when we do backwards we expect other ops like add to work
            and not dtype == torch.complex32
        )
        samples = op.sample_inputs(device, dtype, requires_grad=requires_grad)

        if op_name not in inductor_all_samples and not ALL_SAMPLES:
            if isinstance(samples, (list, tuple)):
                samples = [samples[0]]
            else:
                samples = [next(samples)]

        class HasRngOp(TorchDispatchMode):
            def __init__(self):
                super().__init__()
                self.has_rng_op = False

            def __torch_dispatch__(self, func, types, args, kwargs=None):
                kwargs = kwargs if kwargs else {}
                if torch.Tag.nondeterministic_seeded in func.tags:
                    self.has_rng_op = True

                return func(*args, **kwargs)

        def do_nopython_and_has_rng(fn, args, kwargs):
            try:
                mode = FakeTensorMode()

                def map_to_fake(e):
                    if isinstance(e, torch.Tensor):
                        return mode.from_tensor(e)
                    else:
                        return e

                args, kwargs = tree_map(map_to_fake, (args, kwargs))
                with HasRngOp() as rng_mode, mode:
                    with enable_python_dispatcher():
                        fn(*args, **kwargs)

            except (DataDependentOutputException, DynamicOutputShapeException):
                return False, rng_mode.has_rng_op

            return True, rng_mode.has_rng_op

        def get_contexts(has_rng_op):
            if has_rng_op:
                # TODO - enable this, running into errors
                return (
                    # (
                    #     lambda: torch._inductor.config.patch(
                    #         {"fallback_random": True, "implicit_fallbacks": True}
                    #     ),
                    #     {"assert_equal": True},
                    # ),
                    (
                        contextlib.nullcontext,
                        {"assert_equal": False},
                    ),
                )
            return ((contextlib.nullcontext, {}),)

        try:
            for sample_input in samples:
                args = [sample_input.input] + list(sample_input.args)
                kwargs = sample_input.kwargs
                # UNCOMMENT TO DEBUG SEGFAULTS

                # with open("test_output.txt", "a") as f:
                #     print(f"RUNNING OP {op_name} on {device_type} with {dtype}", flush=True, file=f)
                #     print(f"RUNNING OP {op_name} on {device_type} with {dtype}", flush=True)
                if device_type == "cuda":
                    # opinfo test case have already place the input on the correct device
                    # so we don't need do additional copy by setting copy_to_cuda=False

                    no_python, has_rng_op = do_nopython_and_has_rng(fn, args, kwargs)
                    for context_fn, kwarg_overrides in get_contexts(has_rng_op):
                        with context_fn():
                            adjusted_kwargs = {
                                "check_lowp": False,
                                "nopython": no_python,
                                "copy_to_cuda": False,
                                "reference_in_float": False,
                                "check_gradient": requires_grad,
                                "check_has_compiled": no_python,
                                "output_process_fn_grad": sample_input.output_process_fn_grad,
                            }
                            adjusted_kwargs.update(overridden_kwargs)
                            adjusted_kwargs.update(kwarg_overrides)
                            self.check_model_cuda(
                                fn,
                                args,
                                kwargs,
                                **adjusted_kwargs,
                            )
                elif device_type == "cpu":
                    no_python, has_rng_op = do_nopython_and_has_rng(fn, args, kwargs)
                    for context_fn, kwarg_overrides in get_contexts(has_rng_op):
                        with context_fn():
                            adjusted_kwargs = {
                                "check_lowp": False,
                                "nopython": no_python,
                                "check_has_compiled": no_python,
                                # skip checking gradient on CPU for now
                                "check_gradient": False,
                            }
                            adjusted_kwargs.update(overridden_kwargs)
                            adjusted_kwargs.update(kwarg_overrides)

                            self.check_model(
                                fn,
                                args,
                                kwargs,
                                **adjusted_kwargs,
                            )

        except Exception as e:
            known_failure = False
            if dtype in inductor_should_fail_with_exception[device_type].get(
                op_name, set()
            ):
                failure = inductor_should_fail_with_exception[device_type][op_name][
                    dtype
                ]
                if failure in str(e):
                    known_failure = True
            if not known_failure:
                raise e

        # with open("test_output.txt", "a") as f:
        #     print(f"SUCCEEDED OP {op_name} on {device_type} with {dtype}", flush=True, file=f)


instantiate_device_type_tests(TestInductorOpInfo, globals())

if __name__ == "__main__":
    run_tests()<|MERGE_RESOLUTION|>--- conflicted
+++ resolved
@@ -350,23 +350,16 @@
     ("special.log_ndtr", "cuda", f64): {"atol": 1e-6, "rtol": 1e-5},
     ("std_mean.unbiased", "cuda", f16): {"reference_in_float": True},
     ("uniform", "cuda"): {"reference_in_float": True},
-<<<<<<< HEAD
     # Following tests are failing with strict comparision but atol=1 is acceptable due roundings errors
     ("nn.functional.interpolate.bilinear", "cpu", u8): {"atol": 1, "rtol": 0},
     ("nn.functional.upsample_bilinear", "cpu", u8): {"atol": 1, "rtol": 0},
     ("nn.functional.interpolate.bilinear", "cuda", f64): {"atol": 5e-4, "rtol": 0},
     ("nn.functional.upsample_bilinear", "cuda", f64): {"atol": 5e-4, "rtol": 0},
     # Temporarily skip interpolat bicubic tests:
-    "nn.functional.interpolate.bicubic": {"assert_equal": False, "check_gradient": False},
-=======
-    # Temporarily skip interpolate bilinear and bicubic tests:
     "nn.functional.interpolate.bicubic": {
         "assert_equal": False,
         "check_gradient": False,
     },
-    "nn.functional.interpolate.bilinear": {"assert_equal": False},
-    "nn.functional.upsample_bilinear": {"assert_equal": False},
->>>>>>> de89a53d
 }
 
 
