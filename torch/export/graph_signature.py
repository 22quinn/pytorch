import dataclasses
from enum import auto, Enum
from typing import Collection, Dict, List, Mapping, Optional, Set, Tuple, Union


__all__ = [
    "ConstantArgument",
    "CustomObjArgument",
    "ExportBackwardSignature",
    "ExportGraphSignature",
    "InputKind",
    "InputSpec",
    "OutputKind",
    "OutputSpec",
    "SymIntArgument",
    "TensorArgument",
    "CustomObjArgument",
]


@dataclasses.dataclass
class TensorArgument:
    name: str


@dataclasses.dataclass
class SymIntArgument:
    name: str


@dataclasses.dataclass
class CustomObjArgument:
    name: str


@dataclasses.dataclass
class ConstantArgument:
    value: Union[int, float, bool, None]


<<<<<<< HEAD
=======
@dataclasses.dataclass
class CustomObjArgument:
    name: str


>>>>>>> 248774b1
ArgumentSpec = Union[
    TensorArgument, SymIntArgument, ConstantArgument, CustomObjArgument
]


class InputKind(Enum):
    USER_INPUT = auto()
    PARAMETER = auto()
    BUFFER = auto()
    CONSTANT_TENSOR = auto()
    CUSTOM_OBJ = auto()


@dataclasses.dataclass
class InputSpec:
    kind: InputKind
    arg: ArgumentSpec
    target: Optional[str]

    def __post_init__(self):
        assert isinstance(
            self.arg,
            (TensorArgument, SymIntArgument, ConstantArgument, CustomObjArgument),
        )


class OutputKind(Enum):
    USER_OUTPUT = auto()
    LOSS_OUTPUT = auto()
    BUFFER_MUTATION = auto()
    GRADIENT_TO_PARAMETER = auto()
    GRADIENT_TO_USER_INPUT = auto()
    USER_INPUT_MUTATION = auto()


@dataclasses.dataclass
class OutputSpec:
    kind: OutputKind
    arg: ArgumentSpec
    target: Optional[str]

    def __post_init__(self):
        assert isinstance(self.arg, (TensorArgument, SymIntArgument, ConstantArgument))


def _sig_to_specs(
    *,
    user_inputs: Set[str],
    inputs_to_parameters: Mapping[str, str],
    inputs_to_buffers: Mapping[str, str],
    user_outputs: Set[str],
    buffer_mutations: Mapping[str, str],
    user_input_mutations: Mapping[str, str],
    grad_params: Mapping[str, str],
    grad_user_inputs: Mapping[str, str],
    loss_output: Optional[str],
    inputs: List[ArgumentSpec],
    outputs: List[ArgumentSpec],
) -> Tuple[List[InputSpec], List[OutputSpec]]:
    def to_input_spec(i: ArgumentSpec) -> InputSpec:
        if not isinstance(i, TensorArgument):
            return InputSpec(kind=InputKind.USER_INPUT, arg=i, target=None)
        name = i.name
        if name in user_inputs:
            return InputSpec(kind=InputKind.USER_INPUT, arg=i, target=None)
        elif name in inputs_to_parameters:
            return InputSpec(
                kind=InputKind.PARAMETER,
                arg=i,
                target=inputs_to_parameters[name],
            )
        elif name in inputs_to_buffers:
            return InputSpec(
                kind=InputKind.BUFFER, arg=i, target=inputs_to_buffers[name]
            )
        else:
            raise AssertionError(f"Unknown tensor input kind: {name}")

    def to_output_spec(idx: int, o: ArgumentSpec) -> OutputSpec:
        if not isinstance(o, TensorArgument):
            return OutputSpec(kind=OutputKind.USER_OUTPUT, arg=o, target=None)
        name = o.name
        if idx < len(buffer_mutations) + len(user_input_mutations):
            if name in buffer_mutations:
                return OutputSpec(
                    kind=OutputKind.BUFFER_MUTATION,
                    arg=o,
                    target=buffer_mutations[name],
                )
            elif name in user_input_mutations:
                return OutputSpec(
                    kind=OutputKind.USER_INPUT_MUTATION,
                    arg=o,
                    target=user_input_mutations[name],
                )
            else:
                raise AssertionError(f"Unknown tensor mutation kind: {name}")
        else:
            if name in user_outputs:
                return OutputSpec(kind=OutputKind.USER_OUTPUT, arg=o, target=None)

            elif name in grad_params:
                return OutputSpec(
                    kind=OutputKind.GRADIENT_TO_PARAMETER,
                    arg=o,
                    target=grad_params[name],
                )
            elif name in grad_user_inputs:
                return OutputSpec(
                    kind=OutputKind.GRADIENT_TO_USER_INPUT,
                    arg=o,
                    target=grad_user_inputs[name],
                )
            elif name == loss_output:
                return OutputSpec(kind=OutputKind.LOSS_OUTPUT, arg=o, target=None)

            else:
                raise AssertionError(f"Unknown tensor output kind: {name}")

    input_specs = [to_input_spec(i) for i in inputs]
    output_specs = [to_output_spec(idx, o) for idx, o in enumerate(outputs)]
    return input_specs, output_specs


@dataclasses.dataclass
class ExportBackwardSignature:
    gradients_to_parameters: Dict[str, str]
    gradients_to_user_inputs: Dict[str, str]
    loss_output: str


@dataclasses.dataclass
class ExportGraphSignature:
    """
    :class:`ExportGraphSignature` models the input/output signature of Export Graph,
    which is a fx.Graph with stronger invariants gurantees.

    Export Graph is functional and does not access "states" like parameters
    or buffers within the graph via ``getattr`` nodes. Instead, :func:`export`
    gurantees that parameters, buffers, and constant tensors are lifted out of
    the graph as inputs.  Similarly, any mutations to buffers are not included
    in the graph either, instead the updated values of mutated buffers are
    modeled as additional outputs of Export Graph.

    The ordering of all inputs and outputs are::

        Inputs = [*parameters_buffers_constant_tensors, *flattened_user_inputs]
        Outputs = [*mutated_inputs, *flattened_user_outputs]

    e.g. If following module is exported::

        class CustomModule(nn.Module):
            def __init__(self):
                super(CustomModule, self).__init__()

                # Define a parameter
                self.my_parameter = nn.Parameter(torch.tensor(2.0))

                # Define two buffers
                self.register_buffer('my_buffer1', torch.tensor(3.0))
                self.register_buffer('my_buffer2', torch.tensor(4.0))

            def forward(self, x1, x2):
                # Use the parameter, buffers, and both inputs in the forward method
                output = (x1 + self.my_parameter) * self.my_buffer1 + x2 * self.my_buffer2

                # Mutate one of the buffers (e.g., increment it by 1)
                self.my_buffer2.add_(1.0) # In-place addition

                return output

    Resulting Graph would be::

        graph():
            %arg0_1 := placeholder[target=arg0_1]
            %arg1_1 := placeholder[target=arg1_1]
            %arg2_1 := placeholder[target=arg2_1]
            %arg3_1 := placeholder[target=arg3_1]
            %arg4_1 := placeholder[target=arg4_1]
            %add_tensor := call_function[target=torch.ops.aten.add.Tensor](args = (%arg3_1, %arg0_1), kwargs = {})
            %mul_tensor := call_function[target=torch.ops.aten.mul.Tensor](args = (%add_tensor, %arg1_1), kwargs = {})
            %mul_tensor_1 := call_function[target=torch.ops.aten.mul.Tensor](args = (%arg4_1, %arg2_1), kwargs = {})
            %add_tensor_1 := call_function[target=torch.ops.aten.add.Tensor](args = (%mul_tensor, %mul_tensor_1), kwargs = {})
            %add_tensor_2 := call_function[target=torch.ops.aten.add.Tensor](args = (%arg2_1, 1.0), kwargs = {})
            return (add_tensor_2, add_tensor_1)

    Resulting ExportGraphSignature would be::

        ExportGraphSignature(
            input_specs=[
                InputSpec(kind=<InputKind.PARAMETER: 2>, arg=TensorArgument(name='arg0_1'), target='my_parameter'),
                InputSpec(kind=<InputKind.BUFFER: 3>, arg=TensorArgument(name='arg1_1'), target='my_buffer1'),
                InputSpec(kind=<InputKind.BUFFER: 3>, arg=TensorArgument(name='arg2_1'), target='my_buffer2'),
                InputSpec(kind=<InputKind.USER_INPUT: 1>, arg=TensorArgument(name='arg3_1'), target=None),
                InputSpec(kind=<InputKind.USER_INPUT: 1>, arg=TensorArgument(name='arg4_1'), target=None)
            ],
            output_specs=[
                OutputSpec(kind=<OutputKind.BUFFER_MUTATION: 3>, arg=TensorArgument(name='add_2'), target='my_buffer2'),
                OutputSpec(kind=<OutputKind.USER_OUTPUT: 1>, arg=TensorArgument(name='add_1'), target=None)
            ]
        )
    """

    input_specs: List[InputSpec]
    output_specs: List[OutputSpec]

    # A list of parameters uniquely identified by mangled fully qualified name
    @property
    def parameters(self) -> Collection[str]:
        # TODO Make this tuple.
        return [
            s.target
            for s in self.input_specs
            if s.kind == InputKind.PARAMETER
            if isinstance(s.target, str)
        ]

    # A list of buffers uniquely identified by mangled fully qualified name
    @property
    def buffers(self) -> Collection[str]:
        # TODO Make this tuple.
        return [
            s.target
            for s in self.input_specs
            if s.kind == InputKind.BUFFER
            if isinstance(s.target, str)
        ]

    # A list of lifted constant tensors
    @property
    def lifted_tensor_constants(self) -> Collection[str]:
        # TODO Make this tuple.
        return [
            s.target
            for s in self.input_specs
            if s.kind == InputKind.CONSTANT_TENSOR
            if isinstance(s.target, str)
        ]

    # Graph node names of pytree-flattened inputs of original program
    @property
    def user_inputs(self) -> Collection[str]:
        return tuple(
            s.arg.name
            for s in self.input_specs
            if s.kind == InputKind.USER_INPUT and isinstance(s.arg, TensorArgument)
        )

    # Graph node names of pytree-flattened outputs of original program
    @property
    def user_outputs(self) -> Collection[str]:
        return tuple(
            s.arg.name
            for s in self.output_specs
            if s.kind == OutputKind.USER_OUTPUT and isinstance(s.arg, TensorArgument)
        )

    # A dictionary mapping graph input node names to parameters. If a graph input
    # name is found in this dictionary, it is guranteed to be a lifted parameter.
    @property
    def inputs_to_parameters(self) -> Mapping[str, str]:
        return {
            s.arg.name: s.target
            for s in self.input_specs
            if s.kind == InputKind.PARAMETER
            and isinstance(s.arg, TensorArgument)
            and isinstance(s.target, str)
        }

    # A dictionary mapping graph input node names to buffers. If a graph input
    # name is found in this dictionary, it is guranteed to be a lifted buffer.
    @property
    def inputs_to_buffers(self) -> Mapping[str, str]:
        return {
            s.arg.name: s.target
            for s in self.input_specs
            if s.kind == InputKind.BUFFER
            and isinstance(s.arg, TensorArgument)
            and isinstance(s.target, str)
        }

    # A dictionary mapping graph output node names to buffers that are mutated in the
    # original program. Buffers that are not mutated will not be found in this dictionary.
    @property
    def buffers_to_mutate(self) -> Mapping[str, str]:
        return {
            s.arg.name: s.target
            for s in self.output_specs
            if s.kind == OutputKind.BUFFER_MUTATION
            and isinstance(s.arg, TensorArgument)
            and isinstance(s.target, str)
        }

    @property
    def user_inputs_to_mutate(self) -> Mapping[str, str]:
        return {
            s.arg.name: s.target
            for s in self.output_specs
            if s.kind == OutputKind.USER_INPUT_MUTATION
            and isinstance(s.arg, TensorArgument)
            and isinstance(s.target, str)
        }

    # A dictionary mapping graph input node names to lifted tensor constants.
    @property
    def inputs_to_lifted_tensor_constants(self) -> Mapping[str, str]:
        return {
            s.arg.name: s.target
            for s in self.input_specs
            if s.kind == InputKind.CONSTANT_TENSOR
            and isinstance(s.arg, TensorArgument)
            and isinstance(s.target, str)
        }

    @property
    def backward_signature(self) -> Optional[ExportBackwardSignature]:
        loss_output = None
        gradients_to_parameters: Dict[str, str] = {}
        gradients_to_user_inputs: Dict[str, str] = {}
        for spec in self.output_specs:
            if spec.kind == OutputKind.LOSS_OUTPUT:
                assert loss_output is None
                assert isinstance(spec.arg, TensorArgument)
                loss_output = spec.arg.name
            elif spec.kind == OutputKind.GRADIENT_TO_PARAMETER:
                assert isinstance(spec.target, str)
                assert isinstance(spec.arg, TensorArgument)
                gradients_to_parameters[spec.arg.name] = spec.target
            elif spec.kind == OutputKind.GRADIENT_TO_USER_INPUT:
                assert isinstance(spec.target, str)
                assert isinstance(spec.arg, TensorArgument)
                gradients_to_user_inputs[spec.arg.name] = spec.target

        if loss_output is None:
            return None

        return ExportBackwardSignature(
            loss_output=loss_output,
            gradients_to_parameters=gradients_to_parameters,
            gradients_to_user_inputs=gradients_to_user_inputs,
        )

    # Map from assertion dependency token index to assertion dep token output
    # name in output. The shape of output after aot_autograd will be like:
    # (updated_inputs, user_outputs, dep_token).
    @property
    def assertion_dep_token(self) -> Optional[Mapping[int, str]]:
        return None

    def __post_init__(self) -> None:
        assertion_dep_token = self.assertion_dep_token
        if assertion_dep_token is None:
            return
        assert len(assertion_dep_token) == 1
        assertion_dep_token_index = next(iter(assertion_dep_token.keys()))
        assert (
            len(self.user_outputs) + len(self.buffers_to_mutate)
            == assertion_dep_token_index
        )

    def replace_all_uses(self, old: str, new: str):
        """
        Replace all uses of the old name with new name in the signature.
        """
        assert isinstance(old, str)
        assert isinstance(new, str)
        for o in self.output_specs:
            if isinstance(o.arg, TensorArgument):
                if o.arg.name == old:
                    o.arg.name = new<|MERGE_RESOLUTION|>--- conflicted
+++ resolved
@@ -38,14 +38,6 @@
     value: Union[int, float, bool, None]
 
 
-<<<<<<< HEAD
-=======
-@dataclasses.dataclass
-class CustomObjArgument:
-    name: str
-
-
->>>>>>> 248774b1
 ArgumentSpec = Union[
     TensorArgument, SymIntArgument, ConstantArgument, CustomObjArgument
 ]
