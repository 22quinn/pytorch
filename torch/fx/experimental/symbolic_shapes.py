--- conflicted
+++ resolved
@@ -65,15 +65,11 @@
         SYM_FUNCTION_MODE = self.inner
 
 def has_symbolic_sizes_strides(elem):
-<<<<<<< HEAD
-    return any([isinstance(i, torch._C.SymIntNode) for i in elem.shape])
-=======
     return (
         any([isinstance(i, torch.SymIntNode) for i in elem.shape])
         or any([isinstance(i, torch.SymIntNode) for i in elem.stride()])
         or isinstance(elem.storage_offset(), torch.SymIntNode)
     )
->>>>>>> f8e71ca3
 
 def create_contiguous(shape):
     strides = [1]
@@ -215,15 +211,9 @@
             # PySymBool, this is a type error
             return py_type(out, self.shape_env)
 
-<<<<<<< HEAD
-    # this should be wrapped transparently into torch._C.SymIntNode
-    setattr(PySymInt, method, _create_magic_impl(_func))
-    setattr(PySymInt, f"__{method}__", _create_magic_impl(_func))
-=======
     # this should be wrapped transparently into torch.SymIntNode
     setattr(py_type, method, magic_impl)
     setattr(py_type, f"__{method}__", magic_impl)
->>>>>>> f8e71ca3
     if method in reflectable_magic_methods:
         setattr(py_type, f"__r{method}__", magic_impl)
 
@@ -292,13 +282,8 @@
             return val
         sympy_expr = sympy.Symbol(name, positive=True, integer=True)
         py_sym_int = PySymInt(sympy_expr, self)
-<<<<<<< HEAD
-        cpp_sym_int = torch._C.SymIntNode.new_symint(py_sym_int)  # type: ignore[attr-defined]
-        shape_env[sympy_expr] = val
-=======
         cpp_sym_int = torch.SymIntNode.new_symint(py_sym_int)  # type: ignore[attr-defined]
         self.var_to_val[sympy_expr] = sympy.Integer(val)
->>>>>>> f8e71ca3
         return cpp_sym_int
 
     def evaluate_guards_for_args(self, *args):
