import sys
import collections.abc
import copy
from dataclasses import dataclass
from typing import Callable, Any, Type
from enum import Enum, auto
import inspect
import itertools
import logging
import os
import warnings
from contextlib import contextmanager

import torch
import torch.distributed as dist
from torch.autograd import Function, Variable
from torch.distributed.algorithms.join import (
    Join,
    Joinable,
    JoinHook,
)
from torch.distributed.utils import (
    _verify_param_shape_across_processes,
    _sync_params_and_buffers
)

from torch.utils._pytree import tree_flatten, tree_unflatten

RPC_AVAILABLE = False
if dist.is_available():
    from torch.distributed.distributed_c10d import ReduceOp, _get_default_group
if torch.distributed.rpc.is_available():
    RPC_AVAILABLE = True
    from torch.distributed.rpc import RRef

from torch._utils import _get_device_index

from ..modules import Module
from ._functions import _get_stream
from ._replicated_tensor_ddp_utils import _ddp_with_replicated_tensor_enabled
from .scatter_gather import gather, is_namedtuple, scatter_kwargs


logger = logging.getLogger(__name__)

def _tree_flatten_with_rref(output):
    output_is_rref = RPC_AVAILABLE and isinstance(output, RRef)
    if output_is_rref:
        output_tensor_list, treespec = tree_flatten(output.local_value())
    else:
        output_tensor_list, treespec = tree_flatten(output)
    # Need to return flattened tensors, spec to re-pack them, as well
    # as if the return type was actually an RRef to reconstruct.
    return output_tensor_list, treespec, output_is_rref


def _tree_unflatten_with_rref(output, treespec, output_is_rref):
    output = tree_unflatten(output, treespec)
    if output_is_rref:
        output = RRef(output)
    return output


def _find_tensors(obj):
    r"""
    Recursively find all tensors contained in the specified object.
    """
    if RPC_AVAILABLE and isinstance(obj, RRef):
        # If the current node is the owner of the RRef, unwrap it and try to
        # find Tensors.
        # TODO: Expand to remote RRefs.
        if obj.is_owner():
            return _find_tensors(obj.local_value())
    if isinstance(obj, torch.Tensor):
        return [obj]
    if isinstance(obj, (list, tuple)):
        return itertools.chain(*map(_find_tensors, obj))
    if isinstance(obj, dict):
        return itertools.chain(*map(_find_tensors, obj.values()))
    return []


def _dump_DDP_relevant_env_vars():
    relevant_env_vars = [
        "RANK",
        "LOCAL_RANK",
        "WORLD_SIZE",
        "MASTER_PORT",
        "MASTER_ADDR",
        "CUDA_VISIBLE_DEVICES",
        "GLOO_SOCKET_IFNAME",
        "GLOO_DEVICE_TRANSPORT",
        "NCCL_SOCKET_IFNAME",
        "NCCL_BLOCKING_WAIT",
        "NCCL_DEBUG",
        "NCCL_DEBUG_SUBSYS",
        "NCCL_IB_DISABLE",
        # More NCCL env vars:
        "NCCL_P2P_DISABLE",
        "NCCL_P2P_LEVEL",
        "NCCL_SHM_DISABLE",
        "NCCL_SOCKET_NTHREADS",
        "NCCL_NSOCKS_PERTHREAD",
        "NCCL_BUFFSIZE",
        "NCCL_NTHREADS",
        "NCCL_RINGS",
        "NCCL_MAX_NCHANNELS",
        "NCCL_MIN_NCHANNELS",
        "NCCL_CHECKS_DISABLE",
        "NCCL_CHECK_POINTERS",
        "NCCL_LAUNCH_MODE",
        "NCCL_IB_HCA",
        "NCCL_IB_TIMEOUT",
        "NCCL_IB_RETRY_CNT",
        "NCCL_IB_GID_INDEX",
        "NCCL_IB_SL",
        "NCCL_IB_TC",
        "NCCL_IB_AR_THRESHOLD",
        "NCCL_IB_CUDA_SUPPORT",
        "NCCL_NET_GDR_LEVEL",
        "NCCL_NET_GDR_READ",
        "NCCL_SINGLE_RING_THRESHOLD",
        "NCCL_LL_THRESHOLD",
        "NCCL_TREE_THRESHOLD",
        "NCCL_ALGO",
        "NCCL_PROTO",
        "NCCL_IGNORE_CPU_AFFINITY",
        "NCCL_DEBUG_FILE",
        "NCCL_COLLNET_ENABLE",
        "NCCL_TOPO_FILE",
        "NCCL_TOPO_DUMP_FILE",
        "NCCL_ASYNC_ERROR_HANDLING",
    ]
    formatted_output = ""
    for var in relevant_env_vars:
        value = os.environ[var] if var in os.environ else "N/A"
        formatted_output += "env:%s=%s\n" % (var, value)
    print(formatted_output)


class _BufferCommHookLocation(Enum):
    PRE_FORWARD = auto()
    POST_FORWARD = auto()

@dataclass
class _BufferCommHook:
    buffer_comm_hook: Callable
    buffer_comm_hook_state: Any
    buffer_comm_hook_location: _BufferCommHookLocation

# Add a DDPSink to run various functions when backwards starts, such as
# queueing call back of out-most backward/graph task,
# this helps call back is fired after all gradients' calculation
# is completed.
class _DDPSink(Function):
    @staticmethod
    def forward(ctx, reducer, state_dict, *inputs):
        # set_materialize_grads(False) will ensure that None gradients stay as
        # None and are not filled with zeros.
        ctx.set_materialize_grads(False)
        ctx.reducer = reducer
        ctx.state_dict = state_dict
        ret = tuple(
            inp.clone()
            if isinstance(inp, torch.Tensor)
            else inp
            for inp in inputs
        )
        return ret

    @staticmethod
    def backward(ctx, *grad_outputs):
        state_dict = ctx.state_dict
        # Enqueue delay allreduce for static graph training on the first
        # iteration.
        if ctx.state_dict['static_graph'] and ctx.state_dict['num_iterations'] == 1:
            Variable._execution_engine.queue_callback(ctx.reducer._delay_all_reduce)

        return (None, None, *grad_outputs)


class _DDPJoinHook(JoinHook):
    def __init__(self, ddp, divide_by_initial_world_size):
        """
        Sets config variables for internal usage.
        """
        assert isinstance(ddp, DistributedDataParallel), (
            "DDP join hook requires passing in a DistributedDataParallel "
            "instance as the state"
        )
        ddp.logger._set_uneven_input_join()
        self.ddp = ddp
        self.ddp._divide_by_initial_world_size = divide_by_initial_world_size
        super().__init__()

    def main_hook(self):
        """
        Shadows the DDP collective communication operations in the forward and
        backward passes.
        """
        ddp = self.ddp
        # Buckets are rebuilt only once during a training period
        ddp.reducer._rebuild_buckets()

        # Schedule a broadcast if we are syncing module buffers in the
        # forward pass
        # TODO: make DDP uneven inputs context manager support buffer
        # comm hook (https://github.com/pytorch/pytorch/issues/65436)
        ddp._check_and_sync_module_buffers()

        # Check if need to sync in the backward pass
        work = ddp._check_global_requires_backward_grad_sync(is_joined_rank=True)
        work.wait()
        should_sync_backwards = work.result()[0].item() != 0
        # Forward parameter sync is disabled in the next iteration if we
        # are skipping gradient sync this iteration, so set
        # `require_forward_param_sync` accordingly
        ddp.require_forward_param_sync = should_sync_backwards
        if not should_sync_backwards:
            return

        # Schedule one allreduce per gradient bucket to match the backward
        # pass allreduce
        ddp._match_all_reduce_for_bwd_pass()

        # Check if we need to allreduce locally unused parameters
        if ddp.find_unused_parameters:
            ddp._match_unused_params_allreduce()

        # Rebuilt parameters are pushed only once during a training period
        ddp.reducer._push_all_rebuilt_params()

    def post_hook(self, is_last_joiner: bool):
        """
        Syncs the final model to ensure that the model is the same across all
        processes.
        """
        self.ddp._sync_final_model(is_last_joiner)

class DistributedDataParallel(Module, Joinable):
    r"""Implements distributed data parallelism that is based on
    ``torch.distributed`` package at the module level.

    This container parallelizes the application of the given module by
    splitting the input across the specified devices by chunking in the batch
    dimension. The module is replicated on each machine and each device, and
    each such replica handles a portion of the input. During the backwards
    pass, gradients from each node are averaged.

    The batch size should be larger than the number of GPUs used locally.

    See also: :ref:`distributed-basics` and :ref:`cuda-nn-ddp-instead`.
    The same constraints on input as in :class:`torch.nn.DataParallel` apply.

    Creation of this class requires that ``torch.distributed`` to be already
    initialized, by calling :func:`torch.distributed.init_process_group`.

    ``DistributedDataParallel`` is proven to be significantly faster than
    :class:`torch.nn.DataParallel` for single-node multi-GPU data
    parallel training.

    To use ``DistributedDataParallel`` on a host with N GPUs, you should spawn
    up ``N`` processes, ensuring that each process exclusively works on a single
    GPU from 0 to N-1. This can be done by either setting
    ``CUDA_VISIBLE_DEVICES`` for every process or by calling:

        >>> torch.cuda.set_device(i)

    where i is from 0 to N-1. In each process, you should refer the following
    to construct this module:

        >>> torch.distributed.init_process_group(
        >>>     backend='nccl', world_size=N, init_method='...'
        >>> )
        >>> model = DistributedDataParallel(model, device_ids=[i], output_device=i)

    In order to spawn up multiple processes per node, you can use either
    ``torch.distributed.launch`` or ``torch.multiprocessing.spawn``.

    .. note::
        Please refer to `PyTorch Distributed Overview <https://pytorch.org/tutorials/beginner/dist_overview.html>`__
        for a brief introduction to all features related to distributed training.

    .. note::
        ``DistributedDataParallel`` can be used in conjunction with
        :class:`torch.distributed.optim.ZeroRedundancyOptimizer` to reduce
        per-rank optimizer states memory footprint. Please refer to
        `ZeroRedundancyOptimizer recipe <https://pytorch.org/tutorials/recipes/zero_redundancy_optimizer.html>`__
        for more details.

    .. note:: ``nccl`` backend is currently the fastest and highly recommended
        backend when using GPUs. This applies to both single-node and
        multi-node distributed training.

    .. note:: This module also supports mixed-precision distributed training.
        This means that your model can have different types of parameters such
        as mixed types of ``fp16`` and ``fp32``, the gradient reduction on these
        mixed types of parameters will just work fine.

    .. note:: If you use ``torch.save`` on one process to checkpoint the module,
        and ``torch.load`` on some other processes to recover it, make sure that
        ``map_location`` is configured properly for every process. Without
        ``map_location``, ``torch.load`` would recover the module to devices
        where the module was saved from.

    .. note:: When a model is trained on ``M`` nodes with ``batch=N``, the
        gradient will be ``M`` times smaller when compared to the same model
        trained on a single node with ``batch=M*N`` if the loss is summed (NOT
        averaged as usual) across instances in a batch (because the gradients
        between different nodes are averaged). You should take this into
        consideration when you want to obtain a mathematically equivalent
        training process compared to the local training counterpart. But in most
        cases, you can just treat a DistributedDataParallel wrapped model, a
        DataParallel wrapped model and an ordinary model on a single GPU as the
        same (E.g. using the same learning rate for equivalent batch size).

    .. note::
        Parameters are never broadcast between processes. The module performs
        an all-reduce step on gradients and assumes that they will be modified
        by the optimizer in all processes in the same way. Buffers
        (e.g. BatchNorm stats) are broadcast from the module in process of rank
        0, to all other replicas in the system in every iteration.

    .. note::
        If you are using DistributedDataParallel in conjunction with the
        :ref:`distributed-rpc-framework`, you should always use
        :meth:`torch.distributed.autograd.backward` to compute gradients and
        :class:`torch.distributed.optim.DistributedOptimizer` for optimizing
        parameters.

    .. note::
        DistributedDataParallel currently offers limited support for gradient
        checkpointing with :meth:`torch.utils.checkpoint`. DDP will work as
        expected when there are no unused parameters in the model and each layer
        is checkpointed at most once (make sure you are not passing
        `find_unused_parameters=True` to DDP). We currently do not support the
        case where a layer is checkpointed multiple times, or when there unused
        parameters in the checkpointed model.

        Example::

            >>> import torch.distributed.autograd as dist_autograd
            >>> from torch.nn.parallel import DistributedDataParallel as DDP
            >>> import torch
            >>> from torch import optim
            >>> from torch.distributed.optim import DistributedOptimizer
            >>> import torch.distributed.rpc as rpc
            >>> from torch.distributed.rpc import RRef
            >>>
            >>> t1 = torch.rand((3, 3), requires_grad=True)
            >>> t2 = torch.rand((3, 3), requires_grad=True)
            >>> rref = rpc.remote("worker1", torch.add, args=(t1, t2))
            >>> ddp_model = DDP(my_model)
            >>>
            >>> # Setup optimizer
            >>> optimizer_params = [rref]
            >>> for param in ddp_model.parameters():
            >>>     optimizer_params.append(RRef(param))
            >>>
            >>> dist_optim = DistributedOptimizer(
            >>>     optim.SGD,
            >>>     optimizer_params,
            >>>     lr=0.05,
            >>> )
            >>>
            >>> with dist_autograd.context() as context_id:
            >>>     pred = ddp_model(rref.to_here())
            >>>     loss = loss_func(pred, target)
            >>>     dist_autograd.backward(context_id, [loss])
            >>>     dist_optim.step(context_id)

    .. note::
        To let a non-DDP model load a state dict from a DDP model,
        :meth:`~torch.nn.modules.utils.consume_prefix_in_state_dict_if_present`
        needs to be applied to strip the prefix "module." in the DDP state dict before loading.

    .. warning::
        Constructor, forward method, and differentiation of the output (or a
        function of the output of this module) are distributed synchronization
        points. Take that into account in case different processes might be
        executing different code.

    .. warning::
        This module assumes all parameters are registered in the model by the
        time it is created. No parameters should be added nor removed later.
        Same applies to buffers.

    .. warning::
        This module assumes all parameters are registered in the model of each
        distributed processes are in the same order. The module itself will
        conduct gradient ``allreduce`` following the reverse order of the
        registered parameters of the model. In other words, it is users'
        responsibility to ensure that each distributed process has the exact
        same model and thus the exact same parameter registration order.

    .. warning::
        This module allows parameters with non-rowmajor-contiguous strides.
        For example, your model may contain some parameters whose
        :class:`torch.memory_format` is ``torch.contiguous_format``
        and others whose format is ``torch.channels_last``.  However,
        corresponding parameters in different processes must have the
        same strides.

    .. warning::
        This module doesn't work with :func:`torch.autograd.grad` (i.e. it will
        only work if gradients are to be accumulated in ``.grad`` attributes of
        parameters).

    .. warning::
        If you plan on using this module with a ``nccl`` backend or a ``gloo``
        backend (that uses Infiniband), together with a DataLoader that uses
        multiple workers, please change the multiprocessing start method to
        ``forkserver`` (Python 3 only) or ``spawn``. Unfortunately
        Gloo (that uses Infiniband) and NCCL2 are not fork safe, and you will
        likely experience deadlocks if you don't change this setting.

    .. warning::
        You should never try to change your model's parameters after wrapping
        up your model with ``DistributedDataParallel``. Because, when
        wrapping up your model with ``DistributedDataParallel``, the constructor
        of ``DistributedDataParallel`` will register the additional gradient
        reduction functions on all the parameters of the model itself at the
        time of construction. If you change the model's parameters afterwards,
        gradient redunction functions no longer match the correct set of
        parameters.

    .. warning::
        Using ``DistributedDataParallel`` in conjunction with the
        :ref:`distributed-rpc-framework` is experimental and subject to change.

    Args:
        module (Module): module to be parallelized
        device_ids (list of int or torch.device): CUDA devices.
                   1) For single-device modules, ``device_ids`` can
                   contain exactly one device id, which represents the only
                   CUDA device where the input module corresponding to this process resides.
                   Alternatively, ``device_ids`` can also be ``None``.
                   2) For multi-device modules and CPU modules,
                   ``device_ids`` must be ``None``.

                   When ``device_ids`` is ``None`` for both cases,
                   both the input data for the forward pass and the actual module
                   must be placed on the correct device.
                   (default: ``None``)
        output_device (int or torch.device): Device location of output for
                      single-device CUDA modules. For multi-device modules and
                      CPU modules, it must be ``None``, and the module itself
                      dictates the output location. (default: ``device_ids[0]``
                      for single-device modules)
        broadcast_buffers (bool): Flag that enables syncing (broadcasting)
                          buffers of the module at beginning of the ``forward``
                          function. (default: ``True``)
        process_group: The process group to be used for distributed data
                       all-reduction. If ``None``, the default process group, which
                       is created by :func:`torch.distributed.init_process_group`,
                       will be used. (default: ``None``)
        bucket_cap_mb: ``DistributedDataParallel`` will bucket parameters into
                       multiple buckets so that gradient reduction of each
                       bucket can potentially overlap with backward computation.
                       :attr:`bucket_cap_mb` controls the bucket size in
                       MegaBytes (MB). (default: 25)
        find_unused_parameters (bool): Traverse the autograd graph from all
                               tensors contained in the return value of the
                               wrapped module's ``forward`` function. Parameters
                               that don't receive gradients as part of this
                               graph are preemptively marked as being ready to
                               be reduced. In addition, parameters that may have
                               been used in the wrapped module's ``forward``
                               function but were not part of loss computation and
                               thus would also not receive gradients are
                               preemptively marked as ready to be reduced.
                               (default: ``False``)
        check_reduction: This argument is deprecated.
        gradient_as_bucket_view (bool): When set to ``True``, gradients will be views
                      pointing to different offsets of ``allreduce`` communication
                      buckets. This can reduce peak memory usage, where the
                      saved memory size will be equal to the total gradients
                      size. Moreover, it avoids the overhead of copying between
                      gradients and ``allreduce`` communication buckets. When
                      gradients are views, ``detach_()`` cannot be called on the
                      gradients. If hitting such errors, please fix it by
                      referring to the :meth:`~torch.optim.Optimizer.zero_grad`
                      function in ``torch/optim/optimizer.py`` as a solution.
                      Note that gradients will be views after first iteration, so
                      the peak memory saving should be checked after first iteration.
        static_graph (bool): When set to ``True``, DDP knows the trained graph is
                     static. Static graph means 1) The set of used and unused
                     parameters will not change during the whole training loop; in
                     this case, it does not matter whether users set
                     ``find_unused_parameters = True`` or not. 2) How the graph is trained
                     will not change during the whole training loop (meaning there is
                     no control flow depending on iterations).
                     When static_graph is set to be ``True``, DDP will support cases that
                     can not be supported in the past:
                     1) Reentrant backwards.
                     2) Activation checkpointing multiple times.
                     3) Activation checkpointing when model has unused parameters.
                     4) There are model parameters that are outside of forward function.
                     5) Potentially improve performance when there are unused parameters,
                     as DDP will not search graph in each iteraton to detect unused
                     parameters when static_graph is set to be ``True``.
                     To check whether you can set static_graph to be ``True``, one way is to
                     check ddp logging data at the end of your previous model training,
                     if ``ddp_logging_data.get("can_set_static_graph") == True``, mostly you
                     can set ``static_graph = True`` as well.

                     Example::
                         >>> model_DDP = torch.nn.parallel.DistributedDataParallel(model)
                         >>> # Training loop
                         >>> .....
                         >>> ddp_logging_data = model_DDP._get_ddp_logging_data()
                         >>> static_graph = ddp_logging_data.get("can_set_static_graph")


    Attributes:
        module (Module): the module to be parallelized.

    Example::

        >>> torch.distributed.init_process_group(backend='nccl', world_size=4, init_method='...')
        >>> net = torch.nn.parallel.DistributedDataParallel(model, pg)
    """

    def __init__(
        self,
        module,
        device_ids=None,
        output_device=None,
        dim=0,
        broadcast_buffers=True,
        process_group=None,
        bucket_cap_mb=25,
        find_unused_parameters=False,
        check_reduction=False,
        gradient_as_bucket_view=False,
        static_graph=False,
    ):

        super(DistributedDataParallel, self).__init__()
        Joinable.__init__(self)
        self.logger = None
        if not any((p.requires_grad for p in module.parameters())):
            self._log_and_throw(
                RuntimeError,
                "DistributedDataParallel is not needed when a module "
                "doesn't have any parameter that requires a gradient.",
            )

        if device_ids is not None and len(device_ids) > 1:
            self._log_and_throw(
                ValueError, "device_ids can only be None or contain a single element."
            )

        self.is_multi_device_module = len({p.device for p in module.parameters()}) > 1
        distinct_device_types = {p.device.type for p in module.parameters()}
        if len(distinct_device_types) != 1:
            self._log_and_throw(
                ValueError,
                "DistributedDataParallel's input module must be on "
                "the same type of devices, but input module parameters locate in {}.".format(
                    distinct_device_types
                ),
            )

        self.device_type = list(distinct_device_types)[0]

        if (
            device_ids is None
            or len(device_ids) == 0  # For backward compatibility.
            or self.device_type == "cpu"
            or self.is_multi_device_module
        ):
            if device_ids or output_device:
                self._log_and_throw(
                    ValueError,
                    "DistributedDataParallel device_ids and output_device arguments "
                    "only work with single-device/multiple-device GPU modules or CPU modules, "
                    "but got device_ids {}, output_device {}, and module parameters {}.".format(
                        device_ids,
                        output_device,
                        {p.device for p in module.parameters()},
                    ),
                )

            self.device_ids = None
            self.output_device = None
        else:
            self.device_ids = [_get_device_index(x, True) for x in device_ids]

            if output_device is None:
                output_device = device_ids[0]

            self.output_device = _get_device_index(output_device, True)

        if process_group is None:
            self.process_group = _get_default_group()
        else:
            self.process_group = process_group

        self.static_graph = False
        self.dim = dim
        self.module = module
        self.device = list(self.module.parameters())[0].device
        self.broadcast_buffers = broadcast_buffers
        self.find_unused_parameters = find_unused_parameters
        self.require_backward_grad_sync = True
        self.require_forward_param_sync = True
        self.gradient_as_bucket_view = gradient_as_bucket_view
        if hasattr(module, "_ddp_params_and_buffers_to_ignore"):
            self.parameters_to_ignore = module._ddp_params_and_buffers_to_ignore
        else:
            self.parameters_to_ignore = []

        self._use_replicated_tensor_module = _ddp_with_replicated_tensor_enabled()
        self._build_replicated_tensor_module()

        if check_reduction:
            # This argument is no longer used since the reducer
            # will ensure reduction completes even if some parameters
            # do not receive gradients.
            warnings.warn(
                "The `check_reduction` argument in `DistributedDataParallel` "
                "module is deprecated. Please avoid using it."
            )

        # Check that a module does not have Uninitialized parameters
        for param in module.parameters():
            if isinstance(param, torch.nn.parameter.UninitializedParameter):
                self._log_and_throw(
                    RuntimeError,
                    "Modules with uninitialized parameters can't be used with `DistributedDataParallel`. "
                    "Run a dummy forward pass to correctly initialize the modules",
                )
        # used for intra-node param sync and inter-node sync as well
        self.broadcast_bucket_size = int(250 * 1024 * 1024)

        # reduction bucket size
        self.bucket_bytes_cap = int(bucket_cap_mb * 1024 * 1024)
        # Whether to perform input tensor CPU to GPU copies on a side-stream
        self.use_side_stream_for_tensor_copies = (
            os.environ.get("PYTORCH_DDP_USE_SIDE_STREAM", "1") == "1"
        )

        # Build parameters for reducer.
        parameters, expect_sparse_gradient = self._build_params_for_reducer()
        # Verify model equivalence.
        _verify_param_shape_across_processes(self.process_group, parameters)
        # Sync params and buffers. Ensures all DDP models start off at the same value.
        _sync_params_and_buffers(
            module=self.module,
            process_group=self.process_group,
            broadcast_bucket_size=self.broadcast_bucket_size,
<<<<<<< HEAD
            rank=0,
=======
            src=0,
>>>>>>> 0bd8e237
            params_and_buffers_to_ignore=self.parameters_to_ignore,
        )
        # In debug mode, build a mapping of parameter index -> parameter.
        param_to_name_mapping = self._build_debug_param_to_name_mapping(parameters)
        # Builds reducer.
        self._ddp_init_helper(
            parameters, expect_sparse_gradient, param_to_name_mapping, static_graph
        )
        self._has_rebuilt_buckets = False

        if static_graph:
            self._set_static_graph()

    def _build_replicated_tensor_module(self):
        if self._use_replicated_tensor_module:
            # Create a module with ReplicatedTensor without copying tensors. Avoid
            # registering '_replicated_tensor_module' as a submodule by directly
            # adding to self.__dict__.
            from ._replicated_tensor_ddp_interop import _replicate_module
            self.__dict__['_replicated_tensor_module'] = _replicate_module(self.module, self.process_group)

    def _log_and_throw(self, err_type, err_msg):
        if self.logger is not None:
            self.logger.set_error_and_log(f"{str(err_type)}: {err_msg}")
        raise err_type(err_msg)

    def _ddp_init_helper(
        self, parameters, expect_sparse_gradient, param_to_name_mapping,
        static_graph
    ):
        """
        Initialization helper function that does the following:
        (1) bucketing the parameters for reductions
        (2) resetting the bucketing states
        (3) registering the grad hooks
        (4) Logging construction-time DDP logging data
        (5) passing a handle of DDP to SyncBatchNorm Layer
        """
        self.num_iterations = 0
        # Notice, the parameters order is not in the order in which they are used,
        # especially in models with control flow.
        #
        # Alongside parameters are not presented in the real execution order,
        # if a certain model happens to also
        #   1) have other collectives comm ops in its backward graph.
        #   2) have unused parameter in subset ranks of the whole world.
        # bucketing could insert ALL-REDUCE comm op too early on the rank with unused parameter,
        # matching up with other collectives comm ops on other ranks unexpectedly.
        #
        # In order to handle this corner case, when the parameters are not in the real execution order,
        # we don't do bucketing, thus only one ALL-REDUCE is inserted after all the gradients
        # of the whole graph are computed.
        #
        # Notice, here we only disable bucketing for the first iteration.
        # After the first iteration, it's OK to rebuild buckets,
        # because "bucket rebuild" bucketizes parameters based on its real execution order in backward graph.

        # Can remove this branching once #73732 is landed.
        if static_graph is True or self.find_unused_parameters is False:
            bucket_size_limits = [sys.maxsize]
        else:
            bucket_size_limits = [dist._DEFAULT_FIRST_BUCKET_BYTES, self.bucket_bytes_cap]
        bucket_indices, per_bucket_size_limits = dist._compute_bucket_assignment_by_size(
            parameters,
            bucket_size_limits,
            expect_sparse_gradient,
        )

        # Note: reverse list of buckets because we want to approximate the
        # order in which their gradients are produced, and assume they
        # are used in the forward pass in the order they are defined.
        self.reducer = dist.Reducer(
            parameters,
            list(reversed(bucket_indices)),
            list(reversed(per_bucket_size_limits)),
            self.process_group,
            expect_sparse_gradient,
            # The bucket size limit is specified in the constructor.
            # Additionally, we allow for a single small bucket for parameters
            # that are defined first, such that their gradients don't spill into
            # a much larger bucket, adding unnecessary latency after gradient
            # computation finishes. Experiments showed 1MB is a reasonable value.
            self.bucket_bytes_cap,
            self.find_unused_parameters,
            self.gradient_as_bucket_view,
            param_to_name_mapping,
            # User can set dist._DEFAULT_FIRST_BUCKET_BYTES to tune DDP first
            # bucket.
            dist._DEFAULT_FIRST_BUCKET_BYTES
        )

        self.logger = dist.Logger(self.reducer)
        # Set as a weak reference to avoid reference cycle between
        # logger and reducer.
        self.reducer.set_logger(self.logger)

        has_sync_bn = False
        for submodule in self.module.modules():
            if isinstance(submodule, torch.nn.SyncBatchNorm):
                has_sync_bn = True
                break

        # Set logging data that can be got during construction time.
        self.logger.set_construction_data_and_log(
            self.module.__class__.__name__,
            [] if self.device_ids is None else self.device_ids,
            -1 if self.output_device is None else self.output_device,
            self.broadcast_buffers,
            has_sync_bn,
            static_graph,
        )

        # passing a handle to torch.nn.SyncBatchNorm layer
        self._passing_sync_batchnorm_handle(self.module)

    def __getstate__(self):
        self._check_default_group()
        attrs = copy.copy(self.__dict__)
        del attrs["process_group"]
        del attrs["reducer"]
        del attrs["logger"]
        if self._use_replicated_tensor_module:
            del attrs["_replicated_tensor_module"]
        return attrs

    def __setstate__(self, state):
        # If serializable, then the process group should be the default one
        self.process_group = _get_default_group()
        super(DistributedDataParallel, self).__setstate__(state)
        self._build_replicated_tensor_module()
        self.__dict__.setdefault("require_forward_param_sync", True)
        self.__dict__.setdefault("require_backward_grad_sync", True)
        parameters, expect_sparse_gradient = self._build_params_for_reducer()
        # In debug mode, build a mapping of parameter index -> parameter.
        param_to_name_mapping = self._build_debug_param_to_name_mapping(parameters)
        # Builds reducer.
        self._ddp_init_helper(
            parameters, expect_sparse_gradient, param_to_name_mapping, self.static_graph
        )
        if self.static_graph:
            self.reducer._set_static_graph()
            self.logger._set_static_graph()

    def _build_params_for_reducer(self):
        # Build tuple of (module, parameter) for all parameters that require grads.
        modules_and_parameters = [
            (module, parameter)
            for module_name, module in self.module.named_modules()
            for parameter in [
                param
                # Note that we access module.named_parameters instead of
                # parameters(module). parameters(module) is only needed in the
                # single-process multi device case, where it accesses replicated
                # parameters through _former_parameters.
                for param_name, param in module.named_parameters(recurse=False)
                if param.requires_grad
                and f"{module_name}.{param_name}" not in self.parameters_to_ignore
            ]
        ]

        # Deduplicate any parameters that might be shared across child modules.
        memo = set()
        modules_and_parameters = [
            # "p not in memo" is the deduplication check.
            # "not memo.add(p)" is always True, and it's only there to cause "add(p)" if needed.
            (m, p) for m, p in modules_and_parameters
            if p not in memo and not memo.add(p)
        ]

        # Build list of parameters.
        parameters = list(parameter for _, parameter in modules_and_parameters)

        # Checks if a module will produce a sparse gradient.
        def produces_sparse_gradient(module):
            if isinstance(module, torch.nn.Embedding) or isinstance(
                module, torch.nn.EmbeddingBag
            ):
                return module.sparse
            return False

        # Build list of booleans indicating whether or not to expect sparse
        # gradients for the corresponding parameters.
        expect_sparse_gradient = list(produces_sparse_gradient(module) for module, _ in modules_and_parameters)

        self._assign_modules_buffers()

        return parameters, expect_sparse_gradient

    def _assign_modules_buffers(self):
        """
        Assigns module buffers to self.modules_buffers which are then used to
        broadcast across ranks when broadcast_buffers=True. Note that this
        must be called every time buffers need to be synced because buffers can
        be reassigned by user module,
        see https://github.com/pytorch/pytorch/issues/63916.
        """
        # Collect buffers for modules, filtering out buffers that should be ignored.
        named_module_buffers = [
            (buffer, buffer_name)
            for buffer_name, buffer in self.module.named_buffers()
            if buffer_name not in self.parameters_to_ignore
        ]
        self.modules_buffers = [
            buffer
            for (buffer, buffer_name) in named_module_buffers
        ]
        # Dict[str, tensor] representing module buffers not ignored by DDP.
        self.named_module_buffers = {
            buffer_name: buffer for (buffer, buffer_name) in named_module_buffers
        }

    def _build_debug_param_to_name_mapping(self, parameters):
        if dist.get_debug_level() == dist.DebugLevel.OFF:
            return {}

        param_to_param_index = {parameters[i]: i for i in range(len(parameters))}
        param_set = set(parameters)
        param_index_to_param_fqn = {}
        for module_name, module in self.module.named_modules():
            for param_name, param in module.named_parameters(recurse=False):
                fqn = f"{module_name}.{param_name}"
                # Bypass ignored parameters since those are not reduced by DDP
                # to begin with.
                if fqn not in self.parameters_to_ignore and param.requires_grad:
                    if param not in param_set:
                        self._log_and_throw(
                            ValueError,
                            f"Param with name {fqn} found in module parameters, but not DDP parameters."
                            " This indicates a bug in DDP, please report an issue to PyTorch.",
                        )
                    param_index = param_to_param_index[param]
                    param_index_to_param_fqn[param_index] = fqn

        # Ensure we covered all parameters
        if len(param_set) != len(param_index_to_param_fqn):
            self._log_and_throw(
                ValueError,
                (
                    "Expected param to name mapping to cover all parameters, but"
                    f" got conflicting lengths: {len(param_set)} vs "
                    f"{len(param_index_to_param_fqn)}. This indicates a bug in DDP"
                    ", please report an issue to PyTorch."
                ),
            )

        return param_index_to_param_fqn

    def _get_parameters(self, m, recurse=True):
        """
        Returns a generator of module parameters
        """

        def model_parameters(m):
            ps = (
                m._former_parameters.values()
                if hasattr(m, "_former_parameters")
                else m.parameters(recurse=False)
            )
            for p in ps:
                yield p

        for m in m.modules() if recurse else [m]:
            for p in model_parameters(m):
                yield p

    def _check_default_group(self):
        pickle_not_supported = False
        try:
            if self.process_group != _get_default_group():
                pickle_not_supported = True
        except RuntimeError:
            pickle_not_supported = True

        if pickle_not_supported:
            self._log_and_throw(
                RuntimeError,
                "DDP Pickling/Unpickling are only supported "
                "when using DDP with the default process "
                "group. That is, when you have called "
                "init_process_group and have not passed "
                "process_group argument to DDP constructor",
            )

    @contextmanager
    def no_sync(self):
        r"""
        A context manager to disable gradient synchronizations across DDP
        processes. Within this context, gradients will be accumulated on module
        variables, which will later be synchronized in the first
        forward-backward pass exiting the context.

        Example::

            >>> ddp = torch.nn.parallel.DistributedDataParallel(model, pg)
            >>> with ddp.no_sync():
            >>>   for input in inputs:
            >>>     ddp(input).backward()  # no synchronization, accumulate grads
            >>> ddp(another_input).backward()  # synchronize grads
        """
        old_require_backward_grad_sync = self.require_backward_grad_sync
        self.require_backward_grad_sync = False
        try:
            yield
        finally:
            self.require_backward_grad_sync = old_require_backward_grad_sync

    def _run_ddp_forward(self, *inputs, **kwargs):
        module_to_run = self._replicated_tensor_module if self._use_replicated_tensor_module else self.module

        if self.device_ids:
            inputs, kwargs = self.to_kwargs(inputs, kwargs, self.device_ids[0])
            return module_to_run(*inputs[0], **kwargs[0])
        else:
            return module_to_run(*inputs, **kwargs)

    def forward(self, *inputs, **kwargs):
        with torch.autograd.profiler.record_function("DistributedDataParallel.forward"):
            if torch.is_grad_enabled() and self.require_backward_grad_sync:
                self.logger.set_runtime_stats_and_log()
                self.num_iterations += 1
                self.reducer.prepare_for_forward()

            # Notify the join context that this process has not joined, if
            # needed
            work = Join.notify_join_context(self)
            if work:
                self.reducer._set_forward_pass_work_handle(
                    work, self._divide_by_initial_world_size
                )

            # Calling _rebuild_buckets before forward compuation,
            # It may allocate new buckets before deallocating old buckets
            # inside _rebuild_buckets. To save peak memory usage,
            # call _rebuild_buckets before the peak memory usage increases
            # during forward computation.
            # This should be called only once during whole training period.
            if torch.is_grad_enabled() and self.reducer._rebuild_buckets():
                logger.info("Reducer buckets have been rebuilt in this iteration.")
                self._has_rebuilt_buckets = True

            # sync params according to location (before/after forward) user
            # specified as part of hook, if hook was specified.
            buffer_hook_registered = hasattr(self, 'buffer_hook')
            if self._check_sync_bufs_pre_fwd():
                self._sync_buffers()

            if self._join_config.enable:
                # Notify joined ranks whether they should sync in backwards pass or not.
                self._check_global_requires_backward_grad_sync(is_joined_rank=False)

            output = self._run_ddp_forward(*inputs, **kwargs)

            # sync params according to location (before/after forward) user
            # specified as part of hook, if hook was specified.
            if self._check_sync_bufs_post_fwd():
                self._sync_buffers()

            if torch.is_grad_enabled() and self.require_backward_grad_sync:
                self.require_forward_param_sync = True
                # We'll return the output object verbatim since it is a freeform
                # object. We need to find any tensors in this object, though,
                # because we need to figure out which parameters were used during
                # this forward pass, to ensure we short circuit reduction for any
                # unused parameters. Only if `find_unused_parameters` is set.
                if self.find_unused_parameters and not self.static_graph:
                    # Do not need to populate this for static graph.
                    self.reducer.prepare_for_backward(list(_find_tensors(output)))
                else:
                    self.reducer.prepare_for_backward([])
            else:
                self.require_forward_param_sync = False

        # TODO: DDPSink is currently enabled for unused parameter detection and
        # static graph training for first iteration.
        if (self.find_unused_parameters and not self.static_graph) or (
            self.static_graph and self.num_iterations == 1
        ):
            state_dict = {
                'static_graph': self.static_graph,
                'num_iterations': self.num_iterations,
            }

            output_tensor_list, treespec, output_is_rref = _tree_flatten_with_rref(
                output
            )
            output_placeholders = [None for _ in range(len(output_tensor_list))]
            # Do not touch tensors that have no grad_fn, which can cause issues
            # such as https://github.com/pytorch/pytorch/issues/60733
            for i, output in enumerate(output_tensor_list):
                if torch.is_tensor(output) and output.grad_fn is None:
                    output_placeholders[i] = output

            # When find_unused_parameters=True, makes tensors which require grad
            # run through the DDPSink backward pass. When not all outputs are
            # used in loss, this makes those corresponding tensors receive
            # undefined gradient which the reducer then handles to ensure
            # param.grad field is not touched and we don't error out.
            passthrough_tensor_list = _DDPSink.apply(
                self.reducer,
                state_dict,
                *output_tensor_list,
            )
            for i in range(len(output_placeholders)):
                if output_placeholders[i] is None:
                    output_placeholders[i] = passthrough_tensor_list[i]

            # Reconstruct output data structure.
            output = _tree_unflatten_with_rref(
                output_placeholders, treespec, output_is_rref
            )
        return output

    def scatter(self, inputs, kwargs, device_ids):
        return scatter_kwargs(inputs, kwargs, device_ids, dim=self.dim)

    def _recursive_to(self, inputs, target_gpu):
        r"""
        Recursively moves input to the target_gpu.
        """

        def to_map(obj):
            if isinstance(obj, torch.Tensor):
                if obj.device == torch.device("cuda", target_gpu):
                    return (obj,)
                if not self.use_side_stream_for_tensor_copies:
                    return (obj.to(target_gpu),)
                else:
                    # Perform CPU -> GPU copies in a background stream. This code is
                    # motivated from similar logic in torch/nn/parallel/_functions.py
                    stream = _get_stream(target_gpu)
                    with torch.cuda.stream(stream):
                        output = obj.to(target_gpu)
                    # synchronize with the copy stream
                    with torch.cuda.device(target_gpu):
                        current_stream = torch.cuda.current_stream()
                        # Sync the current stream with the copy stream
                        current_stream.wait_stream(stream)
                        # Ensure tensor memory is not reused until work on
                        # main stream is complete
                        output.record_stream(current_stream)
                    return (output,)
            if is_namedtuple(obj):
                return [type(obj)(*args) for args in zip(*map(to_map, obj))]
            if isinstance(obj, tuple) and len(obj) > 0:
                return list(zip(*map(to_map, obj)))
            if isinstance(obj, str):
                # Needs to be checked, otherwise it's taken as a sequence infinitely.
                # This is because the elements of a string are also strings, and so on.
                return [obj]
            if isinstance(obj, collections.abc.Sequence) and len(obj) > 0:
                try:
                    return [type(obj)(i) for i in zip(*map(to_map, obj))]
                except TypeError:
                    # The sequence type may not support `__init__(iterable)` (e.g., `range`).
                    return [list(i) for i in zip(*map(to_map, obj))]
            if isinstance(obj, collections.abc.Mapping) and len(obj) > 0:
                try:
                    return [type(obj)(i) for i in zip(*map(to_map, obj.items()))]
                except TypeError:
                    # The mapping type may not support `__init__(iterable)`.
                    return [dict(i) for i in zip(*map(to_map, obj.items()))]
            return [obj]

        # Avoid reference cycle
        try:
            res = to_map(inputs)
        finally:
            to_map = None
        return res

    def to_kwargs(self, inputs, kwargs, device_id):
        inputs = self._recursive_to(inputs, device_id) if inputs else []
        kwargs = self._recursive_to(kwargs, device_id) if kwargs else []
        if len(inputs) < len(kwargs):
            inputs.extend([() for _ in range(len(kwargs) - len(inputs))])
        elif len(kwargs) < len(inputs):
            kwargs.extend([{} for _ in range(len(inputs) - len(kwargs))])
        inputs = tuple(inputs)
        kwargs = tuple(kwargs)
        return inputs, kwargs

    def gather(self, outputs, output_device):
        return gather(outputs, output_device, dim=self.dim)

    def train(self, mode=True):
        super(DistributedDataParallel, self).train(mode)
        if self._use_replicated_tensor_module:
            self._replicated_tensor_module.train(mode)
        return self

    # When running in join mode, schedules an allreduce to notify joined ranks
    # of whether backwards pass synchronization will run this iteraton or not.
    def _check_global_requires_backward_grad_sync(self, is_joined_rank):
        if not is_joined_rank and self.require_backward_grad_sync:
            requires_sync_tensor = torch.ones(1, device=self.device)
        else:
            requires_sync_tensor = torch.zeros(1, device=self.device)

        work = dist.all_reduce(
            requires_sync_tensor, group=self.process_group, async_op=True
        )
        return work

    # When running in join mode, checks and performs sync of module buffers if
    # the models have buffers that should be synchronized in the forward pass.
    def _check_and_sync_module_buffers(self):
        if self._check_sync_bufs_pre_fwd():
            authoritative_rank = self._find_common_rank(self._distributed_rank, False)
            self._sync_module_buffers(authoritative_rank)

    # When running in join model, agrees upon a common rank and broadcast model
    # parameters to all other ranks.
    def _sync_final_model(self, is_last_joiner):
        # Agree upon the process that will be the authoritative model copy.
        # The current rank is a candidate for being the authoritative copy if
        # is_last_joiner=True. We break ties via picking the larger rank.
        self._authoritative_rank = self._find_common_rank(
            self._distributed_rank, is_last_joiner
        )
        _sync_params_and_buffers(
            module=self.module,
            process_group=self.process_group,
            broadcast_bucket_size=self.broadcast_bucket_size,
<<<<<<< HEAD
            rank=self._authoritative_rank,
=======
            src=self._authoritative_rank,
>>>>>>> 0bd8e237
            params_and_buffers_to_ignore=self.parameters_to_ignore
        )

    # Schedule comm ops to match those scheduled in the reducer's backward
    # pass.
    def _match_all_reduce_for_bwd_pass(self):
        comm_work = []
        # Schedule comm in the same order as Reducer schedules them, i.e.
        # the order of the buckets. Retrieving the bucket order from the reducer
        # ensures that we keep the same order in join mode, such as when bucket
        # order is rebuilt dynamically.

        # Returns grad_buckets in order, but real tensors are substituted with
        # zero tensors of the same shape.
        grad_buckets = self.reducer._get_zeros_like_grad_buckets()
        for grad_bucket in grad_buckets:
            # Joined processes contribute zero gradient. In the case that
            # divide_by_initial_world_size=True, we divide grads by the static
            # world size, if not, the dividing factor is reduced by the number
            # of joined processes.
            work = self.reducer._run_comm_hook(grad_bucket)
            comm_work.append(work)
        for work in comm_work:
            work.wait()

    # Allreduces the used parameter mapping across ranks.
    def _match_unused_params_allreduce(self):
        locally_used_param_map = self.reducer._get_local_used_map()
        self.process_group.allreduce(locally_used_param_map)

    def join(
        self,
        divide_by_initial_world_size: bool = True,
        enable: bool = True,
        throw_on_early_termination: bool = False,
    ):
        r"""
        A context manager to be used in conjunction with an instance of
        :class:`torch.nn.parallel.DistributedDataParallel` to be
        able to train with uneven inputs across participating processes.

        This context manager will keep track of already-joined DDP processes,
        and "shadow" the forward and backward passes by inserting collective
        communication operations to match with the ones created by non-joined
        DDP processes. This will ensure each collective call has a corresponding
        call by already-joined DDP processes, preventing hangs or errors that
        would otherwise happen when training with uneven inputs across
        processes. Alternatively, if the flag ``throw_on_early_termination`` is
        specified to be ``True``, all trainers will throw an error once one rank
        runs out of inputs, allowing these errors to be caught and handled
        according to application logic.

        Once all DDP processes have joined, the context manager will broadcast
        the model corresponding to the last joined process to all processes to
        ensure the model is the same across all processes
        (which is guaranteed by DDP).

        To use this to enable training with uneven inputs across processes,
        simply wrap this context manager around your training loop. No further
        modifications to the model or data loading is required.

        .. warning::
            If the model or training loop this context manager is wrapped around
            has additional distributed collective operations, such as
            ``SyncBatchNorm`` in the model's forward pass, then the flag
            ``throw_on_early_termination`` must be enabled. This is because this
            context manager is not aware of non-DDP collective communication.
            This flag will cause all ranks to throw when any one rank
            exhausts inputs, allowing these errors to be caught and recovered
            from across all ranks.

        Args:
            divide_by_initial_world_size (bool): If ``True``, will divide
                gradients by the initial ``world_size`` DDP training was launched
                with. If ``False``, will compute the effective world size
                (number of ranks that have not depleted their inputs yet) and
                divide gradients by that during allreduce. Set
                ``divide_by_initial_world_size=True`` to ensure every input
                sample including the uneven inputs have equal weight in terms of
                how much they contribute to the global gradient. This is
                achieved by always dividing the gradient by the initial
                ``world_size`` even when we encounter uneven inputs. If you set
                this to ``False``, we divide the gradient by the remaining
                number of nodes. This ensures parity with training on a smaller
                ``world_size`` although it also means the uneven inputs would
                contribute more towards the global gradient. Typically, you
                would want to set this to ``True`` for cases where the last few
                inputs of your training job are uneven. In extreme cases, where
                there is a large discrepancy in the number of inputs, setting
                this to ``False`` might provide better results.
            enable (bool): Whether to enable uneven input detection or not. Pass
                in ``enable=False`` to disable in cases where you know that
                inputs are even across participating processes. Default is
                ``True``.
            throw_on_early_termination (bool): Whether to throw an error
                or continue training when at least one rank has exhausted
                inputs. If ``True``, will throw upon the first rank reaching end
                of data. If ``False``, will continue training with a smaller
                effective world size until all ranks are joined. Note that if
                this flag is specified, then the flag
                ``divide_by_initial_world_size`` would be ignored. Default
                is ``False``.


        Example::

            >>> import torch
            >>> import torch.distributed as dist
            >>> import os
            >>> import torch.multiprocessing as mp
            >>> import torch.nn as nn
            >>> # On each spawned worker
            >>> def worker(rank):
            >>>     dist.init_process_group("nccl", rank=rank, world_size=2)
            >>>     torch.cuda.set_device(rank)
            >>>     model = nn.Linear(1, 1, bias=False).to(rank)
            >>>     model = torch.nn.parallel.DistributedDataParallel(
            >>>         model, device_ids=[rank], output_device=rank
            >>>     )
            >>>     # Rank 1 gets one more input than rank 0.
            >>>     inputs = [torch.tensor([1]).float() for _ in range(10 + rank)]
            >>>     with model.join():
            >>>         for _ in range(5):
            >>>             for inp in inputs:
            >>>                 loss = model(inp).sum()
            >>>                 loss.backward()
            >>>     # Without the join() API, the below synchronization will hang
            >>>     # blocking for rank 1's allreduce to complete.
            >>>     torch.cuda.synchronize(device=rank)
        """
        return Join(
            [self],
            enable,
            throw_on_early_termination,
            divide_by_initial_world_size=divide_by_initial_world_size,
        )

    def join_hook(
        self,
        **kwargs,
    ):
        r"""
        Returns the DDP join hook, which enables training on uneven inputs by
        shadowing the collective communications in the forward and backward
        passes.

        Arguments:
            kwargs (dict): a :class:`dict` containing any keyword arguments
                to modify the behavior of the join hook at run time; all
                :class:`Joinable` instances sharing the same join context
                manager are forwarded the same value for ``kwargs``.

        The hook supports the following keyword arguments:
            divide_by_initial_world_size (bool, optional):
                If ``True``, then gradients are divided by the initial world
                size that DDP was launched with.
                If ``False``, then gradients are divided by the effective world
                size (i.e. the number of non-joined processes), meaning that
                the uneven inputs contribute more toward the global gradient.
                Typically, this should be set to ``True`` if the degree of
                unevenness is small but can be set to ``False`` in extreme
                cases for possibly better results.
                Default is ``True``.
        """
        divide_by_initial_world_size = kwargs.get("divide_by_initial_world_size", True)
        return _DDPJoinHook(
            self, divide_by_initial_world_size=divide_by_initial_world_size
        )

    @property
    def join_device(self):
        return self.device

    @property
    def join_process_group(self):
        return self.process_group

    def _register_buffer_comm_hook(
        self,
        state,
        hook: callable,
        comm_hook_location=_BufferCommHookLocation.POST_FORWARD
    ):
        r"""
            Allows custom registration of hooks that define how buffer are
            synchronized across ranks. The hook takes in an optional state
            and is passed in a Dict[str, Tensor] corresponding to buffer names
            and the buffers, and can run arbitrary reductions on buffers as
            opposed to DDP's default broadcast from rank 0. This is useful for
            example if a counter needs to be summed or averaged across ranks
            every iteration.

            Args:
                state (Any): Optional state that is passed to the hook.
                hook (Callable): Callable with the following signature:
                                ``hook(state: object, buffers: Dict[str, torch.Tensor])
                                -> Optional[List[torch.futures.Future[torch.Tensor]]]``
                comm_hook_location (_BufferCommHookLocation): Enum value indicating
                                where to run the hook.
                                _BufferCommHookLocation.PRE_FORWARD means that the
                                hook will run _before_ the forward pass, and
                                _BufferCommHookLocation.POST_FORWARD means that the
                                hook will run _after_ the forward pass.

                hook (callable): Callable with the following signature:
                             ``hook(state: object, bucket: dist.GradBucket) -> torch.futures.Future[torch.Tensor]``:

                NOTE: To maximize performance, users can return a
                    List[torch.futures.Future] from their hook, and DDP will
                    install and await these hooks appropriately at the end of
                    the backward pass. This will ensure all buffers are
                    synchronized by the end of the backward pass. If this
                    setting is used, it is recommended to pass
                    comm_hook_location=_BufferCommHookLocation.POST_FORWARD,
                    which will trigger the hook after the forward pass.
                    If _BufferCommHookLocation.PRE_FORWARD is used, users must
                    ensure appropriate synchronization when manipulating GPU
                    buffers in the forward pass.
            """
        assert callable(hook)
        self.buffer_hook = _BufferCommHook(
            buffer_comm_hook=hook,
            buffer_comm_hook_state=state,
            buffer_comm_hook_location=comm_hook_location
        )

    def register_comm_hook(self, state: object, hook: callable):
        r"""
        Registers a communication hook which is an enhancement that provides a
        flexible hook to users where they can specify how DDP aggregates gradients
        across multiple workers.

        This hook would be very useful for researchers to try out new ideas. For
        example, this hook can be used to implement several algorithms like GossipGrad
        and gradient compression which involve different communication strategies for
        parameter syncs while running Distributed DataParallel training.

        Args:
            state (object): Passed to the hook to maintain any state information during the training process.
                            Examples include error feedback in gradient compression,
                            peers to communicate with next in GossipGrad, etc.

                            It is locally stored by each worker
                            and shared by all the gradient tensors on the worker.
            hook (callable): Callable with the following signature:
                             ``hook(state: object, bucket: dist.GradBucket) -> torch.futures.Future[torch.Tensor]``:

                             This function is called once the bucket is ready. The
                             hook can perform whatever processing is needed and return
                             a Future indicating completion of any async work (ex: allreduce).
                             If the hook doesn't perform any communication, it still
                             must return a completed Future. The Future should hold the
                             new value of grad bucket's tensors. Once a bucket is ready,
                             c10d reducer would call this hook and use the tensors returned
                             by the Future and copy grads to individual parameters.
                             Note that the future's return type must be a single tensor.

                             We also provide an API called ``get_future`` to retrieve a
                             Future associated with the completion of ``c10d.ProcessGroup.Work``.
                             ``get_future`` is currently supported for NCCL and also supported for most
                             operations on GLOO and MPI, except for peer to peer operations (send/recv).

        .. warning ::
            Grad bucket's tensors will not be predivided by world_size. User is responsible
            to divide by the world_size in case of operations like allreduce.

        .. warning ::
            DDP communication hook can only be registered once and should be registered
            before calling backward.

        .. warning ::
            The Future object that hook returns should contain a single tensor
            that has the same shape with the tensors inside grad bucket.

        .. warning ::
            ``get_future`` API supports NCCL, and partially GLOO and MPI backends (no support
            for peer-to-peer operations like send/recv) and will return a ``torch.futures.Future``.

        Example::
            Below is an example of a noop hook that returns the same tensor.

            >>> def noop(state: object, bucket: dist.GradBucket): -> torch.futures.Future[torch.Tensor]
            >>>     fut = torch.futures.Future()
            >>>     fut.set_result(bucket.buffer())
            >>>     return fut

            >>> ddp.register_comm_hook(state=None, hook=noop)

        Example::
            Below is an example of a Parallel SGD algorithm where gradients are encoded before
            allreduce, and then decoded after allreduce.

            >>> def encode_and_decode(state: object, bucket: dist.GradBucket): -> torch.futures.Future[torch.Tensor]
            >>>     encoded_tensor = encode(bucket.buffer()) # encode gradients
            >>>     fut = torch.distributed.all_reduce(encoded_tensor).get_future()
            >>>     # Define the then callback to decode.
            >>>     def decode(fut):
            >>>         decoded_tensor = decode(fut.value()[0]) # decode gradients
            >>>         return decoded_tensor
            >>>     return fut.then(decode)

            >>> ddp.register_comm_hook(state=None, hook=encode_and_decode)
        """
        self._check_comm_hook(hook)
        self.logger._set_comm_hook_name(hook.__qualname__)
        dist._register_comm_hook(self.reducer, state, hook)

    def _register_builtin_comm_hook(self, comm_hook_type):
        r"""
        Registers a built-in communication hook that specifies how DDP
        aggregates gradients across multiple workers.
        The built-in hooks aim to provide efficient C++ implementations for certain hooks,
        which might not be as efficient if implemented in Python using a Python communication hook.

        Args:
            comm_hook_type (dist.BuiltinCommHookType): type of communication hook, such as ALLREDUCE, FP16_COMPRESS, etc.

        .. warning ::
            DDP communication hook can only be registered once and should be registered
            before calling backward.

        Example::
            Below is an example of a FP16 compression where gradients are
            compressed into 16-bit floating-point numbers before allreduce, and
            then decompressed after allreduce.

            >>> ddp._register_builtin_comm_hook(dist.BuiltinCommHookType.FP16_COMPRESS)

        """
        self.logger._set_comm_hook_name(str(comm_hook_type))
        dist._register_builtin_comm_hook(self.reducer, comm_hook_type)

    def _register_fused_optim(self, optim: Type, *args, optim_params=None, **kwargs):
        r"""
        Registers an optimizer with DDP such that the optimization for a
        parameter will run immediately when that parameter's gradient is
        finished with reduction, instead of waiting for all parameters'
        gradients to finish reduction. This can result in a training speedup
        depending on your workload since the optimizer can run while gradient
        reduction for other parameters are still ongoing. In addition, this has
        the potential to reduce peak memory consumption during training, as it
        only needs to load the per-parameter optimizer states of a single
        parameter at a time, instead of loading all per-parameter optimizer
        states at once.

        Args:
            optim_cls (Type): a ``torch.optim.Optimizer`` class to be registered
            as a fused optimizer.
            *args (Sequence[Any]): Arguments to forward to `optim_cls`.
            optim_params (Optional[Iterable[torch.Tensor]]): Set of parameters
            to optimize, similar to `params` argument of traditional `torch.optim`
            Optimizers. If this is omitted, all DDP model parameters will be
            optimized.
            **kwargs: (Dict[str, Any]): Keyword arguments to forward to `optim_cls`.

    .. warning ::
        _register_fused_optim should only be called once on a DDP instance,
        and registering multiple fused optimizers for the same DDP model
        is not currently supported. Please ping
        https://github.com/pytorch/pytorch/issues/71595 if this is necessary
        for your use case.

    .. warning ::
        _register_fused_optim and register_comm_hook currently do not
        compose together, meaning that custom DDP communication hooks are
        not supported with overlapped optimizers. Please ping
        https://github.com/pytorch/pytorch/issues/71595 if this is necessary
        for your use case.

    .. warning ::
        Gradient accumulation and DDP `no_sync` are currently not supported
        with overlapped optimizer. Please ping
        https://github.com/pytorch/pytorch/issues/71595 if this is necessary
        for your use case.

    Example::

        >>> torch.distributed.init_process_group(backend='nccl', world_size=4, init_method='...')
        >>> net = torch.nn.parallel.DistributedDataParallel(model, pg)
        >>> lr = 1e-2
        >>> betas = (0.9, 0.99)
        >>> eps = 1e-6
        >>> net._register_fused_optim(torch.optim.Adam, lr, betas=betas, eps=eps)
        >>> # Example with subset of parameters
        >>> params_to_opt = [list(net.parameters())[0]]
        >>> net._register_fused_optim(
            torch.optim.Adam, lr, optim_params=params_to_opt,  betas=betas, eps=eps
        )
        """
        # Note: importing in function, otherwise this will cause a circular
        # import as optimizer_overlap module needs to import DistributedDataParallel.
        from torch.distributed.algorithms._optimizer_overlap import _as_overlapped_optim

        overlapped_optim = _as_overlapped_optim(optim, optim_params, *args, **kwargs)
        try:
            overlapped_optim.register_ddp(self)
        except NotImplementedError:
            raise RuntimeError(
                f"{optim} does not support overlapped DDP. Please file an issue to PyTorch or the respective owner of {optim}."
            )

    def _distributed_broadcast_coalesced(
        self, tensors, buffer_size, authoritative_rank=0
    ):
        dist._broadcast_coalesced(
            self.process_group, tensors, buffer_size, authoritative_rank
        )

    def _check_sync_bufs_post_fwd(self):
        return (
            self.will_sync_module_buffers() and
            hasattr(self, 'buffer_hook') and
            self.buffer_hook.buffer_comm_hook_location ==
            _BufferCommHookLocation.POST_FORWARD
        )

    def _check_sync_bufs_pre_fwd(self):
        return self.will_sync_module_buffers() and (
            not hasattr(self, 'buffer_hook') or
            self.buffer_hook.buffer_comm_hook_location
            == _BufferCommHookLocation.PRE_FORWARD
        )

    def will_sync_module_buffers(self):
        return (
            self.require_forward_param_sync
            and self.broadcast_buffers
            and len(self.modules_buffers) > 0
        )

    def _find_common_rank(self, input_rank, rank_cond):
        # -1 indicates that this rank is not under consideration to be the
        # common_rank
        rank_to_use = torch.tensor(
            [input_rank if rank_cond else -1],
            device=self.device,
        )
        dist.all_reduce(rank_to_use, op=ReduceOp.MAX, group=self.process_group)
        if rank_to_use.item() == -1:
            self._log_and_throw(
                ValueError,
                "BUG! Expected rank_cond to be true for at least one process."
                " This indicates a bug in PyTorch, please report an issue.",
            )
        return rank_to_use.item()

    def _sync_buffers(self):
        with torch.no_grad():
            # module buffer sync
            # Synchronize buffers across processes.
            # If we are running DDP with the join manager, we have to agree
            # upon a rank to sync module buffers from, since rank 0 may
            # already have been joined and have stale module buffers.
            if self._join_config.enable:
                authoritative_rank = self._find_common_rank(
                    self._distributed_rank, True
                )
            else:
                # The process with rank 0 is considered the authoritative copy.
                authoritative_rank = 0
            # Update self.modules_buffers incase any buffers were
            # reassigned.
            self._assign_modules_buffers()
            self._sync_module_buffers(authoritative_rank)

    def _sync_module_buffers(self, authoritative_rank):
        if not hasattr(self, 'buffer_hook'):
            self._default_broadcast_coalesced(authoritative_rank=authoritative_rank)
        else:
            hook = self.buffer_hook.buffer_comm_hook
            state = self.buffer_hook.buffer_comm_hook_state
            futs = hook(state, self.named_module_buffers)
            if futs is not None:
                self.reducer._install_post_backward_futures(futs)

    def _default_broadcast_coalesced(
        self, bufs=None, bucket_size=None, authoritative_rank=0
    ):
        """
        Broadcasts buffers from rank 0 to rest of workers. If bufs, bucket_size
        are None, default values self.modules_buffers and
        self.broadcast_bucket_size are used instead.
        """
        if bufs is None:
            bufs = self.modules_buffers
        if bucket_size is None:
            bucket_size = self.broadcast_bucket_size

        self._distributed_broadcast_coalesced(
            bufs,
            bucket_size,
            authoritative_rank
        )

    def _passing_sync_batchnorm_handle(self, module):
        for layer in module.modules():
            if isinstance(layer, torch.nn.modules.SyncBatchNorm):
                if self.device_type == "cpu":
                    self._log_and_throw(
                        ValueError, "SyncBatchNorm layers only work with GPU modules"
                    )

    def _check_comm_hook(self, hook):
        if not callable(hook):
            self._log_and_throw(TypeError, "Communication hook must be callable.")

        sig = inspect.signature(hook)
        if (
            sig.parameters["bucket"].annotation != inspect._empty
            and sig.parameters["bucket"].annotation != dist.GradBucket
        ):
            self._log_and_throw(
                ValueError,
                "Communication hook: bucket annotation should be dist.GradBucket.",
            )

        if (
            sig.return_annotation != inspect._empty
            and sig.return_annotation != torch.futures.Future[torch.Tensor]
        ):
            self._log_and_throw(
                ValueError,
                "Communication hook: return annotation should be torch.futures.Future[torch.Tensor].",
            )

        if (
            hook.__name__ in ["bf16_compress_hook", "bf16_compress_wrapper_hook"]
            and
            (
                torch.version.cuda is None
                or int(torch.version.cuda.split('.')[0]) < 11
                or not dist.is_available()
                or not dist.is_nccl_available()
                or torch.cuda.nccl.version() < (2, 10)
            )
        ):
            self._log_and_throw(TypeError, "BF16 all reduce communication hook required CUDA 11+ and NCCL 2.10+.")

    @property
    def _distributed_rank(self):
        return dist.get_rank(self.process_group)

    @staticmethod
    def _set_params_and_buffers_to_ignore_for_model(
        module, params_and_buffers_to_ignore
    ):
        """
        Sets parameters and buffers to be ignored by DDP. Expected format for
        parameters is the fully qualified name: {module_name}.{param_name}, and
        similarly, {module_name}.{buffer_name} for buffers. For example:
        params_to_ignore = []
        # NB: model here is vanilla PyTorch module, not yet wrapped with DDP.
        for module_name, module in model.named_modules():
            for param_name, param in module.named_parameters(recurse=False):
                if should_ignore(param):
                    # Create expected format
                    fqn = f"{module_name}.{param_name}"
                    params_to_ignore.append(fqn)
        torch.nn.parallel.DistributedDataParallel._set_params_and_buffers_to_ignore_for_model(
            model,
            params_to_ignore
        )
        """
        # This is a workaround to set parameters and buffers DDP should ignore
        # during synchronization. It will be removed when the API is finalized
        # as part of addressing https://github.com/pytorch/pytorch/issues/43690.
        module._ddp_params_and_buffers_to_ignore = params_and_buffers_to_ignore

    def _get_ddp_logging_data(self):
        r"""
        This interface can be called after DistributedDataParallel() is
        constructed. It returns a dictionary of logging data. It could help
        for debugging and analysis. The loggind data includes DistributedDataParallel
        constructor input parameters, some internal states of DistributedDataParallel
        and performance metrics. Simply print the dictorinary and see what
        these metrics are.
        This is a prototype interface and subject to change in the future.
        """
        ddp_logging_data = self.logger._get_ddp_logging_data()
        return {**ddp_logging_data.strs_map, **ddp_logging_data.ints_map}

    def _set_ddp_runtime_logging_sample_rate(self, sample_rate):
        r"""
        This interface allows users to set sample_rate of collecting
        runtime stats. The runtime stats will be recorded for the
        first 10 iterations, after 10 iteratons runtime stats will be
        recorded once every "sample_rate" training iterations. In
        default, runtime stats are recorded for the first 10 iterations,
        after 10 iterations runtime stats are recorded once every
        "kDDPRuntimeLoggingSampleRate=100" training iterations.
        This is a prototype interface and subject to change in the future.
        """
        if sample_rate < 1:
            self._log_and_throw(
                ValueError,
                "DDP runtime logging sample rate should be equal or greater than 1",
            )
        self.reducer._set_ddp_runtime_logging_sample_rate(sample_rate)

    def _set_static_graph(self):
        """
        It is recommended to set static graph in the DDP constructor, which will
        call this private API internally.
        """
        # If self.static_graph has been set, no need to set it again
        if self.static_graph:
            warnings.warn(
                "You've set static_graph to be True, no need to set it again."
            )
            return
        self.static_graph = True
        self.reducer._set_static_graph()
        self.logger._set_static_graph()
        if self.find_unused_parameters:
            warnings.warn(
                "You passed find_unused_parameters=true to DistributedDataParallel, "
                "`_set_static_graph` will detect unused parameters automatically, so "
                "you do not need to set find_unused_parameters=true, just be sure these "
                "unused parameters will not change during training loop while calling "
                "`_set_static_graph`."
            )<|MERGE_RESOLUTION|>--- conflicted
+++ resolved
@@ -650,11 +650,7 @@
             module=self.module,
             process_group=self.process_group,
             broadcast_bucket_size=self.broadcast_bucket_size,
-<<<<<<< HEAD
-            rank=0,
-=======
             src=0,
->>>>>>> 0bd8e237
             params_and_buffers_to_ignore=self.parameters_to_ignore,
         )
         # In debug mode, build a mapping of parameter index -> parameter.
@@ -1178,11 +1174,7 @@
             module=self.module,
             process_group=self.process_group,
             broadcast_bucket_size=self.broadcast_bucket_size,
-<<<<<<< HEAD
-            rank=self._authoritative_rank,
-=======
             src=self._authoritative_rank,
->>>>>>> 0bd8e237
             params_and_buffers_to_ignore=self.parameters_to_ignore
         )
 
