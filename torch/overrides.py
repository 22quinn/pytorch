--- conflicted
+++ resolved
@@ -26,18 +26,15 @@
 import functools
 import types
 import warnings
-<<<<<<< HEAD
-from typing import Dict, Set, List, Any, Callable, Iterable, Type, Iterator
-=======
 from typing import Dict, Set, List, Any, Callable, Iterable, Type, Iterator, Tuple
 import contextlib
->>>>>>> 4a57321a
 
 import torch
 from torch._C import (
     _has_torch_function, _has_torch_function_unary,
     _has_torch_function_variadic, _add_docstr, _set_torch_function_mode, _get_torch_function_mode)
-import contextlib
+
+from torch.utils._mode_utils import _enable_mode, _push_mode, _ModeInfo, _wrap_init, MetaInitErrorInfo
 
 __all__ = [
     "get_ignored_functions",
@@ -49,6 +46,7 @@
     "is_tensor_like",
     "is_tensor_method_or_property",
     "wrap_torch_function",
+    "enable_reentrant_dispatch",
 ]
 
 @functools.lru_cache(None)
@@ -114,6 +112,7 @@
         torch.dtype,
         torch.finfo,
         torch.has_mkl,
+        torch.has_mps,
         torch.has_mkldnn,
         torch.has_openmp,
         torch.iinfo,
@@ -148,6 +147,7 @@
         torch.fft.rfftfreq,
         torch.from_file,
         torch.full,
+        torch.fill,
         torch.hamming_window,
         torch.hann_window,
         torch.kaiser_window,
@@ -170,7 +170,11 @@
         torch.result_type,
         torch.scalar_tensor,
         torch.sparse_coo_tensor,
+        torch.sparse_compressed_tensor,
         torch.sparse_csr_tensor,
+        torch.sparse_csc_tensor,
+        torch.sparse_bsr_tensor,
+        torch.sparse_bsc_tensor,
         torch.tril_indices,
         torch.triu_indices,
         torch.vander,
@@ -223,6 +227,8 @@
         torch.is_deterministic_algorithms_warn_only_enabled,
         torch.set_deterministic_debug_mode,
         torch.get_deterministic_debug_mode,
+        torch.set_float32_matmul_precision,
+        torch.get_float32_matmul_precision,
         torch.unify_type_list,
         torch.is_warn_always_enabled,
         torch.set_warn_always,
@@ -254,16 +260,14 @@
         Tensor.new_ones,
         Tensor.new_full,
         Tensor._make_subclass,
+        Tensor.solve,
         Tensor.stride,
         Tensor.unflatten,
         Tensor.to_sparse_coo,
         Tensor.to_sparse_csr,
-<<<<<<< HEAD
-=======
         Tensor.to_sparse_csc,
         Tensor.to_sparse_bsr,
         Tensor.to_sparse_bsc,
->>>>>>> 4a57321a
         Tensor._reduce_ex_internal,
         Tensor._fix_weakref,
         Tensor._make_wrapper_subclass,
@@ -585,6 +589,7 @@
         torch.index_put: lambda input, indices, values, accumulate=False: -1,
         torch.index_select: lambda input, dim, index, out=None: -1,
         torch.index_fill: lambda input, dim, index, value: -1,
+        torch.index_reduce: lambda input, dim, index, source, reduce, include_input=True: -1,
         torch.isfinite: lambda tensor: -1,
         torch.isin: lambda e, te, assume_unique=False, invert=False: -1,
         torch.isinf: lambda tensor: -1,
@@ -613,6 +618,9 @@
         torch.kl_div: lambda input, target, size_average=None, reduce=None, reduction='mean', log_target=False: -1,
         torch.kron: lambda input, other: -1,
         torch.kthvalue: lambda input, k, dim=None, keepdim=False, out=None: -1,
+        torch.linalg.ldl_factor_ex: lambda input, hermitian=False, check_errors=False, out=None: -1,
+        torch.linalg.ldl_factor: lambda input, hermitian=False, out=None: -1,
+        torch.linalg.ldl_solve: lambda LD, pivots, B, hermitian=False, out=None: -1,
         torch.layer_norm: lambda input, normalized_shape, weight=None, bias=None, esp=1e-05, cudnn_enabled=True: -1,
         torch.lcm: lambda input, other, out=None: -1,
         torch.ldexp: lambda input, other, out=None: -1,
@@ -650,6 +658,7 @@
         torch.masked_scatter: lambda input, mask, source: -1,
         torch.masked_select: lambda input, mask, out=None: -1,
         torch.matmul: lambda input, other, out=None: -1,
+        torch.linalg.lu: lambda input, pivot=True, out=None: -1,
         torch.linalg.lu_factor: lambda input, pivot=True, out=None: -1,
         torch.linalg.lu_factor_ex: lambda input, pivot=True, check_errors=False, out=None: -1,
         torch.linalg.matmul: lambda input, other, out=None: -1,  # alias for torch.matmul
@@ -952,7 +961,6 @@
         torch.smm: lambda input, mat2: -1,
         torch.spmm: lambda input, mat2: -1,
         torch.softmax: lambda input, dim, dtype=None: -1,
-        torch.solve: lambda input, A, out=None: -1,
         torch.linalg.solve: lambda input, other, out=None: -1,
         torch.sort: lambda input, dim=-1, descending=False, *, stable=False, out=None: -1,
         torch.split: lambda tensor, split_size_or_sections, dim=0: -1,
@@ -1041,6 +1049,7 @@
         torch.unsafe_split: lambda tensor, split_size_or_sections, dim=0: -1,
         torch.unsafe_split_with_sizes: lambda tensor, split_size_or_sections, dim=0: -1,
         torch.unsqueeze: lambda input, dim, out=None: -1,
+        torch.linalg.vander: lambda x, N=None: -1,
         torch.var: lambda input, dim=None: -1,
         torch.var_mean: lambda input, dim=None: -1,
         torch.vsplit: lambda input, indices_or_sections: -1,
@@ -1076,6 +1085,8 @@
         torch.values_copy: lambda self: -1,
         torch.crow_indices_copy: lambda self: -1,
         torch.col_indices_copy: lambda self: -1,
+        torch.ccol_indices_copy: lambda self: -1,
+        torch.row_indices_copy: lambda self: -1,
         torch.unbind_copy: lambda self, dim=0: -1,
         torch.view_copy: lambda self, size: -1,
         torch.view_copy: lambda self, dtype: -1,
@@ -1117,7 +1128,7 @@
         Tensor.__format__: lambda self, format_spec: -1,
         Tensor.__reduce_ex__: lambda self, proto: -1,
         Tensor.__reversed__: lambda self: -1,
-        Tensor.__repr__: lambda self: -1,
+        Tensor.__repr__: lambda self, *, tensor_contents=None: -1,
         Tensor.__setitem__: lambda self, k, v: -1,
         Tensor.__setstate__: lambda self, d: -1,
         Tensor.T.__get__: lambda self: -1,
@@ -1143,7 +1154,7 @@
         Tensor.is_leaf.__get__: lambda self: -1,
         Tensor.retains_grad.__get__: lambda self: -1,
         Tensor.is_meta.__get__: lambda self: -1,
-        Tensor.is_mlc.__get__: lambda self: -1,
+        Tensor.is_mps.__get__: lambda self: -1,
         Tensor.is_nested.__get__: lambda self: -1,
         Tensor.is_ort.__get__: lambda self: -1,
         Tensor.is_mkldnn.__get__: lambda self: -1,
@@ -1171,6 +1182,8 @@
         Tensor._nnz: lambda self: -1,
         Tensor.crow_indices: lambda self: -1,
         Tensor.col_indices: lambda self: -1,
+        Tensor.ccol_indices: lambda self: -1,
+        Tensor.row_indices: lambda self: -1,
         Tensor._update_names: lambda self, names, inplace: -1,
         Tensor._values: lambda self: -1,
         Tensor.adjoint: lambda self: -1,
@@ -1210,6 +1223,7 @@
         Tensor.geometric_: lambda self, p, *, generator=None: -1,
         Tensor.get_device: lambda self: -1,
         Tensor.half: lambda self, memory_format=torch.preserve_format: -1,
+        Tensor.chalf: lambda self, memory_format=torch.preserve_format: -1,
         Tensor.has_names: lambda self: -1,
         Tensor.indices: lambda self: -1,
         Tensor.int: lambda self, memory_format=torch.preserve_format: -1,
@@ -1715,20 +1729,6 @@
     """
     return type(inp) is torch.Tensor or hasattr(type(inp), "__torch_function__")
 
-def _wrap_init(f):
-    undef = object()
-
-    @functools.wraps(f)
-    def wrapped(self, *args, inner=undef, **kwargs):
-        if inner is undef:
-            raise TypeError(
-                "missing inner keyword argument; instead of constructing a TorchModeFunction directly, "
-                "pass the constructor to push_torch_function_mode"
-            )
-        self.inner = inner
-        return f(self, *args, **kwargs)
-    return wrapped
-
 
 def _wrap_torch_function(f):
     @functools.wraps(f)
@@ -1751,6 +1751,11 @@
 # more difficult to interact with TorchFunctionModeMeta.
 
 
+class _TorchFunctionMetaInitErrorInfo(MetaInitErrorInfo):
+    def __init__(self):
+        super().__init__(mode_class_name="TorchDispatchMode", mode_name="torch_dispatch")
+
+
 class TorchFunctionModeMeta(type):
     """
     Metaclass for :class:`TorchFunctionMode`; it does two things:
@@ -1768,7 +1773,7 @@
     """
     def __new__(metacls, name, bases, dct):
         if '__init__' in dct:
-            dct['__init__'] = _wrap_init(dct['__init__'])
+            dct['__init__'] = _wrap_init(dct['__init__'], _TorchFunctionMetaInitErrorInfo())
         if '__torch_function__' in dct:
             dct['__torch_function__'] = _wrap_torch_function(dct['__torch_function__'])
         return super().__new__(metacls, name, bases, dct)
@@ -1804,6 +1809,8 @@
     ``enable_torch_function_mode(self, replace=self.inner)`` to make PyTorch
     API self-referential (beware of infinite loops, in this case!)
     """
+    inner: "TorchFunctionMode"
+
     # Force metaclass to generate constructor at the base of the hierarchy
     def __init__(self):
         pass
@@ -1834,6 +1841,18 @@
         yield
     finally:
         _set_torch_function_mode(old)
+
+
+class _TorchFunctionModeInfo(_ModeInfo):
+    def __init__(self):
+        super().__init__(mode_name="torch_function", mode_class=TorchFunctionMode,
+                         base_mode_class=BaseTorchFunctionMode)
+
+    def get_mode(self):
+        return _get_torch_function_mode()
+
+    def set_mode(self, mode):
+        return _set_torch_function_mode(mode)
 
 
 @contextlib.contextmanager
@@ -1866,50 +1885,7 @@
         ignore_preexisting (bool): if True, ignore any preexisting mode
             and overwrite it with the passed mode.
     """
-    if not (
-        mode is None or
-        isinstance(mode, TorchFunctionMode) or
-        (isinstance(mode, type) and not issubclass(mode, TorchFunctionMode))
-    ):
-        raise TypeError(
-            "expected to get TorchFunctionMode, Tensor-like class or None as argument, got "
-            f"{type(mode)} instead"
-        )
-    old = _get_torch_function_mode()
-    # Short circuit.  It is valid to reset a mode to yourself, we won't error
-    # here
-    if old is mode:
-        yield
-        return
-    if old is not None and not ignore_preexisting and old is not replace:
-        if isinstance(mode, TorchFunctionMode):
-            help_text = (
-                'Use push_torch_function_mode instead.'
-            )
-        else:
-            help_text = (
-                'If you intended to completely override the preexisting mode, '
-                'pass ignore_preexisting=True.  This can result in unexpected '
-                'behavior; please consider rewriting your mode to be a subclass '
-                'of TorchFunctionMode to make it compositional!'
-            )
-        raise ValueError(
-            'Attempted to enable_torch_function_mode, but there is already an '
-            f'active mode {old}.  {help_text}'
-        )
-    # NB: we don't require TorchFunctionMode since this is intended to also
-    # let you directly pass a Tensor subclass type to "mode-ify" it.
-    if not hasattr(mode, '__torch_function__'):
-        raise ValueError(
-            'The argument passed to enable_torch_function_mode must implement '
-            '__torch_function__'
-        )
-    _set_torch_function_mode(mode)
-    try:
-        yield
-    finally:
-        _set_torch_function_mode(old)
-
+    return _enable_mode(mode, _TorchFunctionModeInfo(), replace=replace, ignore_preexisting=ignore_preexisting)
 
 @contextlib.contextmanager
 def push_torch_function_mode(ctor) -> Iterator[TorchFunctionMode]:
@@ -1928,25 +1904,11 @@
             non-inner arguments (e.g.,
             ``push_torch_function_mode(partial(MyMode, arg))``)
     """
-    if isinstance(ctor, TorchFunctionMode):
-        raise ValueError(
-            'Expected a TorchFunctionMode constructor function, but got an '
-            f'instance of TorchFunctionMode {ctor}.  Consider using '
-            'enable_torch_function_mode instead.'
-        )
-    old = _get_torch_function_mode()
-    if old is None:
-        inner = BaseTorchFunctionMode(inner=None)
-    else:
-        inner = old
-    mode = ctor(inner=inner)
-    if not isinstance(mode, TorchFunctionMode):
-        raise ValueError(
-            'The callable passed to push_torch_function_mode must return '
-            'a TorchFunctionMode'
-        )
-    _set_torch_function_mode(mode)
-    try:
-        yield mode
-    finally:
-        _set_torch_function_mode(old)+    return _push_mode(ctor, _TorchFunctionModeInfo())
+
+class enable_reentrant_dispatch():
+    def __enter__(self):
+        self._raii_guard = torch._C._RestorePythonTLSSnapshot()
+
+    def __exit__(self, exc_type: Any, exc_value: Any, traceback: Any) -> None:
+        del self._raii_guard