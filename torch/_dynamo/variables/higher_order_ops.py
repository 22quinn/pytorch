import contextlib
import functools
import logging
import types

from typing import Dict, List, Optional

import torch._C
import torch.fx
import torch.nn
import torch.onnx.operators
from torch._dynamo.utils import deepcopy_to_fake_tensor, get_fake_value, get_real_value
from torch._dynamo.variables.base import VariableTracker
from torch._dynamo.variables.builtin import BuiltinVariable
from torch._dynamo.variables.functions import UserFunctionVariable
from torch._dynamo.variables.tensor import SymNodeVariable
from torch._guards import Source
from torch.fx.passes.shape_prop import _extract_tensor_metadata
from torch.utils import _pytree as pytree

from ..exc import (
    UncapturedHigherOrderOpError,
    unimplemented,
    Unsupported,
    UserError,
    UserErrorType,
)
from ..source import AttrSource, FSDPNNModuleSource, GetItemSource, NNModuleSource
from ..utils import proxy_args_kwargs
from .dicts import ConstDictVariable
from .lists import ListVariable, TupleVariable
from .nn_module import NNModuleVariable, UnspecializedNNModuleVariable


log = logging.getLogger(__name__)


def raise_hard_error_if_graph_break(reason):
    def deco(fn):
        @functools.wraps(fn)
        def graph_break_as_hard_error(*args, **kwargs):
            try:
                return fn(*args, **kwargs)
            except Unsupported as e:
                msg = " Scroll up to find out what causes the graph break."
                raise UncapturedHigherOrderOpError(reason + msg) from e

        return graph_break_as_hard_error

    return deco


@contextlib.contextmanager
def dynamo_enable_grad(tx, enable=True):
    from . import GradModeVariable

    org_value = torch.is_grad_enabled()
    try:
        GradModeVariable.create(tx, enable, initialized=True)
        yield
    finally:
        GradModeVariable.create(tx, org_value, initialized=True)


def only_consist_of(var, types, allow_none=False):
    if isinstance(var, types):
        return True
    if allow_none and var.is_python_constant() and var.as_python_constant() is None:
        return True
    if isinstance(var, (TupleVariable, ListVariable)):
        return all(only_consist_of(item, types, allow_none) for item in var.items)
    if isinstance(var, ConstDictVariable):
        return all(
            only_consist_of(item, types, allow_none) for item in var.items.values()
        )
    return False


# A more read-able syntax sugar for creating a UserFunctionVariable for f
# and run call_function on it. Make it return a function to preserve the calling
# convention of the original f.
def _make_inlined(tx, f):
    assert callable(f), "Expect f to be a python callable."

    def inline_call(*args, **kwargs):
        return UserFunctionVariable(f).call_function(tx, args, kwargs)

    return inline_call


def _call_function_and_unflatten_output(tx, fn, args, kwargs, ret_vt, ret_treespec):
    from .builder import wrap_fx_proxy

    flat_example_value = pytree.tree_map_only(
        torch.fx.Proxy,
        lambda a: a.node.meta["example_value"],
        ret_vt.as_proxy(),
    )

    # Store the invocation as a call
    flat_variable = wrap_fx_proxy(
        tx=tx,
        proxy=tx.output.create_proxy(
            "call_function",
            fn,
            args=args,
            kwargs=kwargs,
        ),
        example_value=flat_example_value,
    )

    # Transform variable back into a list (previously made into a tuple by
    # speculate_subgraph function) so as to respect the pytree API typing.
    flat_list_variable = BuiltinVariable(list).call_function(tx, [flat_variable], {})
    return (
        _make_inlined(tx, pytree.tree_unflatten)(flat_list_variable, ret_treespec)
        if ret_treespec
        else flat_variable
    )


def _assert_tensors_nonaliasing(inputs, outputs):
    input_tensor_ids = {
        id(t) for t in pytree.tree_leaves(inputs) if isinstance(t, torch.Tensor)
    }
    output_tensor_ids = {
        id(t) for t in pytree.tree_leaves(outputs) if isinstance(t, torch.Tensor)
    }
    assert input_tensor_ids.isdisjoint(
        output_tensor_ids
    ), "inputs to function body cannot alias outputs"


def validate_args_and_maybe_create_graph_inputs(
    sub_args,
    tracer,
    tx,
    set_subgraph_inputs,
    description,
):
    from . import AutogradFunctionContextVariable, ConstantVariable, EnumVariable
    from .builder import wrap_fx_proxy_cls

    assert tracer.parent is not None

    if set_subgraph_inputs == "flatten_manual":
        flat_args, tree_spec = _make_inlined(tx, pytree.tree_flatten)(
            ListVariable(sub_args)
        ).unpack_var_sequence(tx)

        flat_inputs = validate_args_and_maybe_create_graph_inputs(
            flat_args.unpack_var_sequence(tx),
            tracer,
            tx,
            set_subgraph_inputs="manual",
            description=description,
        )

        return _make_inlined(tx, pytree.tree_unflatten)(
            ListVariable(flat_inputs), tree_spec
        ).unpack_var_sequence(tx)
    else:
        args = []
        for a in sub_args:
            assert isinstance(a, VariableTracker)
            if set_subgraph_inputs == "automatic":
                args.append(a)
                continue

            if isinstance(a, (ConstantVariable, EnumVariable)):
                # This arg is not used in the body of the higher order op.
                # Currently, this new input is added to make the calls
                # happy, which expect a fixed number of arguments. In
                # future, we can clean this up.
                tracer.create_graph_input("const")
                new_arg = a
            # Weird special case, we probably want to delete it or fold it
            # into the next case (of `a` being placeable into a graph)
            elif isinstance(a, AutogradFunctionContextVariable):
                tracer.create_graph_input(a.as_proxy().node.name)
                new_arg = a
            # If `a` can be put into a graph
            elif a.maybe_fx_node() is not None:
                node = a.maybe_fx_node()
                new_proxy = tracer.create_graph_input(node.name)
                example_value = (
                    node.meta["example_value"] if "example_value" in node.meta else None
                )
                new_arg = wrap_fx_proxy_cls(
                    target_cls=type(a),
                    tx=tx,
                    proxy=new_proxy,
                    example_value=example_value,
                )
            # If `a` cannot be put into a graph
            else:
                # HOPs work much better if they use speculate_subgraph(set_subgraph_inputs="automatic").
                raise unimplemented(
                    f"{description} with body that accepts non-Tensors as input. "
                    f"Got: {a.python_type()}"
                )
            args.append(new_arg)
        return args


# See NOTE [HigherOrderOperator tracing design] for details of the design
def speculate_subgraph(
    tx,
    f,
    sub_args,
    sub_kwargs,
    description,
    *,
    # source_target is the .value of HigherOrderOpVariable and is the
    # target of the proxy that we created for the higherOrderOperator.
    source_target=None,
    always_restore=False,
    enable_grad=None,
    # NOTE [argument `set_subgraph_inputs`]
    # set_subgraph_inputs controls what how to construct subgraphs' placeholders from sub_args.
    # 1. if your HOP supports arbitrary inputs, use set_subtraph_inputs="automatic" (most recommended).
    # 2. if your HOP supports only Tensor and symnode inputs, use set_subgraph_inputs="flatten_manual" (recommended).
    # If sub_args contain Pytree structure (e.g. dict/list/tuple/set), the sub_args will be flattened first.
    # Then the flattend args are manually set as subgraph's placeholders.
    # 3. if your HOP must preserve inputs that are not tensor or symnode as placeholders e.g. AutogradFunctionContextVariable
    # use set_subgraph_inputs="manual" (not recommended). We do not recommend it in general because it has the
    # restriction that user need to manually control how to create placeholders and VariableTrackers for the args.
    set_subgraph_inputs="automatic",
    restore_side_effects=True,
    should_flatten_outputs=False,
    # Pass in an originating tracer - this is needed for preserving context
    # across fwd-bwd for autograd.Function
    tracer=None,
):
    if sub_kwargs is None:
        sub_kwargs = {}

    assert set_subgraph_inputs in {
        "automatic",
        "flatten_manual",
        "manual",
    }, "Please use one of the supported set_subgraph_inputs options."

    # See NOTE [Temporary argument `set_subgraph_inputs`]
    if sub_kwargs and set_subgraph_inputs != "automatic":
        unimplemented("Use `set_subgraph_inputs=automatic` when passing `sub_kwargs`.")

    try:
        f, sub_args, sub_kwargs = VariableTracker.apply(
            # ensure guards on args get installed in parent subgraph
            lambda x: x.realize(),
            (f, sub_args, sub_kwargs),
        )

        with tx.output.subtracer(source_target, tracer) as subtracer:
            args = validate_args_and_maybe_create_graph_inputs(
                sub_args, subtracer, tx, set_subgraph_inputs, description
            )

            validate_args_and_maybe_create_graph_inputs(
                sub_kwargs.values(),
                subtracer,
                tx,
                set_subgraph_inputs="automatic",
                description=description,
            )

            autograd_ctx = (
                dynamo_enable_grad(tx, enable_grad)
                if enable_grad is not None
                else contextlib.nullcontext()
            )

            if restore_side_effects:
                prev_side_effects = tx.output.side_effects.clone()

            with autograd_ctx:
                output = f.call_function(tx, args, sub_kwargs)

            if restore_side_effects:
                # Captured variables are tracked in side-effects
                # and they show up in output graph incorrectly.
                # It is ok to undo this side-effect tracking
                # as speculate_subgraph will allow only
                # pure functions.
                tx.output.side_effects = prev_side_effects

            treespec = None
            if should_flatten_outputs:
                # Flatten the speculated subgraph output.
                output, treespec = _make_inlined(tx, pytree.tree_flatten)(
                    output
                ).unpack_var_sequence(tx)
                # Actually, transform the list (returned by flatten) into a tuple
                # for dynamo consistency.
                output = BuiltinVariable(tuple).call_function(tx, [output], {})

            # Register output to graph
            # Modeled off of compile_and_call_fx_graph
            # TODO: support pytree output
            # We check always_restore because we dont use the output or side effects of always_restore code,
            # like bwd.
            if always_restore:
                # Nothing left to do here
                return (output, treespec), tx.output.graph, subtracer.lifted_freevars
            else:
                from . import TensorVariable

                if not only_consist_of(output, TensorVariable, allow_none=True):
                    unimplemented(
                        "HigherOrderOperator body's output must consist of tensors only"
                    )

                # The output proxies might not belong to this SubgraphTracer
                # (if they are free variables that were never lifted)
                # so lift them here.
                output_proxies = output.as_proxy()
                output_proxies = pytree.tree_map(
                    subtracer.maybe_lift_tracked_freevar_to_input, output_proxies
                )

                tx.output.create_node(
                    "output",
                    "output",
                    (subtracer.create_arg((output_proxies,))),
                    {},
                )
                graph = tx.output.graph
                graph.lint()
                lifted_freevars = subtracer.lifted_freevars

                return (
                    (output, treespec),
                    graph,
                    lifted_freevars,
                )

    except Unsupported as ex:
        f_name = f"{type(f).__name__}"
        if isinstance(f, UserFunctionVariable):
            f_name = f.get_name()
        msg = (
            f"speculate_subgraph: while introspecting {description}, we were unable "
            f"to trace function `{f_name}` into a single graph. This means "
            f"that Dynamo was unable to prove safety for this API and will "
            f"fall back to eager-mode PyTorch, which could lead to a slowdown."
        )
        log.warning(msg)
        log.exception(ex)
        raise Unsupported(
            f"{msg} Scroll up for the stack trace "
            f"of the initial exception. The reason was: {ex.msg}"
        ) from ex


def make_attr(tx, name):
    node = tx.output.create_proxy(
        "get_attr",
        name,
        (),
        {},
    )
    return node


def add_subgraph(tx, source, name, gm):
    next_name = None
    i = 0
    while not next_name:
        candidate = f"{name}_{i}"
        if candidate in tx.output.nn_modules:
            i += 1
        else:
            next_name = candidate

    gm.__name__ = next_name
    if source.guard_source().is_fsdp_module():
        src = FSDPNNModuleSource(GetItemSource(source, next_name))
    else:
        src = NNModuleSource(GetItemSource(source, next_name))
    gm.torchdynamo_force_dynamic = False
    tx.output.register_attr_or_module(gm, next_name, source=src)
    return next_name


class TorchHigherOrderOperatorVariable(VariableTracker):
    def __init__(self, value, source: Optional[Source] = None, **kwargs):
        super().__init__(**kwargs)
        self.value = value
        self.source = source

    @staticmethod
    def make(value, source=None, **kwargs):
        if value.__name__ == "cond":
            return CondHigherOrderVariable(value, source, **kwargs)
        elif value.__name__ in ("map", "map_impl"):
            return MapHigherOrderVariable(value, source, **kwargs)
        elif value.__name__ == "executorch_call_delegate":
            return ExecutorchCallDelegateHigherOrderVariable(value, source, **kwargs)
        elif value.__name__ == "out_dtype":
            return OutDtypeHigherOrderVariable(value, source, **kwargs)
        elif value is torch._functorch.eager_transforms.grad_impl:
            return FunctorchGradHigherOrderVariable(value, source, **kwargs)
<<<<<<< HEAD
        elif value.__name__ in (
            "trampoline_autograd_fwd",
            "trampoline_autograd_bwd",
            "trampoline_autograd_apply",
        ):
            return AutogradFunctionMethodHigherOrderVariable(
                value=value, source=source, **kwargs
            )
=======
        elif value is torch._functorch.vmap.vmap_impl:
            return FunctorchVmapHigherOrderVariable(value, source, **kwargs)
>>>>>>> 5300a779
        elif value.__name__ == "wrap":
            return WrapHigherOrderVariable(value, source, **kwargs)
        elif value.__name__ in (
            "wrap_activation_checkpoint",
            "tag_activation_checkpoint",
        ):
            return CheckpointHigherOrderVariable(value, source, **kwargs)
        elif value.__name__ == "_export_tracepoint":
            return ExportTracepointHigherOrderVariable(value, source, **kwargs)
        elif value.__name__ == "trace_wrapped":
            return TraceWrappedHigherOrderOperatorVariable(value, source, **kwargs)
        elif value.__name__ == "strict_mode":
            return StrictModeHigherOrderVariable(value, source, **kwargs)
        else:
            unimplemented(f"HigherOrderOperator {value.__name__}")

    def call_function(
        self, tx, args: List[VariableTracker], kwargs: Dict[str, VariableTracker]
    ) -> VariableTracker:
        unimplemented(f"HigherOrderOperator {self.value.__name__}")


class CondHigherOrderVariable(TorchHigherOrderOperatorVariable):
    @raise_hard_error_if_graph_break(
        reason="Cond doesn't work unless it is captured completely with torch.compile."
    )
    def call_function(
        self, tx, args: "List[VariableTracker]", kwargs: "Dict[str, VariableTracker]"
    ) -> "VariableTracker":
        from . import (
            ConstantVariable,
            ListVariable,
            NestedUserFunctionVariable,
            TensorVariable,
            UserFunctionVariable,
        )

        args, kwargs = VariableTracker.apply(lambda x: x.realize(), (args, kwargs))

        for i, k in enumerate(["pred", "true_fn", "false_fn", "operands"]):
            if v := kwargs.pop(k, None):
                assert i == len(
                    args
                ), "did not provide the right number of non-keyword args"
                args.append(v)

        if kwargs:
            unimplemented(f"torch.cond: Got unexpected kwargs: {list(kwargs.keys())}")

        # TODO(voz): Support fake tensor dispatch for recursive
        # ops - see torch/dispatch/_dispatcher.py
        if len(args) != 4:
            unimplemented(
                f"Expected 4 arguments but got {len(args)}.\n"
                f"Usage: cond(pred, true_fn, false_fn, operands)",
            )
        # predicate
        if type(args[0]) not in (ConstantVariable, TensorVariable, SymNodeVariable):
            unimplemented(
                f"Expected pred to be bool or a boolean tensor with single "
                f"item but got {str(type(args[0]))} "
                f"with original python type {str(args[0].python_type())}.",
            )

        # operands
        if not isinstance(args[3], (ListVariable, TupleVariable)):
            unimplemented(
                f"Expected a tuple but got {args[3].python_type()}",
            )
        operands = args[3].unpack_var_sequence(tx)
        if not only_consist_of(args[3], (TensorVariable,)):
            unimplemented(
                "Expect operands to be a tuple of pytrees that only consists of tensor leaves."
            )

        # branches
        assert isinstance(
            args[1],
            (
                UserFunctionVariable,
                NestedUserFunctionVariable,
                NNModuleVariable,
                UnspecializedNNModuleVariable,
            ),
        ), str(
            type(args[1])
        )  # true_fn

        assert isinstance(
            args[2],
            (
                UserFunctionVariable,
                NestedUserFunctionVariable,
                NNModuleVariable,
                UnspecializedNNModuleVariable,
            ),
        ), str(
            type(args[2])
        )  # false_fn

        # Our strategy for tracing the true/false branches of cond
        # are to checkpoint our graphstate, run the true branch,
        # roll it back to the checkpoint, and run the false
        # branch, and then merge the graphstates.  Well, perhaps
        # "merge" is too strong a word: we mostly assert that
        # the resulting graphstates have to be the same.
        #
        # We only permit guards to diverge (we union the guards from
        # both branches).  In particular, this means that side
        # effects are NOT permitted inside true/false branches; this
        # would be difficult to implement, because of the path
        # explosion problem.

        def speculate_branch(branch):
            # NB: 0 is predicate
            ix = 1 if branch else 2
            # TODO: Support kwargs
            (
                (ret_val, ret_treespec),
                ret_graph,
                ret_lifted_freevars,
            ) = speculate_subgraph(
                tx,
                args[ix],
                operands,
                {},
                "cond",
                source_target=self.value,
                should_flatten_outputs=True,
            )

            if not only_consist_of(ret_val, (TensorVariable,)):
                unimplemented(
                    "Expected branches to return a possibly nested list/tuple/dict of tensors but it consists of non tensors.",
                )
            return ret_val, ret_treespec, ret_graph, ret_lifted_freevars

        (true_r, true_treespec, true_graph, true_lifted_freevars) = speculate_branch(
            True
        )
        true_nn_modules = dict(tx.output.nn_modules)

        (
            false_r,
            false_treespec,
            false_graph,
            false_lifted_freevars,
        ) = speculate_branch(False)
        false_nn_modules = dict(tx.output.nn_modules)

        same_treespec = _make_inlined(tx, pytree.TreeSpec.__eq__)(
            true_treespec, false_treespec
        )
        if not same_treespec.as_python_constant():
            unimplemented("Expected branches to return the same pytree structure.")

        def diff_meta(tensor_vars1, tensor_vars2):
            assert all(
                isinstance(var, TensorVariable) for var in tensor_vars1 + tensor_vars2
            )
            all_diffs = []
            for i, (var1, var2) in enumerate(zip(tensor_vars1, tensor_vars2)):
                # We check the meta data associated with meta["example_value"]
                meta1 = _extract_tensor_metadata(
                    var1.proxy.node.meta["example_value"], include_contiguity=False
                )
                meta2 = _extract_tensor_metadata(
                    var2.proxy.node.meta["example_value"], include_contiguity=False
                )
                if meta1 != meta2:
                    all_diffs.append((f"pair{i}:", meta1, meta2))
            return all_diffs

        if diffs := diff_meta(
            true_r.unpack_var_sequence(tx), false_r.unpack_var_sequence(tx)
        ):
            unimplemented(
                f"Expected branches to return tensors with same metadata. [(tensor_pair, difference)...]:{diffs}"
            )

        def dedup_and_sort_lifted_freevars(true_lifted_freevars, false_lifted_freevars):
            # The nn module attributes are guaranteed to be registered into the top-level graph module during
            # higher order op speculation. Therefore, get_attr nodes in two branches with the same
            # target refer to the same attribute and we can safely deduplicate them with their target.
            #
            # Note: ideally, dynamo should just create a single proxy for the same attribute of a nn module. But
            # true_branch and false_branch belong to two separate tracing contexts, they may register the same
            # attribute to top level seperately. This creates two get_attr proxies for the same attribute
            # that have different meta data such as stack_trace (one stack trace for the true_branch,
            # and the other for false_branch). It seems better to discard the proxy explicitly in cond
            # than make dynamo create a single proxy for the same get_attr target.
            def shared_getattrs(true_lifted_proxies, false_lifted_proxies):
                true_targets = {
                    proxy.node.target: proxy
                    for proxy in true_lifted_proxies
                    if proxy.node.op == "get_attr"
                }
                true_fn_shared_getattrs = {}
                false_fn_shared_getattrs = {}

                for false_proxy in false_lifted_proxies:
                    if (
                        false_proxy.node.op == "get_attr"
                        and false_proxy.node.target in true_targets
                    ):
                        true_proxy = true_targets[false_proxy.node.target]
                        true_fn_shared_getattrs[true_proxy] = true_proxy
                        false_fn_shared_getattrs[false_proxy] = true_proxy
                return true_fn_shared_getattrs, false_fn_shared_getattrs

            true_fn_shared_getattrs, false_fn_shared_getattrs = shared_getattrs(
                true_lifted_freevars.keys(), false_lifted_freevars.keys()
            )

            true_shared_freevars = (
                true_lifted_freevars.keys() & false_lifted_freevars.keys()
            ).union(true_fn_shared_getattrs.keys())
            false_shared_freevars = (
                true_lifted_freevars.keys() & false_lifted_freevars.keys()
            ).union(false_fn_shared_getattrs.keys())
            unique_true_freevars = true_lifted_freevars.keys() - true_shared_freevars
            unique_false_freevars = false_lifted_freevars.keys() - false_shared_freevars

            def _sort_by_name(vars):
                return sorted(vars, key=lambda var: var.node.name)

            return (
                list(_sort_by_name(list(true_shared_freevars))),
                list(_sort_by_name(list(false_shared_freevars))),
                list(_sort_by_name(list(unique_true_freevars))),
                list(_sort_by_name(list(unique_false_freevars))),
            )

        (
            true_shared,
            false_shared,
            unique_true,
            unique_false,
        ) = dedup_and_sort_lifted_freevars(true_lifted_freevars, false_lifted_freevars)

        # Let's say we capture cond(pred, true_fn, false_fn, (x,))
        # With set_graph_input set to automatic,
        # true_fn has lifted variables x, a, b, c
        # false_fn has lifted variables x, a, b, d
        # Then fixup_branch_inps make sure both branches have the same signature, i.e.:
        # - true_fn(x, a, b, c_true_branch, d_false_branch)
        # - false_fn(x, a, b, c_true_branch, d_false_branch)
        #
        # More formally, the signature has three parts in the following order:
        # 1. used in both branches: x, a, b
        # 2. only used in true branches: c, suffixed with _true_branch
        # 3. only used in false branches: d, suffixed with _false_branch
        # Within each part, we re-order the nodes by name to have a derterministic ordering for testing.
        def fixup_branch_inps(
            graph, lifted_freevars, shared, unique_true, unique_false
        ):
            def _insert_or_replace_phs(new_args, name_suffix):
                for arg in new_args:
                    new_ph = graph.placeholder(arg.node.name + name_suffix)
                    # Override with new_ph if there exists a old placeholder.
                    if arg in lifted_freevars:
                        old_ph = lifted_freevars[arg].node
                        old_ph.replace_all_uses_with(new_ph)
                        # replace_all_uses_with doesn't clean users. Clean it mannually so that we could erase it.
                        old_ph.users = {}
                        graph.erase_node(old_ph)

            first_not_ph_node = next(
                node for node in graph.nodes if node.op != "placeholder"
            )
            with graph.inserting_before(first_not_ph_node):
                _insert_or_replace_phs(shared, "")
                _insert_or_replace_phs(unique_true, "_true_branch")
                _insert_or_replace_phs(unique_false, "_false_branch")

        fixup_branch_inps(
            true_graph, true_lifted_freevars, true_shared, unique_true, unique_false
        )
        fixup_branch_inps(
            false_graph, false_lifted_freevars, false_shared, unique_true, unique_false
        )

        true_name = add_subgraph(
            tx,
            self.source,
            "cond_true",
            torch.fx.GraphModule(true_nn_modules, true_graph),
        )
        false_name = add_subgraph(
            tx,
            self.source,
            "cond_false",
            torch.fx.GraphModule(false_nn_modules, false_graph),
        )

        true_node = make_attr(tx, true_name)
        false_node = make_attr(tx, false_name)

        p_args = (
            args[0].as_proxy(),
            true_node,
            false_node,
            # We pick true_shared but it shouldn't matter
            true_shared + unique_true + unique_false,
        )

        return _call_function_and_unflatten_output(
            tx, torch.ops.higher_order.cond, p_args, {}, true_r, true_treespec
        )


def non_single_tensor_return_unsupported(api, ret):
    from . import TensorVariable

    if not isinstance(ret, TensorVariable):
        raise Unsupported(
            f"{api} over function that returns something " f"other than one Tensor"
        )


class MapHigherOrderVariable(TorchHigherOrderOperatorVariable):
    def call_function(
        self, tx, args: List[VariableTracker], kwargs: Dict[str, VariableTracker]
    ) -> VariableTracker:
        from . import NestedUserFunctionVariable, TensorVariable, UserFunctionVariable
        from .builder import wrap_fx_proxy_cls

        if len(kwargs) > 0:
            unimplemented(
                "torch.ops.higher_order.map: kwargs are not supported in the map operator."
            )

        assert type(args[0].realize()) in (
            UserFunctionVariable,
            NestedUserFunctionVariable,
        )
        assert type(args[1].realize()) is TensorVariable

        sample_shape = get_fake_value(args[1].as_proxy().node, tx).size()

        if len(sample_shape) < 1 or sample_shape[0] == 0:
            unimplemented(
                "map() operator doesn't support scalar or zero-sized tensors during tracing."
            )

        # To get the example output from map() we will need to provide at least one sample to
        # the loop body. In our case we will always use xs[0], and our map() won't support zero
        # sized tensor during tracing.
        first_dim = wrap_fx_proxy_cls(
            target_cls=TensorVariable, tx=tx, proxy=args[1].as_proxy()[0]
        )

        # TODO: Support kwargs
        (
            (body_r, body_spec),
            body_graph,
            body_lifted_freevars,
        ) = speculate_subgraph(
            tx,
            args[0],
            [
                first_dim,
                *args[2:],
            ],
            {},
            "torch.ops.higher_order.map",
            source_target=self.value,
            set_subgraph_inputs="flatten_manual",
            should_flatten_outputs=True,
        )

        body_nn_modules = dict(tx.output.nn_modules)

        body_name = add_subgraph(
            tx,
            self.source,
            "map_body",
            torch.fx.GraphModule(body_nn_modules, body_graph),
        )

        body_node = make_attr(tx, body_name)

        p_args = (
            body_node,
            [args[1].as_proxy()],
            [arg.as_proxy() for arg in args[2:]] + list(body_lifted_freevars.keys()),
        )
        return _call_function_and_unflatten_output(
            tx, torch.ops.higher_order.map_impl, p_args, {}, body_r, body_spec
        )


class ExecutorchCallDelegateHigherOrderVariable(TorchHigherOrderOperatorVariable):
    def call_function(
        self, tx, args: "List[VariableTracker]", kwargs: "Dict[str, VariableTracker]"
    ) -> "VariableTracker":
        from .builder import wrap_fx_proxy

        # This is operator for delegation within Executorch which calls a
        # specific function in the given lowered module with the given
        # operators. The actual operator is defined in the Executorch codebase.
        # This is a bad hierarchical violation since
        # executorch_call_delegate sits at a higher level than dynamo, but
        # there's no real solution to this issue yet.
        if len(kwargs) > 0:
            unimplemented(
                "executorch_call_delegate: kwargs arguments were not enabled."
            )
        lowered_module = tx.output.get_submodule(args[0].module_key)

        lowered_node = make_attr(tx, args[0].module_key)

        p_args = tuple(arg.as_proxy() for arg in args[1:])
        real_sub_args = pytree.tree_map_only(
            torch.fx.Proxy, lambda a: get_real_value(a.node, tx.output), p_args
        )

        example_res = lowered_module.original_module(*real_sub_args)

        # NOTE [Guaranteeing the 1-1 correspondence of FakeTensors and real tensors]:
        # executorch modules promise not to alias inputs and outputs.
        # Thus, output FakeTensors will correctly not alias input FakeTensors.
        _assert_tensors_nonaliasing(real_sub_args, example_res)

        example_value = deepcopy_to_fake_tensor(example_res, tx.fake_mode)

        p_args = (lowered_node,) + p_args

        # Store the invocation as a call
        return wrap_fx_proxy(
            tx=tx,
            proxy=tx.output.create_proxy(
                "call_function",
                self.value,
                args=tuple(p_args),
                kwargs={},
            ),
            example_value=example_value,
        )


class FunctorchGradHigherOrderVariable(TorchHigherOrderOperatorVariable):
    def call_function(
        self, tx, args: "List[VariableTracker]", kwargs: "Dict[str, VariableTracker]"
    ) -> "VariableTracker":
        from . import ConstantVariable
        from .builder import wrap_fx_proxy

        # TODO: Support `fn` with kwargs.
        if not torch._dynamo.config.capture_func_transforms:
            unimplemented(
                "torch.func.grad capture is disabled, "
                "it can be turned on by setting "
                "`torch._dynamo.config.capture_func_transforms=True`"
            )
        # [NOTE] Here we are (roughly) modelling the following
        #
        #   grad_fn = torch.func.grad(fn, argnums=.., has_aux=..)
        #   grad_output = grad_fn(x)
        grad_args = (args[0], args[1], args[2])

        # get arguments
        func, argnums, has_aux = grad_args
        kwargs = args[4].items
        if len(kwargs) > 0:
            # Since speculate_subgraph doesn't support kwargs, we can't handle this for now.
            unimplemented(
                "torch.func.grad: kwargs arguments are currently unsupported."
            )

        # Trace through the `func`
        # NOTE [HACK: Enable autograd while tracing function]
        # `torch.func.grad` should not be affected by `no_grad` outside of `grad`.
        # So, we enable_grad right before the function to which `grad` is applied
        # (the parts explicitly disabled with `no_grad` inside the function are still disabled).
        # Eg.
        # def f(x):
        #     with no_grad():  # This will disable grad tracking under it.
        #        y = x * 2
        #
        #     return x ** 2 - y  # grad tracking should be enabled irrespective of outside `no_grad`.
        #
        # with no_grad():  # This will not disable grad tracking inside of grad(f).
        #     grad_o = torch.func.grad(f)(x)
        # TODO: Support kwargs
        (body_r, _), body_graph, body_lifted_freevars = speculate_subgraph(
            tx,
            func,
            args[3].items,
            {},
            "torch.func.grad",
            source_target=self.value,
            # See NOTE [HACK: Enable autograd while tracing function]
            enable_grad=True,
            set_subgraph_inputs="manual",
        )

        body_name = add_subgraph(
            tx,
            self.source,
            "grad_body",
            torch.fx.GraphModule(tx.output.nn_modules, body_graph),
        )
        body_node = make_attr(tx, body_name)
        grad_proxy_args = (
            body_node,
            *(arg.as_proxy() for arg in grad_args[1:]),
        )

        # Model `grad_fn = grad(fn, *grad_args, **grad_kwargs)`
        grad_fn = tx.output.create_proxy(
            "call_function",
            torch.func.grad,
            args=tuple(grad_proxy_args),
            kwargs={},
            name="grad_proxy",
        )

        # Pass lifted freevars to the call to `grad_fn`
        args = args[3].items
        grad_fn_args = tuple(arg.as_proxy() for arg in args) + tuple(
            body_lifted_freevars
        )

        # Call grad_fn with inputs.
        # grad_output = grad_fn(*grad_fn_args, **grad_fn_kwargs)
        grad_output = grad_fn(*grad_fn_args)

        # `grad_fn(*grad_fn_args, **grad_fn_kwargs)`
        # Output of grad_fn is
        # For has_aux=False, Tuple[gradients of inputs indicated by argnums].
        # For has_aux=True, Tuple[Tuple[gradients of inputs indicated by argnums], aux values]
        # NOTE: example_value should match `grad_output`.
        def _from_args(idx):
            return args[idx].as_proxy().node.meta["example_value"].contiguous()

        def to_python_ints(argnums):
            if not isinstance(argnums, (ConstantVariable, TupleVariable)):
                raise UserError(
                    UserErrorType.INVALID_INPUT,
                    f"argnums is expected to be int or tuple of ints. Got {argnums}.",
                )

            if isinstance(argnums, ConstantVariable):
                if not isinstance(argnums.value, (int, tuple)):
                    raise UserError(
                        UserErrorType.INVALID_INPUT,
                        f"argnums is expected to be int or tuple of ints. Got {argnums}.",
                    )
                return argnums.value
            else:
                const_vars = argnums.unpack_var_sequence(tx)
                if not all(
                    isinstance(var, ConstantVariable) and isinstance(var.value, int)
                    for var in const_vars
                ):
                    raise UserError(
                        UserErrorType.INVALID_INPUT,
                        f"argnums is expected to contain int only. Got {const_vars}.",
                    )
                return tuple(var.value for var in const_vars)

        argnums_v = to_python_ints(argnums)
        example_value = pytree.tree_map(_from_args, argnums_v)

        if has_aux.value:
            # case : has_aux = True
            # NOTE: Currently speculate subgraph allows body_r to be
            # Tensor or Tuple/List of Tensor.
            # Since `grad` expects output with has_aux
            # to be (output, aux), only valid output currently is
            # (output, some_tensor)
            body_r_proxy = body_r.as_proxy()
            aux = body_r_proxy[1].node.meta["example_value"]
            example_value = (example_value, aux)

        fx_proxy = wrap_fx_proxy(tx=tx, proxy=grad_output, example_value=example_value)

        # Call contiguous on all the computed grads.
        if not has_aux.value:
            if isinstance(argnums_v, int):
                return fx_proxy.call_method(tx, "contiguous", (), {})
            else:
                grads = fx_proxy
                items = []
                for idx in range(len(argnums_v)):
                    proxy = grads.call_method(
                        tx, "__getitem__", (ConstantVariable.create(idx),), {}
                    ).call_method(tx, "contiguous", (), {})
                    items.append(proxy)
                return TupleVariable(items)
        else:  # case: has_aux.value = True
            # fx_proxy -> Tuple(grads, aux)
            grads = fx_proxy.call_method(
                tx, "__getitem__", (ConstantVariable.create(0),), {}
            )
            aux = fx_proxy.call_method(
                tx, "__getitem__", (ConstantVariable.create(1),), {}
            )
            if isinstance(argnums_v, int):
                return TupleVariable([grads.call_method(tx, "contiguous", (), {}), aux])
            else:
                items = []
                for idx in range(len(argnums_v)):
                    proxy = grads.call_method(
                        tx, "__getitem__", (ConstantVariable.create(idx),), {}
                    ).call_method(tx, "contiguous", (), {})
                    items.append(proxy)
                return TupleVariable([TupleVariable(items), aux])


class FunctorchVmapHigherOrderVariable(UserFunctionVariable):
    def call_function(
        self, tx, args: "List[VariableTracker]", kwargs: "Dict[str, VariableTracker]"
    ) -> "VariableTracker":
        if not torch._dynamo.config.capture_func_transforms:
            unimplemented(
                "torch.func.vmap capture is disabled, "
                "it can be turned on by setting "
                "`torch._dynamo.config.capture_func_transforms=True`"
            )
        return super().call_function(tx, args, kwargs)


class WrapHigherOrderVariable(TorchHigherOrderOperatorVariable):
    def create_wrapped_node(self, tx, args, kwargs, description):
        # See NOTE [HigherOrderOperator tracing design] for more details

        (
            (body_r, treespec),
            body_graph,
            body_lifted_freevars,
        ) = speculate_subgraph(
            tx,
            args[0],  # function
            [*args[1:]],
            kwargs,
            description,
            source_target=self.value,
            should_flatten_outputs=True,
        )

        body_gmod = torch.fx.GraphModule(tx.output.nn_modules, body_graph)
        body_name = add_subgraph(
            tx,
            self.source,
            "wrap_body",
            body_gmod,
        )

        body_node = make_attr(tx, body_name)

        # Since, we call `speculate_subgraph` with `set_subgraph_inputs="automatic`,
        # all the arguments are lifted.
        lifted_args = tuple(arg for arg in body_lifted_freevars.keys())

        proxy_args = (body_node,) + lifted_args
        example_value = pytree.tree_map_only(
            torch.fx.Proxy,
            lambda a: a.node.meta["example_value"],
            body_r.as_proxy(),
        )

        return proxy_args, {}, example_value, body_r, treespec, body_gmod

    def call_function(
        self, tx, args: "List[VariableTracker]", kwargs: "Dict[str, VariableTracker]"
    ) -> "VariableTracker":
        # This flattens the kwargs into lifted args
        p_args, p_kwargs, example_value, body_r, treespec, _ = self.create_wrapped_node(
            tx, args, kwargs, "wrap"
        )

        if len(p_kwargs) > 0:
            unimplemented("kwargs should have been flattened into lifted args")

        return _call_function_and_unflatten_output(
            tx, self.value, tuple(p_args), p_kwargs, body_r, treespec
        )


class OutDtypeHigherOrderVariable(TorchHigherOrderOperatorVariable):
    def call_function(
        self, tx, args: "List[VariableTracker]", kwargs: "Dict[str, VariableTracker]"
    ) -> "VariableTracker":
        from .builder import wrap_fx_proxy

        if len(kwargs) > 0:
            unimplemented("out_dtype does not handle kwargs")

        p_args = tuple(arg.as_proxy() for arg in args)
        op = p_args[0]
        output_dtype = p_args[1]
        fake_sub_args = pytree.tree_map_only(
            torch.fx.Proxy, lambda a: a.node.meta["example_value"], p_args[2:]
        )
        # This is a simplified implementation of this operator just for tracing.
        # Actual implementation may also first promote the arguments
        example_value = op(*fake_sub_args).to(dtype=output_dtype)

        # Store the invocation as a call
        return wrap_fx_proxy(
            tx=tx,
            proxy=tx.output.create_proxy(
                "call_function",
                self.value,
                args=tuple(p_args),
                kwargs={},
            ),
            example_value=example_value,
        )


class StrictModeHigherOrderVariable(TorchHigherOrderOperatorVariable):
    @raise_hard_error_if_graph_break(
        reason="strict_mode HOO doesn't work unless it is captured completely with torch.compile."
    )
    def call_function(
        self, tx, args: "List[VariableTracker]", kwargs: "Dict[str, VariableTracker]"
    ) -> "VariableTracker":
        from .builder import wrap_fx_proxy

        callable = args[0]

        unpacked_sequence = args[1].unpack_var_sequence(tx)
        # TODO (tmanlaibaatar) support pytree here
        for arg in unpacked_sequence:
            if isinstance(arg, (ListVariable, TupleVariable, ConstDictVariable)):
                unimplemented("strict_mode HOO only works for flat inputs for now")

        if kwargs:
            unimplemented(
                f"strict_mode HOO received unexpected kwargs: {list(kwargs.keys())}"
            )

        (
            (ret_val, ret_treespec),
            ret_graph,
            ret_lifted_freevars,
        ) = speculate_subgraph(
            tx,
            args[0],
            unpacked_sequence,
            {},
            "strict_mode",
            source_target=self.value,
            should_flatten_outputs=True,
        )

        strict_mode_nn_modules = dict(tx.output.nn_modules)

        strict_mode_name = add_subgraph(
            tx,
            self.source,
            "strict_mode_body",
            torch.fx.GraphModule(strict_mode_nn_modules, ret_graph),
        )

        strict_mode_node = make_attr(tx, strict_mode_name)
        p_args = (
            strict_mode_node,
            tuple(arg for arg in ret_lifted_freevars.keys()),
        )

        flat_example_value = pytree.tree_map_only(
            torch.fx.Proxy,
            lambda a: a.node.meta["example_value"],
            ret_val.as_proxy(),
        )

        # Store the invocation as a call
        flat_variable = wrap_fx_proxy(
            tx=tx,
            proxy=tx.output.create_proxy(
                "call_function",
                torch.ops.higher_order.strict_mode,
                args=tuple(p_args),
                kwargs={},
            ),
            example_value=flat_example_value,
        )

        return _call_function_and_unflatten_output(
            tx, torch.ops.higher_order.strict_mode, p_args, {}, ret_val, ret_treespec
        )


class CheckpointHigherOrderVariable(WrapHigherOrderVariable):
    def call_function(
        self, tx, args: List[VariableTracker], kwargs: Dict[str, VariableTracker]
    ) -> VariableTracker:
        from torch._higher_order_ops.wrap import TagActivationCheckpoint
        from torch.utils.checkpoint import noop_context_fn
        from .builder import wrap_fx_proxy

        context_fn = None
        if "context_fn" in kwargs and kwargs["context_fn"] != noop_context_fn:
            ctx = kwargs.pop("context_fn")
            if isinstance(ctx, torch._dynamo.variables.UserFunctionVariable):
                context_fn = ctx.fn
            elif isinstance(
                ctx, torch._dynamo.variables.functions.FunctoolsPartialVariable
            ):
                context_fn = ctx.as_python_constant()
            else:
                raise NotImplementedError(
                    f"checkpoint not implemented for {type(ctx)} context_fn"
                )

        checkpoint_kwargs, gmod_kwargs = TagActivationCheckpoint.divide_kwargs(kwargs)

        # Here we use checkpoint_kwargs (and not gmod kwargs). gmod_kwargs are
        # already flattened above and managed inside the fx graph.
        (
            p_args,
            _,
            example_value,
            body_r,
            treespec,
            checkpointed_gmod,
        ) = self.create_wrapped_node(
            tx, args, gmod_kwargs, "torch.utils.checkpoint.checkpoint"
        )
        if context_fn is not None:
            checkpointed_gmod.meta["_checkpoint_context_fn"] = context_fn

        _, checkpoint_kwargs = proxy_args_kwargs([], checkpoint_kwargs)

        # Store the invocation as a call
        variable = wrap_fx_proxy(
            tx=tx,
            proxy=tx.output.create_proxy(
                "call_function",
                self.value,
                args=tuple(p_args),
                kwargs=checkpoint_kwargs,
            ),
            example_value=example_value,
        )

        if treespec is None:
            return variable

        # Transform variable back into a list (previously made into a tuple by
        # speculate_subgraph function) so as to respect the pytree API typing.
        variable = BuiltinVariable(list).call_function(tx, [variable], {})

        return _make_inlined(tx, pytree.tree_unflatten)(variable, treespec)


class ExportTracepointHigherOrderVariable(TorchHigherOrderOperatorVariable):
    def call_function(
        self, tx, args: "List[VariableTracker]", kwargs: "Dict[str, VariableTracker]"
    ) -> "VariableTracker":
        from .builder import wrap_fx_proxy

        p_args = tuple(arg.as_proxy() for arg in args)
        p_kwargs = {key: arg.as_proxy() for key, arg in kwargs.items()}
        return wrap_fx_proxy(
            tx=tx,
            proxy=tx.output.create_proxy(
                "call_function",
                self.value,
                args=p_args,
                kwargs=p_kwargs,
            ),
            example_value=None,
        )


class TraceWrappedHigherOrderOperatorVariable(TorchHigherOrderOperatorVariable):
    def call_function(
        self, tx, args: "List[VariableTracker]", kwargs: "Dict[str, VariableTracker]"
    ) -> "VariableTracker":
        from . import TensorVariable

        assert "fn" in kwargs
        fn = kwargs["fn"]
        assert len(args) == 1
        grad = args[0]
        assert isinstance(grad, TensorVariable)

        return fn.call_function(tx, args, {})


class AutogradFunctionApplyVariable(VariableTracker):
    def __init__(self, fwd_graph, bwd_graph, parent_source, **kwargs):
        super().__init__(**kwargs)
        self.fwd_graph = fwd_graph
        self.bwd_graph = bwd_graph
        self.parent_source = parent_source

    def call_function(
        self, tx, args: "List[VariableTracker]", kwargs: "Dict[str, VariableTracker]"
    ) -> "VariableTracker":
        from . import (
            AutogradFunctionContextVariable,
            UserDefinedClassVariable,
            UserFunctionVariable,
            UserMethodVariable,
        )
        from .builder import wrap_fx_proxy

        """
        Consider the following:
        class MySin(torch.autograd.Function):
            @staticmethod
            def forward(ctx, x):
                ctx.save_for_backward(x)
                return x.sin()
            @staticmethod
            def backward(ctx, grad):
                x, = ctx.saved_tensors
                return grad * x.cos()
        We want the resulting graphs to look like:
        def fwd(ctx, x):
            # (output, saved tensors / attrs)
            return (x.sin(), [x])
        # bwd(ctx, grad0, grad1, ..., gradn, *saved_tensors_or_attrs)
        def bwd(ctx, grad, x):
            return grad * x.cos()
        To accomplish this, we're going to:
        1. Construct a ctx object
        2. (fwd_out, _), fwd_graph, fwd_freevars = speculate_subgraph on MySin.forward (manually_set_inputs=True)
        3. (bwd_out, _), bwd_graph, bwd_freevars = speculate_subgraph on MySin.backward, while manually setting
        the ctx and grad inputs.
        4. Manually rewriting the fwd graph's output to be (output, stuff_that_gets_used in bwd_graph)
        Getting from 3 to 4 is pretty elegant: stuff_that_gets_used in bwd graph is
        just the bwd_freevars returned from speculate_subgraph, assuming MySin.backward
        doesn't capture any arguments.
        All these steps work if MySin.backward doesn't capture any values. This is a
        limitation in general that we should check for.
        """

        prev_side_effects = tx.output.side_effects.clone()
        fwd_tracer = torch._dynamo.output_graph.SubgraphTracer(
            tx.output,
            parent=tx.output.current_tracer,
            source_target="autograd.Function",
        )

        fwd_src = AttrSource(self.parent_source, member="forward")
        ctx = AutogradFunctionContextVariable.create(tx)
        if isinstance(self.fwd_graph, types.FunctionType):
            fwd_fn = UserFunctionVariable(self.fwd_graph, source=fwd_src)
            fwd_args = [ctx, *args]
        elif isinstance(self.fwd_graph, types.MethodType):
            fwd_fn = UserMethodVariable(
                self.fwd_graph.__func__,
                UserDefinedClassVariable(self.fwd_graph.__class__),
                source=fwd_src,
            )
            fwd_args = [fwd_fn.obj, ctx, *args]
        else:
            unimplemented("non-function or method")

        # Speculate subgraph on the fwd
        (fwd_out, _), fwd_graph, fwd_freevars = speculate_subgraph(
            tx,
            fwd_fn,
            fwd_args,
            kwargs,
            "autograd.Function",
            set_subgraph_inputs="manual",
            restore_side_effects=False,
            tracer=fwd_tracer,
        )

        if fwd_freevars:
            unimplemented("NYI")

        if ctx.mutable_local in tx.output.side_effects.store_attr_mutations:
            if (
                "_materialize_non_diff_grads"
                in tx.output.side_effects.store_attr_mutations[ctx.mutable_local]
            ):
                unimplemented("NYI")

        bwd_tracer = torch._dynamo.output_graph.SubgraphTracer(
            tx.output,
            parent=fwd_tracer,
            source_target="autograd.Function",
        )

        # Speculate subgraph on the backward. We make the
        # bwd tracer a child of the fwd tracer, because backward may rely on
        # tensors/attrs created in the fwd tracer.

        from .lists import BaseListVariable

        if isinstance(fwd_out, BaseListVariable):
            bwd_args = [ctx, *fwd_out.items]
        else:
            bwd_args = [ctx, fwd_out]

        bwd_src = AttrSource(self.parent_source, member="backward")
        if isinstance(self.bwd_graph, types.FunctionType):
            bwd_fn = UserFunctionVariable(self.bwd_graph, source=bwd_src)
        elif isinstance(self.bwd_graph, types.MethodType):
            bwd_fn = UserMethodVariable(
                self.bwd_graph.__func__,
                UserDefinedClassVariable(self.bwd_graph.__class__),
                source=bwd_src,
            )
            bwd_args = [bwd_fn.obj, *bwd_args]
        else:
            unimplemented("non-function or method")

        with tx.output.subtracer(fwd_fn, fwd_tracer):
            (bwd_out, _), bwd_graph, bwd_freevars = speculate_subgraph(
                tx,
                bwd_fn,
                bwd_args,
                kwargs,
                "autograd.Function",
                enable_grad=False,
                set_subgraph_inputs="manual",
                restore_side_effects=False,
                tracer=bwd_tracer,
            )

        # TODO: assert that bwd_graph didn't capture values that were
        # not created inside fwd_graph.

        # TODO(oulgen): Ideally, we would not do a linear search for output
        # node but as things currently are there could be nodes after the
        # output node
        # This is bug prone as if there's code after the output node, then
        # graph.output will append the output at the very end
        # This might be a behavior difference

        # Rewrite the output of fwd_graph to (output, stuff_necessary_for_bwd)
        for node in fwd_graph.nodes:
            if node.op == "output":
                fwd_graph.erase_node(node)
                break

        new_fwd_graph_outputs = (fwd_out.as_proxy(), list(bwd_freevars.keys()))
        new_fwd_graph_outputs = pytree.tree_map(lambda x: x.node, new_fwd_graph_outputs)
        fwd_graph.output(new_fwd_graph_outputs)

        # Store fwd_body
        fwd_nn_modules = tx.copy_graphstate().output.nn_modules
        fwd_name = add_subgraph(
            tx,
            fwd_src,
            "fwd_body",
            torch.fx.GraphModule(fwd_nn_modules.nn_modules, fwd_graph),
        )

        fwd_node = make_attr(tx, fwd_name)

        # Store bwd_body
        bwd_nn_modules = tx.copy_graphstate().output.nn_modules
        bwd_name = add_subgraph(
            tx,
            bwd_src,
            "bwd_body",
            torch.fx.GraphModule(bwd_nn_modules.nn_modules, bwd_graph),
        )

        bwd_node = make_attr(tx, bwd_name)

        tx.output.side_effects = prev_side_effects

        p_args = (fwd_node, bwd_node, *(arg.as_proxy() for arg in args))
        example_value = pytree.tree_map_only(
            torch.fx.Proxy,
            lambda a: a.node.meta["example_value"],
            fwd_out.as_proxy(),
        )

        # Store the invocation as a call
        from torch._functorch.autograd_function import autograd_function_apply

        return wrap_fx_proxy(
            tx=tx,
            proxy=tx.output.create_proxy(
                "call_function",
                autograd_function_apply,
                args=p_args,
                kwargs={},
            ),
            example_value=example_value,
        )<|MERGE_RESOLUTION|>--- conflicted
+++ resolved
@@ -401,19 +401,6 @@
             return OutDtypeHigherOrderVariable(value, source, **kwargs)
         elif value is torch._functorch.eager_transforms.grad_impl:
             return FunctorchGradHigherOrderVariable(value, source, **kwargs)
-<<<<<<< HEAD
-        elif value.__name__ in (
-            "trampoline_autograd_fwd",
-            "trampoline_autograd_bwd",
-            "trampoline_autograd_apply",
-        ):
-            return AutogradFunctionMethodHigherOrderVariable(
-                value=value, source=source, **kwargs
-            )
-=======
-        elif value is torch._functorch.vmap.vmap_impl:
-            return FunctorchVmapHigherOrderVariable(value, source, **kwargs)
->>>>>>> 5300a779
         elif value.__name__ == "wrap":
             return WrapHigherOrderVariable(value, source, **kwargs)
         elif value.__name__ in (
