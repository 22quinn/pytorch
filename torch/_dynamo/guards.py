--- conflicted
+++ resolved
@@ -92,49 +92,6 @@
     return {inspect.getfile(m) for m in mods}
 
 
-<<<<<<< HEAD
-CLOSURE_VARS = collections.OrderedDict(
-    [
-        ("___check_type_id", check_type_id),
-        ("___check_obj_id", check_obj_id),
-        (
-            "___current_backend",
-            lambda: torch._dynamo.eval_frame.guarded_backend_cache.current_backend,
-        ),
-        (
-            "___lookup_backend",
-            lambda backend_obj_id: torch._dynamo.eval_frame.guarded_backend_cache.cached_backends[
-                backend_obj_id
-            ],
-        ),
-        (
-            "___skip_backend_check",
-            lambda: torch._dynamo.eval_frame.guarded_backend_cache.skip_backend_check_for_run_only_mode,
-        ),
-        ("___odict_getitem", collections.OrderedDict.__getitem__),
-        ("___dict_param_key_ids", dict_param_key_ids),
-        ("___dict_const_keys", dict_const_keys),
-        ("___dict_version", dict_version),
-        ("___dict_contains", lambda a, b: a in b),
-        ("___dict_keys_getitem", dict_keys_getitem),
-        ("___tuple_iterator_len", tuple_iterator_len),
-        ("___tuple_iterator_getitem", tuple_iterator_getitem),
-        ("__math_isnan", math.isnan),
-        ("inf", float("inf")),
-        ("__load_module", lambda name: importlib.import_module(name)),
-        ("utils_device", torch.utils._device),
-        ("device", torch.device),
-        (
-            "___from_numpy",
-            # If not numpy array, piggy back on e.g. tensor guards to check type
-            lambda a: torch.as_tensor(a)
-            if isinstance(a, (np.generic, np.ndarray))
-            else a,
-        ),
-        ("torch", torch),
-    ]
-)
-=======
 CLOSURE_VARS = {
     "___check_type_id": check_type_id,
     "___check_obj_id": check_obj_id,
@@ -154,6 +111,7 @@
     "___dict_const_keys": dict_const_keys,
     "___dict_version": dict_version,
     "___dict_contains": lambda a, b: a in b,
+    "___dict_keys_getitem": dict_keys_getitem,
     "___tuple_iterator_len": tuple_iterator_len,
     "___tuple_iterator_getitem": tuple_iterator_getitem,
     "__math_isnan": math.isnan,
@@ -166,7 +124,6 @@
     (lambda a: torch.as_tensor(a) if isinstance(a, (np.generic, np.ndarray)) else a),
     "torch": torch,
 }
->>>>>>> 8c704f7a
 
 if sys.version_info[:2] <= (3, 8):
     # [Note: Python Version <= 3.8]
