import collections
import contextlib
import copy
import cProfile
import dataclasses
import datetime
import dis
import enum
import functools
import gc
import inspect
import itertools
import logging.config
import math
import operator
import os
import pstats
import re
import sys
import time
import types
import typing
import weakref
from contextlib import contextmanager
from functools import lru_cache, wraps
from typing import Any, Dict, List, Optional, Tuple, Union

try:
    import numpy as np

    HAS_NUMPY = True
except ModuleNotFoundError:
    np = None  # type: ignore[assignment]
    HAS_NUMPY = False

import importlib

import torch
import torch.fx.experimental.symbolic_shapes
from torch import fx
from torch._dispatch.python import enable_python_dispatcher
from torch._subclasses.fake_tensor import FakeTensor
from torch.nn.modules.lazy import LazyModuleMixin
from torch.utils._pytree import tree_flatten, tree_map

from . import config, logging as torchdynamo_logging

counters = collections.defaultdict(collections.Counter)
<<<<<<< HEAD
troubleshooting_url = "https://pytorch.org/docs/master/dynamo/troubleshooting.html"
=======
troubleshooting_url = "https://pytorch.org/docs/master/compile/troubleshooting.html"
nnmodule_doc_url = "https://pytorch.org/docs/master/compile/nn-module.html"
nnmodule_doc_url_msg = f"See {nnmodule_doc_url} for more information and limitations."
>>>>>>> 28621208

log = logging.getLogger(__name__)

# profiling compilation time
compilation_metrics = collections.OrderedDict()

timer_counter = itertools.count()


def tabulate(rows, headers):
    try:
        import tabulate

        return tabulate.tabulate(rows, headers=headers)
    except ImportError:
        return "\n".join(
            ", ".join(map(str, row)) for row in itertools.chain([headers], rows)
        )


def dynamo_profiled(func):
    @wraps(func)
    def profile_wrapper(*args, **kwargs):
        global timer_counter
        datafn = (
            func.__name__ + f"{next(timer_counter)}.profile"
        )  # Name the data file sensibly
        prof = cProfile.Profile()
        prof.enable()
        retval = prof.runcall(func, *args, **kwargs)
        prof.disable()
        print(f"### Cprofile for {func.__name__} iter {next(timer_counter)} ###")
        ps = pstats.Stats(prof)
        ps.sort_stats(pstats.SortKey.TIME).print_stats(20)
        ps.sort_stats(pstats.SortKey.CUMULATIVE).print_stats(20)
        prof.dump_stats(datafn)
        return retval

    return profile_wrapper


frame_phase_timing = collections.OrderedDict()

curr_frame = 0


# Note: Called for you by dynamo - you almost never ever want to invoke this yourself.
def increment_frame():
    global curr_frame
    curr_frame = curr_frame + 1


# Note: Called for you by dynamo - you almost never ever want to invoke this yourself.
def reset_frame_count():
    global curr_frame
    frame_phase_timing.clear()
    curr_frame = 0


op_count = 0


def increment_op_count(cnt):
    global op_count
    op_count += cnt


# Print a report of time spent so far
# Ex:
# TIMING:
# entire_frame_compile:8.574629999999999
# backend_compile:5.26806
def print_time_report():
    total = 0
    total_by_key = {}
    for frame, timings in frame_phase_timing.items():
        for key, timing in timings.items():
            total += timing
            if key not in total_by_key:
                total_by_key[key] = timing
            else:
                total_by_key[key] += timing

    out = "TIMING:"
    for key, value in total_by_key.items():
        out = f"{out} {key}:{round(value, 5)}"

    print(out)


# dynamo_timed API works as a function decorator
# By wrapping a function in dynamo_timed, we can store a record in compilation_metrics
# where the key is the functions name.
# For example:
#
#  @dynamo_timed
#  def _foo(...):
#
# Would show up as an entry in our timing dict:
# OrderedDict([('bar.<locals>._foo', [0.083690, 0.23949, 3.1425e-05])])
# This is extremely useful for granular debugging.
#
# For a higher-level mode, pass a phase_name into dynamo_timed
# phase_names record an extra record into a separate compilation timing structure,
# one keyed on frame+name rather than function.
# The frame is incremented outside of this function, in def increment_frame() above.
def dynamo_timed(original_function=None, phase_name=None):
    def dynamo_timed_inner(func):
        @wraps(func)
        def time_wrapper(*args, **kwargs):
            key = func.__qualname__
            if key not in compilation_metrics:
                compilation_metrics[key] = []
            t0 = time.time()
            r = func(*args, **kwargs)
            time_spent = time.time() - t0
            # print(f"Dynamo timer: key={key}, latency={latency:.2f} sec")
            compilation_metrics[key].append(time_spent)
            if phase_name:
                frame_key = str(curr_frame)
                if frame_key not in frame_phase_timing:
                    frame_phase_timing[frame_key] = {}
                assert (
                    phase_name not in frame_phase_timing[frame_key]
                ), f"Duplicate phase name {phase_name} for frame {frame_key}"
                frame_phase_timing[frame_key][phase_name] = time_spent
            return r

        return time_wrapper

    if original_function:
        return dynamo_timed_inner(original_function)
    return dynamo_timed_inner


def compile_times(repr="str", aggregate=False):
    """
    Get metrics about torchdynamo frontend/backend compilation times.

    Accumulates information from functions tagged with `@dynamo_timed`.

    repr='str' returns a printable string for user interaction, and 'csv'
    returns headers, rows which can be logged for output

    aggregate causes values from multiple compilations (e.g. split graphs)
    to be accumulated into one value.  If false, expect more than one value
    per metric.
    """

    def fmt_fn(values, item_fn=lambda x: x):
        if aggregate:
            return item_fn(sum(values))
        return ", ".join(map(item_fn, values))

    if repr == "str":
        rows = [
            (k, fmt_fn(compilation_metrics[k], item_fn=lambda x: f"{x:.4f}"))
            for k in compilation_metrics
        ]
        out = "TorchDynamo compilation metrics:\n"
        out += tabulate(rows, headers=("Function", "Runtimes (s)"))
        return out
    elif repr == "csv":
        values = [
            fmt_fn(v, item_fn=lambda x: f"{x:.6f}")
            for v in compilation_metrics.values()
        ]
        headers = list(compilation_metrics.keys())
        return headers, values


tensortype_to_dtype = {
    torch.FloatTensor: (torch.float32, torch.float),
    torch.DoubleTensor: (torch.float64, torch.double),
    torch.HalfTensor: (torch.float16, torch.half),
    torch.BFloat16Tensor: (torch.bfloat16,),
    torch.ByteTensor: (torch.uint8,),
    torch.CharTensor: (torch.int8,),
    torch.LongTensor: (torch.int64, torch.long),
    torch.IntTensor: (torch.int32, torch.int),
    torch.ShortTensor: (torch.int16, torch.short),
    torch.BoolTensor: (torch.bool,),
}


class DuplicateWarningChecker:
    def __init__(self, maxsize=4096):
        self.maxsize = maxsize
        self.reset()

    def reset(self):
        self.set = collections.OrderedDict()

    def add(self, key):
        if key in self.set:
            self.set.move_to_end(key, last=True)
            if not config.verbose:
                return False
        else:
            self.set[key] = None
            while len(self.set) > self.maxsize:
                self.set.popitem(last=False)
        return True


graph_break_dup_warning_checker = DuplicateWarningChecker()


<<<<<<< HEAD
def init_logging():
    torchdynamo_logging.init_logging(
        config.log_level, log_file_name=config.log_file_name
    )
=======
def setup_compile_debug():
    compile_debug = bool(os.environ.get("TORCH_COMPILE_DEBUG", False))

    if compile_debug:
        torch._logging.set_logs(
            dynamo=logging.DEBUG,
            aot=logging.DEBUG,
            inductor=logging.DEBUG,
            output_code=True,  # this is off by default
        )
        return add_file_handler()

    return contextlib.ExitStack()


def reset_graph_break_dup_checker():
>>>>>>> 28621208
    graph_break_dup_warning_checker.reset()


def format_graph_tabular(graph):
    node_specs = [[n.op, n.name, n.target, n.args, n.kwargs] for n in graph.nodes]
    return tabulate(node_specs, headers=["opcode", "name", "target", "args", "kwargs"])


def format_bytecode(prefix, name, filename, line_no, code):
    return f"{prefix} {name} {filename}\
 line {line_no} \n{dis.Bytecode(code).dis()}\n "


def gen_record_file_name(exc, code):
    return f"{get_debug_dir()}/error_recordings/\
{code.co_name}_{type(exc).__name__}_{code.co_firstlineno}.rec"


def write_record_to_file(filename, exec_record):
    try:
        if os.path.exists(filename):
            log.warning(
                "Unable to write execution record %s; file already exists.", filename
            )
        else:
            os.makedirs(os.path.dirname(filename), exist_ok=True)
            with open(filename, "wb") as f:
                exec_record.dump(f)
    except Exception:
        log.error("Unable to write execution record %s", filename, exc_info=1)


def count_calls(g: fx.Graph):
    c = 0
    for n in g.nodes:
        if "call" in n.op:
            c += 1
    return c


def identity(x):
    return x


def nothing(*args, **kwargs):
    pass


class ExactWeakKeyDictionary:
    """Similar to weakref.WeakKeyDictionary, but use `is`/`id` rather than `==` to compare equality"""

    def __init__(self):
        self.values = dict()
        self.refs = dict()

    def __getitem__(self, key):
        return self.values[id(key)]

    def get(self, key, default=None):
        return self.values.get(id(key), default)

    def __contains__(self, key):
        return id(key) in self.values

    def __setitem__(self, key, value):
        idx = id(key)
        if idx not in self.refs:
            self.refs[idx] = weakref.ref(key, lambda ref: self._remove_id(idx))
        self.values[idx] = value

    def _remove_id(self, idx):
        if idx in self.values:
            del self.values[idx]
        if idx in self.refs:
            del self.refs[idx]

    def clear(self):
        self.refs.clear()
        self.values.clear()


def istype(obj, allowed_types):
    """isinstance() without subclasses"""
    if isinstance(allowed_types, (tuple, list, set)):
        return type(obj) in allowed_types
    return type(obj) is allowed_types


def is_typing(value):
    if sys.version_info < (3, 9):
        return isinstance(value, typing._GenericAlias)
    else:
        return isinstance(value, typing._SpecialGenericAlias)


def is_numpy_int_type(value):
    if HAS_NUMPY:
        return istype(
            value,
            (
                np.int8,
                np.int16,
                np.int32,
                np.int64,
                np.uint8,
                np.uint16,
                np.uint32,
                np.uint64,
            ),
        )
    else:
        return False


def is_numpy_float_type(value):
    if HAS_NUMPY:
        return istype(
            value,
            (
                np.float16,
                np.float32,
                np.float64,
            ),
        )
    else:
        return False


def is_numpy_ndarray(value):
    if HAS_NUMPY:
        return istype(value, np.ndarray)
    else:
        return False


def istensor(obj):
    """Check of obj is a tensor"""
    tensor_list = (
        torch.Tensor,
        torch.nn.Parameter,
        *config.traceable_tensor_subclasses,
    )
    tensor_list = tensor_list + (torch._subclasses.FakeTensor,)
    return istype(obj, tensor_list)


def is_lazy_module(mod):
    return isinstance(mod, LazyModuleMixin)


@functools.lru_cache(4096)
def print_once(*args):
    print(*args)


def make_cell(val=None):
    """Some black magic to create a cell object that usually only exists in a closure"""
    x = val

    def f():
        return x

    assert len(f.__closure__) == 1
    return f.__closure__[0]


def proxy_args_kwargs(args, kwargs):
    try:
        proxy_args = tuple(arg.as_proxy() for arg in args)
        proxy_kwargs = {key: arg.as_proxy() for key, arg in kwargs.items()}
        return proxy_args, proxy_kwargs
    except NotImplementedError as e:
        from .exc import unimplemented
        from .variables.base import typestr

        raise unimplemented(
            f"call_function args: {typestr(*args)} {typestr(*list(kwargs.values()))}"
        ) from e


@dataclasses.dataclass
class CleanupHook:
    """Remove a global variable when hook is called"""

    scope: Dict[str, Any]
    name: str

    def __call__(self, *args):
        CleanupManager.count -= 1
        del self.scope[self.name]

    @staticmethod
    def create(scope, name, val):
        assert name not in scope
        CleanupManager.count += 1
        scope[name] = val
        return CleanupHook(scope, name)


class CleanupManager(ExactWeakKeyDictionary):
    count = 0

    def _remove_id(self, idx):
        for hook in self.values[idx]:
            hook()
        super()._remove_id(idx)


CleanupManager.instance = CleanupManager()


def clone_tensor(x):
    """Clone the tensor and its gradient"""
    y = x.clone().requires_grad_(x.requires_grad)
    if x.is_leaf and x.grad is not None:
        y.grad = x.grad.clone()
    return y


def clone_input(x):
    """copy while preserving strides"""
    # TODO: this is questionable
    if isinstance(x, torch._subclasses.FakeTensor):
        # this func fails on fake tensors in __torch_dispatch__
        return x

    def torch_clone(x):
        y = torch.clone(x)
        if x.is_leaf:
            y.requires_grad_(x.requires_grad)
        if x.is_leaf and x.grad is not None:
            y.grad = clone_input(x.grad)
        return y

    with torch.no_grad():
        if x.device.type == "xla":
            # Access data_ptr() for a xla tensor will cause crash
            return torch_clone(x)

        needed_size = sum(
            (shape - 1) * stride for shape, stride in zip(x.size(), x.stride())
        )
        if x.is_quantized:
            result = torch.empty_quantized((needed_size + 32,), x)
        else:
            result = torch.empty(needed_size + 32, dtype=x.dtype, device=x.device)
        cache_line_offset = (
            (x.data_ptr() - result.data_ptr()) % 32
        ) // x.element_size()
        result.as_strided_(x.size(), x.stride(), cache_line_offset)
        try:
            result.copy_(x.clone())
            if x.is_leaf:
                result.requires_grad_(x.requires_grad)
            if x.is_leaf and x.grad is not None:
                result.grad = clone_input(x.grad)
        except RuntimeError:
            # RuntimeError: unsupported operation: more than one element of the written-to
            # tensor refers to a single memory location. Please clone() the tensor before
            # performing the operation.
            return torch_clone(x)
        return result


def clone_inputs(example_inputs):
    if type(example_inputs) is dict:
        res = dict(example_inputs)
        for key, value in res.items():
            assert isinstance(value, torch.Tensor)
            res[key] = clone_input(value)
        return res

    res = list(example_inputs)
    for i in range(len(res)):
        if isinstance(res[i], torch.Tensor):
            res[i] = clone_input(res[i])
    return res


@contextmanager
def preserve_rng_state():
    rng = torch.clone(torch.random.get_rng_state())
    if torch.cuda.is_available():
        cuda_rng = torch.clone(torch.cuda.get_rng_state())
    try:
        yield
    finally:
        torch.random.set_rng_state(rng)
        if torch.cuda.is_available():
            torch.cuda.set_rng_state(cuda_rng)


def is_jit_model(model0):
    return isinstance(
        model0,
        (
            torch.jit._trace.TopLevelTracedModule,
            torch.jit._script.RecursiveScriptModule,
            torch.jit.ScriptFunction,
            torch.jit.ScriptModule,
        ),
    )


def torchscript(model, example_inputs, verbose=False):
    if is_jit_model(model):
        # already done?
        return model

    try:
        return torch.jit.trace(model, example_inputs)
    except Exception:
        try:
            return torch.jit.script(model)
        except Exception:
            if verbose:
                log.exception("jit error")
            else:
                log.error("Both torch.jit.trace and torch.jit.script failed")
    return None


def getfile(obj):
    try:
        return inspect.getfile(obj)
    except TypeError:
        return None


def is_namedtuple(obj):
    """Test if an object is a namedtuple or a torch.return_types.* quasi-namedtuple"""
    return is_namedtuple_cls(type(obj))


def is_namedtuple_cls(cls):
    """Test if an object is a namedtuple or a torch.return_types.* quasi-namedtuple"""
    try:
        if issubclass(cls, tuple):
            bases = getattr(cls, "__bases__", []) or [None]
            module = getattr(cls, "__module__", None)
            return module == "torch.return_types" or (
                bases[0] is tuple and hasattr(cls, "_make") and hasattr(cls, "_fields")
            )
    except TypeError:
        pass
    return False


@functools.lru_cache(1)
def namedtuple_fields(cls):
    """Get the fields of a namedtuple or a torch.return_types.* quasi-namedtuple"""
    if cls is slice:
        return ["start", "stop", "step"]

    assert issubclass(cls, tuple)
    if hasattr(cls, "_fields"):
        # normal namedtuples
        return cls._fields

    @dataclasses.dataclass
    class Marker:
        index: int

    # frustrating ones e.g. torch.return_types.max
    assert cls.__module__ == "torch.return_types"
    obj = cls(map(Marker, range(cls.n_fields)))
    fields = [None] * cls.n_fields
    for name in dir(obj):
        if name[0] != "_" and isinstance(getattr(obj, name), Marker):
            fields[getattr(obj, name).index] = name
    return fields


def checkpoint_params(gm):
    with torch.no_grad():
        rng_state = torch.clone(torch.random.get_rng_state())
        if torch.cuda.is_available():
            cuda_rng_state = torch.clone(torch.cuda.get_rng_state())
        saved_state = []
        for param in itertools.chain(gm.parameters(), gm.buffers()):
            saved_state.append((param, param._version, torch.clone(param)))

    def restore():
        with torch.no_grad():
            torch.random.set_rng_state(rng_state)
            if torch.cuda.is_available():
                torch.cuda.set_rng_state(cuda_rng_state)
            for param, version, original_value in saved_state:
                if param._version != version:
                    param.copy_(original_value)

    return restore


def timed(model, example_inputs, times=1):
    if torch.cuda.is_available():
        synchronize = torch.cuda.synchronize
    else:
        synchronize = nothing

    synchronize()
    gc.collect()
    torch.manual_seed(1337)
    t0 = time.perf_counter()
    for _ in range(times):
        result = model(*example_inputs)
        synchronize()
    t1 = time.perf_counter()
    return result, t1 - t0


def check_is_cuda(gm, example_inputs):
    return all(x.is_cuda for x in itertools.chain(example_inputs, gm.parameters(True)))


@lru_cache(32)
def rot_n_helper(n):
    assert n > 1
    vars = [f"v{i}" for i in range(n)]
    rotated = reversed(vars[-1:] + vars[:-1])
    fn = eval(f"lambda {','.join(vars)}: ({','.join(rotated)})")
    fn.__name__ = f"rot_{n}_helper"
    return fn


def is_safe_constant(v):
    if istype(v, (tuple, frozenset)):
        return all(map(is_safe_constant, v))
    return istype(
        v,
        (
            types.CodeType,
            int,
            float,
            bool,
            str,
            bytes,
            type(None),
            slice,
            type(type),
            torch.device,
            torch.dtype,
        ),
    ) or isinstance(v, enum.Enum)


def check_constant_args(args, kwargs):
    return all(x.is_python_constant() for x in itertools.chain(args, kwargs.values()))


def check_unspec_python_args(args, kwargs):
    from .variables.constant import ConstantVariable
    from .variables.tensor import UnspecializedPythonVariable

    unspec_count = 0
    for x in itertools.chain(args, kwargs.values()):
        if isinstance(x, UnspecializedPythonVariable):
            unspec_count += 1
        elif not isinstance(x, (UnspecializedPythonVariable, ConstantVariable)):
            return False
        else:
            pass

    return unspec_count > 0


def specialize_args_kwargs(tx, args, kwargs):
    specialized_args = []
    specialized_kwargs = {}
    for x in args:
        specialized_args.append(x.as_specialized(tx))
    for k, v in kwargs.items():
        specialized_kwargs.update({k: v.as_specialized(tx)})
    return specialized_args, specialized_kwargs


dict_values = type(dict().values())
odict_values = type(collections.OrderedDict().values())
tuple_iterator = type(iter(tuple()))
tuple_iterator_len = tuple_iterator.__length_hint__
object_new = object.__new__


def product(it):
    return functools.reduce(operator.mul, it, 1)


def tuple_iterator_getitem(it, index):
    _, (obj,), start = it.__reduce__()
    return obj[start + index]


def enum_repr(value):
    # Workaround repr(Enum) returning invalid global reference before python 3.11
    # https://peps.python.org/pep-0663/
    if sys.version_info < (3, 11):
        return str(value)
    else:
        return repr(value)


def dict_param_key_ids(value):
    return {id(k) for k in value.keys() if isinstance(k, torch.nn.Parameter)}


def dict_const_keys(value):
    return {k for k in value.keys() if not isinstance(k, torch.nn.Parameter)}


def dict_const_keys_repr(const_keys):
    if any(isinstance(k, enum.Enum) for k in const_keys):
        # To workaround repr(Enum) returning invalid global reference before python 3.11
        # by calling enum_repr and removing quotes to render enum in guard code.
        const_keys_str = f"{ {enum_repr(k) if isinstance(k, enum.Enum) else repr(k) for k in const_keys} }".replace(
            "'", ""
        )
    else:
        const_keys_str = f"{const_keys!r}"
    return const_keys_str


def global_key_name(key):
    return f"__dict_key_{id(key)}"


def rename_implicit(v):
    """
    Usage of inline comprehensions generates a implicit ".0" variable that
    trips up guard generation.  This renames these variables in guards.
    """
    m = re.match(r"^[.](\d+)$", v)
    if m:
        assert v == ".0", f"currently only .0 supported: {v}"
        # to support .1 etc see guards.py and _eval_frame.c
        return f"___implicit{m.group(1)}"
    return v


from torch._subclasses import (  # noqa: F401
    FakeTensorMode,
    UnsupportedFakeTensorException,
)


def wrap_fake_exception(fn):
    try:
        return fn()
    except UnsupportedFakeTensorException as e:
        from .exc import unimplemented

        msg = f"Unsupported: {e.reason} with fake tensor propagation."
        log.warning(msg)
        raise unimplemented(msg) from e


def deepcopy_to_fake_tensor(obj, fake_mode):
    with torch._subclasses.fake_tensor.FakeCopyMode(fake_mode):
        return wrap_fake_exception(lambda: copy.deepcopy(obj))


def rmse(ref, res):
    """
    Calculate root mean squared error
    """
    return torch.sqrt(torch.mean(torch.square(ref - res)))


def same(
    ref,
    res,
    fp64_ref=None,
    cos_similarity=False,
    tol=1e-4,
    equal_nan=False,
    exact_dtype=True,
    relax_numpy_equality=False,
):
    """Check correctness to see if ref and res match"""
    if fp64_ref is None:
        fp64_ref = ref
    if isinstance(ref, (list, tuple, torch.nn.ParameterList, torch.Size)):
        assert isinstance(res, (list, tuple)), f"type mismatch {type(ref)} {type(res)}"
        return len(ref) == len(res) and all(
            same(
                ai,
                bi,
                fp64_refi,
                cos_similarity,
                tol,
                equal_nan,
                exact_dtype,
                relax_numpy_equality,
            )
            for ai, bi, fp64_refi in zip(ref, res, fp64_ref)
        )
    elif isinstance(ref, dict):
        assert isinstance(res, dict)
        assert set(ref.keys()) == set(
            res.keys()
        ), f"keys mismatch {set(ref.keys())} == {set(res.keys())}"
        for k in ref.keys():
            if not (
                same(
                    ref[k],
                    res[k],
                    fp64_ref[k],
                    cos_similarity=cos_similarity,
                    tol=tol,
                    equal_nan=equal_nan,
                    exact_dtype=exact_dtype,
                    relax_numpy_equality=relax_numpy_equality,
                )
            ):
                log.error("Accuracy failed for key name %s", k)
                return False
        return True
    elif isinstance(ref, torch.Tensor):
        assert not isinstance(ref, torch._subclasses.FakeTensor)
        assert not isinstance(res, torch._subclasses.FakeTensor)

        if ref.is_sparse:
            assert res.is_sparse
            ref = ref.to_dense()
            res = res.to_dense()
        assert isinstance(res, torch.Tensor), f"type mismatch {type(ref)} {type(res)}"
        if exact_dtype:
            if ref.dtype != res.dtype:
                log.error("dtype mismatch %s, %s", ref.dtype, res.dtype)
                return False
            if ref.dtype == torch.bool:
                # triton stores bool as int8, so add this for more accurate checking
                r = torch.allclose(
                    ref.to(dtype=torch.uint8),
                    res.to(dtype=torch.uint8),
                    atol=tol,
                    rtol=tol,
                    equal_nan=equal_nan,
                )
                if not r:
                    log.error("Accuracy failed: uint8 tensor did not match")
                return r
        if cos_similarity:
            ref = ref.flatten().to(torch.float32)
            res = res.flatten().to(torch.float32)
            if torch.allclose(ref, res, atol=tol, rtol=tol, equal_nan=True):
                # early exit that handles zero/nan better
                # cosine_similarity(zeros(10), zeros(10), dim=0) is 0
                return True
            score = torch.nn.functional.cosine_similarity(ref, res, dim=0, eps=1e-6)
            if score < 0.99:
                log.warning("Similarity score=%s", score.cpu().detach().item())
            return score >= 0.99
        else:
            if not exact_dtype:
                ref = ref.to(res.dtype)

            # First try usual allclose
            if torch.allclose(ref, res, atol=tol, rtol=tol, equal_nan=equal_nan):
                return True

            # Check error from fp64 version
            if fp64_ref.dtype == torch.float64:
                ref_error = rmse(fp64_ref, ref).item()
                res_error = rmse(fp64_ref, res).item()
                multiplier = 2.0

                if (
                    fp64_ref.numel() < 1000
                    or (ref.ndim == 4 and ref.shape[-1] == ref.shape[-2] == 1)
                    # large tol means a benchmark has been specified as REQUIRE_HIGHER_TOLERANCE
                    or tol >= 2 * 1e-2
                ):
                    # In the presence of noise, noise might dominate our error
                    # metric for smaller tensors.
                    # Similary, for 1x1 kernels, there seems to be high noise with amp.
                    multiplier = 3.0

                passes_test = res_error <= (multiplier * ref_error + tol / 10.0)
                if not passes_test:
                    log.error(
                        "RMSE (res-fp64): %.5f, (ref-fp64): %.5f and shape=%s",
                        res_error,
                        ref_error,
                        res.size(),
                    )
                    # import pdb; pdb.set_trace()
                return passes_test

            log.error("Accuracy failed: allclose not within tol=%s", tol)
            return False
    elif isinstance(ref, (str, int, type(None), bool, torch.device)):
        r = ref == res
        if not r:
            log.error("Accuracy failed (%s): %s != %s", type(ref), ref, res)
        return r
    elif isinstance(ref, float):
        r = math.isclose(ref, res, rel_tol=tol, abs_tol=tol)
        if not r:
            log.error(
                "Accuracy failed (float): %s != %s (within tol=%s)", ref, res, tol
            )
        return r
    elif is_numpy_int_type(ref) or is_numpy_float_type(ref):
        if relax_numpy_equality and not (
            is_numpy_int_type(res) or is_numpy_float_type(res)
        ):
            ref = ref.item()
        r = (type(ref) is type(res)) and (ref == res)
        if not r:
            log.error("Accuracy failed (numpy): %s != %s", ref, res)
        return r
    elif is_numpy_ndarray(ref):
        return (type(ref) is type(res)) and (ref == res).all()
    elif type(ref).__name__ in (
        "MaskedLMOutput",
        "Seq2SeqLMOutput",
        "CausalLMOutputWithCrossAttentions",
        "LongformerMaskedLMOutput",
        "Instances",
        "SquashedNormal",
        "Boxes",
        "Normal",
        "TanhTransform",
        "Foo",
        "Variable",
    ):
        assert type(ref) is type(res)
        return all(
            same(
                getattr(ref, key),
                getattr(res, key),
                getattr(fp64_ref, key),
                cos_similarity=cos_similarity,
                tol=tol,
                equal_nan=equal_nan,
                exact_dtype=exact_dtype,
                relax_numpy_equality=relax_numpy_equality,
            )
            for key in ref.__dict__.keys()
        )
    else:
        raise RuntimeError(f"unsupported type: {type(ref).__name__}")


def format_func_info(code):
    short_filename = code.co_filename.split("/")[-1]
    return f"'{code.co_name}' ({short_filename}:{code.co_firstlineno})"


@contextlib.contextmanager
def disable_cache_limit():
    prior = config.cache_size_limit
    config.cache_size_limit = sys.maxsize

    try:
        yield
    finally:
        config.cache_size_limit = prior


# map from transformed code back to original user code
orig_code_map = ExactWeakKeyDictionary()

# keep a record of code_obj -> list of guard failure reasons for logging
guard_failures = collections.defaultdict(list)


class CompileProfiler:
    """Utility for profiling how and what dynamo would compile.

    Can be used for
     * diagnosing recompilation issues
     * determining an appropriate compile cache limit
     * (TODO)confirming which functions got compiled/skipped
    """

    def __init__(self):
        self.frame_count = 0
        self.op_count = 0
        self.backend_ctx_ctor = lambda: disable_cache_limit()

    def __call__(self, gm: torch.fx.GraphModule, example_inputs):
        self.frame_count += 1
        for node in gm.graph.nodes:
            if "call" in node.op:
                self.op_count += 1
        return gm.forward

    def get_metrics(self):
        return {"guard_failures": guard_failures}

    def report(self):
        metrics = self.get_metrics()
        gf = metrics["guard_failures"]

        def num_recompiles(code):
            return len(gf[code])

        def recompile_reasons(code):
            return "\n".join([str(x) for x in gf[code]])

        summarized_gf = [
            [format_func_info(code), num_recompiles(code), recompile_reasons(code)]
            for code in gf
        ]
        rpt = "Torchdynamo Profiler Report\n"
        if "graph_break" in counters:
            rpt += "\n"
            rpt += "The following conditions caused torchdynamo to break out of tracing and fall back to python.\n"
            rpt += (
                "You may gain additional insight by passing `nopython=True` to torch._dynamo.optimize, "
                "to break on the first condition.\n"
            )
            graph_breaks = counters["graph_break"]
            rpt += tabulate(
                [[msg, graph_breaks[msg]] for msg in graph_breaks],
                headers=["Graph Break Reason", "Count"],
            )

        if len(gf):
            max_recompiles = max([num_recompiles(code) for code in gf])
            rpt += "\n"
            rpt += (
                "These subgraphs were recompiled more than once due to guard failures."
            )
            rpt += (
                "Guard failures indicate some condition assumed to be static by the tracer changed, "
                "making it unsafe to reuse the compiled program."
            )
            rpt += tabulate(
                summarized_gf,
                headers=["Function", "Num Recompiles", "Recompile Reasons"],
            )
            rpt += "\n"
            rpt += (
                f"Set torch._dynamo.config.cache_size_limit to "
                f"{max_recompiles} to avoid being cache limited.\n"
            )
        else:
            rpt += "No cache-limited recompilations detected.\n"

        return rpt


# return same dir unless user changes config between calls
@functools.lru_cache(None)
def _get_debug_dir(root_dir):
    dir_name = (
        "run_"
        + datetime.datetime.now().strftime("%Y_%m_%d_%H_%M_%S_%f")
        # use pid to avoid conflicts among ranks
        + "-pid_"
        + str(os.getpid())
    )
    return os.path.join(root_dir, dir_name)


def get_debug_dir():
    debug_root = config.debug_dir_root
    return _get_debug_dir(debug_root)


def get_fake_value(node, tx):
    """
    Run the computation represented by `node` using fake tensors and return the result.
    """
    from .exc import (
        TorchRuntimeError,
        unimplemented,
        Unsupported,
        UserError,
        UserErrorType,
    )

    op = node.op

    def fake_wrapper(e):
        if isinstance(e, torch.Tensor):
            assert isinstance(e, FakeTensor)
        return e

    def visit(n: torch.fx.Node):
        return n.meta["example_value"]

    args, kwargs = torch.fx.node.map_arg((node.args, node.kwargs), visit)
    args = tree_map(fake_wrapper, args)
    kwargs = tree_map(fake_wrapper, kwargs)

    nnmodule = None
    if op == "call_module":
        nnmodule = tx.output.nn_modules[node.target]

        if not is_lazy_module(nnmodule):
            nnmodule = deepcopy_to_fake_tensor(nnmodule, tx.fake_mode)

    if op == "call_module" and is_lazy_module(nnmodule):
        assert nnmodule is not None
        # In the case of a lazy module, we want to run
        # the pre-hooks which initialize it
        nnmodule(*args, **kwargs)
    try:
        with tx.fake_mode, enable_python_dispatcher():
            return wrap_fake_exception(
                lambda: run_node(tx.output, node, args, kwargs, nnmodule)
            )
    except Unsupported:
        raise
    except RuntimeError as e:
        cause = e
        if e.__cause__ is not None:
            cause = e.__cause__
        if isinstance(
            cause, torch._subclasses.fake_tensor.DataDependentOutputException
        ):
            unimplemented(f"data dependent operator: {cause.func}")
        elif isinstance(
            cause, torch._subclasses.fake_tensor.DynamicOutputShapeException
        ):
            unimplemented(f"dynamic shape operator: {cause.func}")
        elif isinstance(
            cause, torch.fx.experimental.symbolic_shapes.GuardOnDataDependentSymNode
        ):
            unimplemented("guard on data-dependent symbolic int/float")
        elif isinstance(cause, torch.utils._sympy.value_ranges.ValueRangeError):
            raise UserError(UserErrorType.CONSTRAIN_VIOLATION, e.args[0]) from e
        raise TorchRuntimeError() from e


def run_node(output_graph, node, args, kwargs, nnmodule):
    """
    Runs a given node, with the given args and kwargs.

    Behavior is dicatated by a node's op.

    run_node is useful for extracting real values out of nodes.
    See get_real_value for more info on common usage.

    Note: The output_graph arg is only used for 'get_attr' ops
    Note: The nnmodule arg is only used for 'call_module' ops

    Nodes that are not call_function, call_method, call_module, or get_attr will
    raise an AssertionError.
    """
    op = node.op
    try:
        if op == "call_function":
            return node.target(*args, **kwargs)
        elif op == "call_method":
            return getattr(args[0], node.target)(*args[1:], **kwargs)
        elif op == "call_module":
            assert nnmodule is not None
            return nnmodule(*args, **kwargs)
        elif op == "get_attr":
            return output_graph.get_submodule(node.target)
        elif op == "placeholder":
            assert "example_value" in node.meta
            return node.meta["example_value"]
    except Exception as e:
        raise RuntimeError(
            f"Failed running {op} {node.target}(*{args}, **{kwargs}):\n{e}\n(scroll up for backtrace)"
        ) from e
    raise AssertionError(op)


def get_real_value(node, output_graph):
    """
    Run the actual computation represented by `node` and return the result.
    This will execute any dependent nodes in the graph as well.
    """
    cache = output_graph.real_value_cache
    if node in cache:
        return cache[node]

    op = node.op
    args, kwargs = torch.fx.node.map_arg(
        (node.args, node.kwargs),
        lambda n: get_real_value(n, output_graph),
    )

    if op == "call_module":
        nn_module = output_graph.nn_modules[node.target]
        if not is_lazy_module(nn_module):
            nn_module = copy.deepcopy(nn_module)
        else:
            # In the case of a lazy module, we want to run
            # the pre-hooks which initialize it
            nn_module(*args, **kwargs)
    else:
        nn_module = None

    try:
        real_value = run_node(output_graph, node, args, kwargs, nn_module)
        cache[node] = real_value
    except RuntimeError as e:
        raise TorchRuntimeError() from e
    return real_value


def assert_no_fake_params_or_buffers(gm):
    from torch._subclasses.fake_tensor import FakeTensorConfig

    def stack_or_hint(t):
        if FakeTensorConfig.debug:
            import traceback

            return f"FAKE TENSOR CREATION TRACEBACK: \n {traceback.format_list(t._debug_trace)}"
        else:
            return "Enable TORCH_FAKE_TENSOR_DEBUG=1 to get creation stack traces on fake tensors."

    for name, buffer in gm.named_buffers():
        assert not isinstance(
            buffer, torch._subclasses.FakeTensor
        ), f"Unexpected fake buffer {name} {stack_or_hint(buffer)}"
    for name, param in gm.named_parameters():
        assert not isinstance(
            param, torch._subclasses.FakeTensor
        ), f"Unexpected fake param {name} {stack_or_hint(param)}"


def fake_mode_from_tensors(inputs: List[Any]):
    """
    Takes a list of anything, unflattened is fine, returns a fake_mode
    if any are fake. All fake modes on all fake tensors must be identical.
    Returns None if no fake_mode is fine
    """
    flat_inputs, _ = tree_flatten(inputs)
    fake_mode = None
    for flat_input in flat_inputs:
        if isinstance(flat_input, torch._subclasses.FakeTensor):
            if fake_mode is None:
                fake_mode = flat_input.fake_mode
            else:
                assert fake_mode is flat_input.fake_mode
    return fake_mode


def fqn(obj: Any):
    """
    Returns the fully qualified name of the object.
    """
    return f"{obj.__module__}.{obj.__qualname__}"


def ifdyn(count1, count2):
    if torch._dynamo.config.dynamic_shapes:
        return count1
    else:
        return count2


def ifunspec(count1, count2):
    if torch._dynamo.config.dynamic_shapes and not torch._dynamo.config.specialize_int:
        return count1
    else:
        return count2


def import_submodule(mod: types.ModuleType):
    """
    Ensure all the files in a given submodule are imported
    """
    for filename in sorted(os.listdir(os.path.dirname(mod.__file__))):
        if filename.endswith(".py") and filename[0] != "_":
            importlib.import_module(f"{mod.__name__}.{filename[:-3]}")


def object_has_getattribute(value: Any):
    try:
        if isinstance(
            inspect.getattr_static(type(value), "__getattribute__"),
            types.FunctionType,
        ):
            return True
    except AttributeError:
        pass
    return False


def get_custom_getattr(value: Any):
    try:
        getattr_fn = inspect.getattr_static(type(value), "__getattr__")
    except AttributeError:
        getattr_fn = None
    if getattr_fn is torch.nn.Module.__getattr__:
        # ignore this case of getattr
        getattr_fn = None
    return getattr_fn


class TensorStaticReason(enum.Enum):
    NO_SOURCE = 1
    PARAMETER = 2
    CONFIG_NOT_DYN = 3
    NOT_TENSOR = 4


def tensor_static_reason_to_message(reason: TensorStaticReason):
    if reason == TensorStaticReason.NO_SOURCE:
        return "mark_dynamic usage without a source is illegal."
    if reason == TensorStaticReason.PARAMETER:
        return "mark_dynamic on parameter, parameters are always static today."
    if reason == TensorStaticReason.CONFIG_NOT_DYN:
        return "mark_dynamic usage with dynamic_shapes=False is not yet supported"
    if reason == TensorStaticReason.NOT_TENSOR:
        return "mark_dynamic on a non tensor, how did this happen?"
    raise AssertionError(f"Illegal reason {reason}")


def tensor_always_has_static_shape(
    tensor: Union[torch.Tensor, Any], source: Optional["Source"], is_tensor: bool
) -> Tuple[bool, TensorStaticReason]:
    """
    Given a tensor, source, and is_tensor flag, determine if a shape should be static.

    Args:
    tensor - the real tensor to evaluate, parameters force a static shape.
    source - an optional source, None forces a static shape
    is_tensor - internal dynamo check, esentially "is_tensor": target_cls is TensorVariable,
    tensors not in a TensorVariable for whatever reason are forced static.

    Returns a tuple, where the first element is the bool of whether or not this tensor should have a static shape.
    The second element is a TensorStaticReason, useful for passing to tensor_static_reason_to_message if needed.
    """
    if source is None:
        # TODO(voz): Look into why we need this case?
        return True, TensorStaticReason.NO_SOURCE
    if type(tensor) is torch.nn.Parameter:
        return True, TensorStaticReason.PARAMETER
    if config.dynamic_shapes is False:
        return True, TensorStaticReason.CONFIG_NOT_DYN
    if not is_tensor:
        return True, TensorStaticReason.NOT_TENSOR
<<<<<<< HEAD
    return False, None
=======
    return False, None


class LazyString:
    def __init__(self, func, *args, **kwargs):
        self.func = func
        self.args = args
        self.kwargs = kwargs

    def __str__(self):
        return self.func(*self.args, **self.kwargs)


def lazy_format_graph_code(name, gm, maybe_id=None):
    def format_name():
        if maybe_id is not None:
            return f"{name} {maybe_id}"
        else:
            return name

    return LazyString(
        lambda: _format_graph_code(
            f"===== {format_name()} =====\n",
            gm.forward.__code__.co_filename,
            gm.print_readable(print_output=False),
        )
    )


def _format_graph_code(name, filename, graph_str):
    return f"TRACED GRAPH\n {name} {filename} {graph_str}\n"


def lazy_format_graph_tabular(fn_name, gm):
    def inner():
        try:
            from tabulate import tabulate  # TODO: Check that this is installed
        except ImportError:
            return (
                "Tabulate module missing, please install tabulate to log the graph in tabular format, logging code instead:\n"
                + format_graph_code(fn_name, gm)
            )

        node_specs = [
            [n.op, n.name, n.target, n.args, n.kwargs] for n in gm.graph.nodes
        ]
        graph_str = tabulate(
            node_specs, headers=["opcode", "name", "target", "args", "kwargs"]
        )
        return _format_graph_code(fn_name, gm.forward.__code__.co_filename, graph_str)

    return LazyString(inner)


def format_bytecode(prefix, name, filename, line_no, code):
    return f"{prefix} {name} {filename} line {line_no} \n{dis.Bytecode(code).dis()}\n"


def nnmodule_has_hooks(
    mod,
    check_forward_hooks=False,
    check_backward_hooks=False,
    check_state_dict_hooks=False,
):
    """
    Sometimes its useful to differentiate between types of hooks such as forward/backward/pre
    hooks executed during module.__call__, and state_dict hooks which are executed separately.
    """
    hook_dicts_to_check = []
    check_all_hooks = (
        not check_forward_hooks
        and not check_backward_hooks
        and not check_state_dict_hooks
    )
    if check_forward_hooks or check_all_hooks:
        hook_dicts_to_check.extend(
            [
                "_forward_pre_hooks",
                "_forward_hooks",
            ]
        )
    if check_backward_hooks or check_all_hooks:
        hook_dicts_to_check.extend(
            [
                "_backward_pre_hooks",
                "_backward_hooks",
            ]
        )
    if check_state_dict_hooks:
        hook_dicts_to_check.extend(
            [
                "_state_dict_pre_hooks",
                "_state_dict_hooks",
                "_load_state_dict_pre_hooks",
                "_load_state_dict_post_hooks",
            ]
        )
    return any(len(getattr(mod, x)) > 0 for x in hook_dicts_to_check if hasattr(mod, x))
>>>>>>> 28621208
<|MERGE_RESOLUTION|>--- conflicted
+++ resolved
@@ -10,20 +10,24 @@
 import gc
 import inspect
 import itertools
-import logging.config
+import logging
 import math
 import operator
 import os
 import pstats
-import re
 import sys
+import textwrap
 import time
 import types
 import typing
 import weakref
 from contextlib import contextmanager
 from functools import lru_cache, wraps
-from typing import Any, Dict, List, Optional, Tuple, Union
+from typing import Any, Dict, Tuple, Union
+
+import torch._logging
+from torch._guards import detect_fake_mode  # noqa: F401
+from . import config
 
 try:
     import numpy as np
@@ -41,18 +45,12 @@
 from torch._dispatch.python import enable_python_dispatcher
 from torch._subclasses.fake_tensor import FakeTensor
 from torch.nn.modules.lazy import LazyModuleMixin
-from torch.utils._pytree import tree_flatten, tree_map
-
-from . import config, logging as torchdynamo_logging
+from torch.utils._pytree import tree_map
 
 counters = collections.defaultdict(collections.Counter)
-<<<<<<< HEAD
-troubleshooting_url = "https://pytorch.org/docs/master/dynamo/troubleshooting.html"
-=======
 troubleshooting_url = "https://pytorch.org/docs/master/compile/troubleshooting.html"
 nnmodule_doc_url = "https://pytorch.org/docs/master/compile/nn-module.html"
 nnmodule_doc_url_msg = f"See {nnmodule_doc_url} for more information and limitations."
->>>>>>> 28621208
 
 log = logging.getLogger(__name__)
 
@@ -166,9 +164,10 @@
             key = func.__qualname__
             if key not in compilation_metrics:
                 compilation_metrics[key] = []
-            t0 = time.time()
-            r = func(*args, **kwargs)
-            time_spent = time.time() - t0
+            with torch.profiler.record_function(f"{key} (dynamo_timed)"):
+                t0 = time.time()
+                r = func(*args, **kwargs)
+                time_spent = time.time() - t0
             # print(f"Dynamo timer: key={key}, latency={latency:.2f} sec")
             compilation_metrics[key].append(time_spent)
             if phase_name:
@@ -261,12 +260,6 @@
 graph_break_dup_warning_checker = DuplicateWarningChecker()
 
 
-<<<<<<< HEAD
-def init_logging():
-    torchdynamo_logging.init_logging(
-        config.log_level, log_file_name=config.log_file_name
-    )
-=======
 def setup_compile_debug():
     compile_debug = bool(os.environ.get("TORCH_COMPILE_DEBUG", False))
 
@@ -283,18 +276,33 @@
 
 
 def reset_graph_break_dup_checker():
->>>>>>> 28621208
     graph_break_dup_warning_checker.reset()
 
 
-def format_graph_tabular(graph):
-    node_specs = [[n.op, n.name, n.target, n.args, n.kwargs] for n in graph.nodes]
-    return tabulate(node_specs, headers=["opcode", "name", "target", "args", "kwargs"])
-
-
-def format_bytecode(prefix, name, filename, line_no, code):
-    return f"{prefix} {name} {filename}\
- line {line_no} \n{dis.Bytecode(code).dis()}\n "
+def add_file_handler():
+    log_path = os.path.join(get_debug_dir(), "torchdynamo")
+    if not os.path.exists(log_path):
+        os.makedirs(log_path)
+
+    log_file_handler = logging.FileHandler(os.path.join(log_path, "debug.log"))
+    logger = logging.getLogger("torch._dynamo")
+    logger.addHandler(log_file_handler)
+
+    exitstack = contextlib.ExitStack()
+    exitstack.callback(lambda: logger.removeHandler(log_file_handler))
+    return exitstack
+
+
+def setup_log_file():
+    exitstack = contextlib.ExitStack()
+    if config.log_file_name is not None:
+        log_file_handler = logging.FileHandler(config.log_file_name)
+        for logger in logging.get_loggers():
+            logger.addHandler(log_file_handler)
+            exitstack.callback(lambda: logger.removeHandler(log_file_handler))
+        return exitstack
+
+    return exitstack
 
 
 def gen_record_file_name(exc, code):
@@ -376,7 +384,9 @@
     if sys.version_info < (3, 9):
         return isinstance(value, typing._GenericAlias)
     else:
-        return isinstance(value, typing._SpecialGenericAlias)
+        return isinstance(
+            value, (typing._SpecialGenericAlias, typing._UnionGenericAlias)
+        )
 
 
 def is_numpy_int_type(value):
@@ -767,6 +777,12 @@
 object_new = object.__new__
 
 
+def nn_module_new(cls):
+    obj = object_new(cls)
+    torch.nn.Module.__init__(obj)
+    return obj
+
+
 def product(it):
     return functools.reduce(operator.mul, it, 1)
 
@@ -777,12 +793,11 @@
 
 
 def enum_repr(value):
-    # Workaround repr(Enum) returning invalid global reference before python 3.11
-    # https://peps.python.org/pep-0663/
-    if sys.version_info < (3, 11):
-        return str(value)
-    else:
-        return repr(value)
+    enum_name = str(value)
+
+    name, val = enum_name.split(".")
+    local_name = f'L["{name}"].{val}'
+    return local_name
 
 
 def dict_param_key_ids(value):
@@ -807,19 +822,6 @@
 
 def global_key_name(key):
     return f"__dict_key_{id(key)}"
-
-
-def rename_implicit(v):
-    """
-    Usage of inline comprehensions generates a implicit ".0" variable that
-    trips up guard generation.  This renames these variables in guards.
-    """
-    m = re.match(r"^[.](\d+)$", v)
-    if m:
-        assert v == ".0", f"currently only .0 supported: {v}"
-        # to support .1 etc see guards.py and _eval_frame.c
-        return f"___implicit{m.group(1)}"
-    return v
 
 
 from torch._subclasses import (  # noqa: F401
@@ -1050,6 +1052,10 @@
 # keep a record of code_obj -> list of guard failure reasons for logging
 guard_failures = collections.defaultdict(list)
 
+# keep record of compiled code, if we are in "error if recompile"
+# to track code that dynamo has compiled previously
+seen_code_map = ExactWeakKeyDictionary()
+
 
 class CompileProfiler:
     """Utility for profiling how and what dynamo would compile.
@@ -1089,43 +1095,57 @@
             [format_func_info(code), num_recompiles(code), recompile_reasons(code)]
             for code in gf
         ]
-        rpt = "Torchdynamo Profiler Report\n"
-        if "graph_break" in counters:
-            rpt += "\n"
-            rpt += "The following conditions caused torchdynamo to break out of tracing and fall back to python.\n"
-            rpt += (
-                "You may gain additional insight by passing `nopython=True` to torch._dynamo.optimize, "
-                "to break on the first condition.\n"
-            )
-            graph_breaks = counters["graph_break"]
-            rpt += tabulate(
-                [[msg, graph_breaks[msg]] for msg in graph_breaks],
-                headers=["Graph Break Reason", "Count"],
-            )
-
-        if len(gf):
-            max_recompiles = max([num_recompiles(code) for code in gf])
-            rpt += "\n"
-            rpt += (
-                "These subgraphs were recompiled more than once due to guard failures."
-            )
-            rpt += (
-                "Guard failures indicate some condition assumed to be static by the tracer changed, "
-                "making it unsafe to reuse the compiled program."
-            )
-            rpt += tabulate(
-                summarized_gf,
-                headers=["Function", "Num Recompiles", "Recompile Reasons"],
-            )
-            rpt += "\n"
-            rpt += (
-                f"Set torch._dynamo.config.cache_size_limit to "
-                f"{max_recompiles} to avoid being cache limited.\n"
-            )
-        else:
-            rpt += "No cache-limited recompilations detected.\n"
-
-        return rpt
+
+        def graph_break_report():
+            if "graph_break" in counters:
+                graph_breaks = counters["graph_break"]
+                return tabulate(
+                    [[msg, graph_breaks[msg]] for msg in graph_breaks],
+                    headers=["Graph Break Reason", "Count"],
+                )
+
+        def recompilation_report():
+            if len(gf):
+                max_recompiles = max([num_recompiles(code) for code in gf])
+                recomp_table = tabulate(
+                    summarized_gf,
+                    headers=["Function", "Recompiles", "Recompile Reasons"],
+                )
+                return recomp_table + textwrap.dedent(
+                    f"""
+
+                    Set torch._dynamo.config.cache_size_limit to {max_recompiles} to avoid being cache limited.
+                """
+                )
+
+        report = textwrap.dedent(
+            """
+            Torchdynamo Profiler Report
+            ===========================
+
+            Graph Breaks
+            ------------
+            Graph breaks happen when torchdynamo encounters code it can't safely trace.
+            If you want to find out why breaks are happening, check below for each break reason
+            You may gain additional insight by passing `fullgraph=True` to torch.compile,
+            to stop at the first break.
+
+        """
+        )
+        report += graph_break_report() or "No graph breaks detected."
+        report += textwrap.dedent(
+            """
+
+            Recompilation
+            -------------
+            These subgraphs were recompiled more than once due to guard failures
+            Guard failures indicate some condition assumed to be static by the tracer changed,
+            making it unsafe to reuse the compiled program.
+
+        """
+        )
+        report += recompilation_report() or "No recompilation detected.\n"
+        return report
 
 
 # return same dir unless user changes config between calls
@@ -1176,14 +1196,16 @@
     if op == "call_module":
         nnmodule = tx.output.nn_modules[node.target]
 
-        if not is_lazy_module(nnmodule):
-            nnmodule = deepcopy_to_fake_tensor(nnmodule, tx.fake_mode)
-
-    if op == "call_module" and is_lazy_module(nnmodule):
-        assert nnmodule is not None
-        # In the case of a lazy module, we want to run
-        # the pre-hooks which initialize it
-        nnmodule(*args, **kwargs)
+        if is_lazy_module(nnmodule) and hasattr(nnmodule, "_initialize_hook"):
+            # In the case of a lazy module, we want to run
+            # the pre-hooks which initialize it.
+            # Afterwards, lazy module deletes its pre-hooks
+            # to avoid treating it as lazy on subsequent recompile.
+            nnmodule._infer_parameters(nnmodule, args)
+
+        # no matter it's lazy module or not, we should copy to fake mode.
+        nnmodule = deepcopy_to_fake_tensor(nnmodule, tx.fake_mode)
+
     try:
         with tx.fake_mode, enable_python_dispatcher():
             return wrap_fake_exception(
@@ -1204,6 +1226,14 @@
         ):
             unimplemented(f"dynamic shape operator: {cause.func}")
         elif isinstance(
+            cause, torch._subclasses.fake_tensor.UnsupportedOperatorException
+        ):
+            unimplemented(
+                f"unsupported operator: {cause.func} (see "
+                "https://docs.google.com/document/d/1GgvOe7C8_NVOMLOCwDaYV1mXXyHMXY7ExoewHqooxrs/edit#heading=h.64r4npvq0w0"
+                " for how to fix)"
+            )
+        elif isinstance(
             cause, torch.fx.experimental.symbolic_shapes.GuardOnDataDependentSymNode
         ):
             unimplemented("guard on data-dependent symbolic int/float")
@@ -1303,23 +1333,6 @@
         ), f"Unexpected fake param {name} {stack_or_hint(param)}"
 
 
-def fake_mode_from_tensors(inputs: List[Any]):
-    """
-    Takes a list of anything, unflattened is fine, returns a fake_mode
-    if any are fake. All fake modes on all fake tensors must be identical.
-    Returns None if no fake_mode is fine
-    """
-    flat_inputs, _ = tree_flatten(inputs)
-    fake_mode = None
-    for flat_input in flat_inputs:
-        if isinstance(flat_input, torch._subclasses.FakeTensor):
-            if fake_mode is None:
-                fake_mode = flat_input.fake_mode
-            else:
-                assert fake_mode is flat_input.fake_mode
-    return fake_mode
-
-
 def fqn(obj: Any):
     """
     Returns the fully qualified name of the object.
@@ -1374,15 +1387,12 @@
 
 
 class TensorStaticReason(enum.Enum):
-    NO_SOURCE = 1
     PARAMETER = 2
     CONFIG_NOT_DYN = 3
     NOT_TENSOR = 4
 
 
 def tensor_static_reason_to_message(reason: TensorStaticReason):
-    if reason == TensorStaticReason.NO_SOURCE:
-        return "mark_dynamic usage without a source is illegal."
     if reason == TensorStaticReason.PARAMETER:
         return "mark_dynamic on parameter, parameters are always static today."
     if reason == TensorStaticReason.CONFIG_NOT_DYN:
@@ -1393,32 +1403,25 @@
 
 
 def tensor_always_has_static_shape(
-    tensor: Union[torch.Tensor, Any], source: Optional["Source"], is_tensor: bool
+    tensor: Union[torch.Tensor, Any], is_tensor: bool
 ) -> Tuple[bool, TensorStaticReason]:
     """
     Given a tensor, source, and is_tensor flag, determine if a shape should be static.
 
     Args:
     tensor - the real tensor to evaluate, parameters force a static shape.
-    source - an optional source, None forces a static shape
     is_tensor - internal dynamo check, esentially "is_tensor": target_cls is TensorVariable,
     tensors not in a TensorVariable for whatever reason are forced static.
 
     Returns a tuple, where the first element is the bool of whether or not this tensor should have a static shape.
     The second element is a TensorStaticReason, useful for passing to tensor_static_reason_to_message if needed.
     """
-    if source is None:
-        # TODO(voz): Look into why we need this case?
-        return True, TensorStaticReason.NO_SOURCE
     if type(tensor) is torch.nn.Parameter:
         return True, TensorStaticReason.PARAMETER
     if config.dynamic_shapes is False:
         return True, TensorStaticReason.CONFIG_NOT_DYN
     if not is_tensor:
         return True, TensorStaticReason.NOT_TENSOR
-<<<<<<< HEAD
-    return False, None
-=======
     return False, None
 
 
@@ -1516,5 +1519,4 @@
                 "_load_state_dict_post_hooks",
             ]
         )
-    return any(len(getattr(mod, x)) > 0 for x in hook_dicts_to_check if hasattr(mod, x))
->>>>>>> 28621208
+    return any(len(getattr(mod, x)) > 0 for x in hook_dicts_to_check if hasattr(mod, x))