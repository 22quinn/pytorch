# -*- coding: utf-8 -*-
"""Adds docstrings to functions defined in the torch._C"""

import re

import torch._C
from torch._C import _add_docstr as add_docstr


def parse_kwargs(desc):
    """Maps a description of args to a dictionary of {argname: description}.
    Input:
        ('    weight (Tensor): a weight tensor\n' +
         '        Some optional description')
    Output: {
        'weight': \
        'weight (Tensor): a weight tensor\n        Some optional description'
    }
    """
    # Split on exactly 4 spaces after a newline
    regx = re.compile(r"\n\s{4}(?!\s)")
    kwargs = [section.strip() for section in regx.split(desc)]
    kwargs = [section for section in kwargs if len(section) > 0]
    return {desc.split(' ')[0]: desc for desc in kwargs}


def merge_dicts(*dicts):
    return {x: d[x] for d in dicts for x in d}


common_args = parse_kwargs("""
    input (Tensor): the input tensor.
    generator (:class:`torch.Generator`, optional): a pseudorandom number generator for sampling
    out (Tensor, optional): the output tensor.
    memory_format (:class:`torch.memory_format`, optional): the desired memory format of
        returned tensor. Default: ``torch.preserve_format``.
""")

reduceops_common_args = merge_dicts(common_args, parse_kwargs("""
    dtype (:class:`torch.dtype`, optional): the desired data type of returned tensor.
        If specified, the input tensor is casted to :attr:`dtype` before the operation
        is performed. This is useful for preventing data type overflows. Default: None.
    keepdim (bool): whether the output tensor has :attr:`dim` retained or not.
"""))

multi_dim_common = merge_dicts(reduceops_common_args, parse_kwargs("""
    dim (int or tuple of ints): the dimension or dimensions to reduce.
"""), {'keepdim_details': """
If :attr:`keepdim` is ``True``, the output tensor is of the same size
as :attr:`input` except in the dimension(s) :attr:`dim` where it is of size 1.
Otherwise, :attr:`dim` is squeezed (see :func:`torch.squeeze`), resulting in the
output tensor having 1 (or ``len(dim)``) fewer dimension(s).
"""})

single_dim_common = merge_dicts(reduceops_common_args, parse_kwargs("""
    dim (int): the dimension to reduce.
"""), {'keepdim_details': """If :attr:`keepdim` is ``True``, the output tensor is of the same size
as :attr:`input` except in the dimension :attr:`dim` where it is of size 1.
Otherwise, :attr:`dim` is squeezed (see :func:`torch.squeeze`), resulting in
the output tensor having 1 fewer dimension than :attr:`input`."""})

factory_common_args = merge_dicts(common_args, parse_kwargs("""
    dtype (:class:`torch.dtype`, optional): the desired data type of returned tensor.
        Default: if ``None``, uses a global default (see :func:`torch.set_default_tensor_type`).
    layout (:class:`torch.layout`, optional): the desired layout of returned Tensor.
        Default: ``torch.strided``.
    device (:class:`torch.device`, optional): the desired device of returned tensor.
        Default: if ``None``, uses the current device for the default tensor type
        (see :func:`torch.set_default_tensor_type`). :attr:`device` will be the CPU
        for CPU tensor types and the current CUDA device for CUDA tensor types.
    requires_grad (bool, optional): If autograd should record operations on the
        returned tensor. Default: ``False``.
    pin_memory (bool, optional): If set, returned tensor would be allocated in
        the pinned memory. Works only for CPU tensors. Default: ``False``.
    memory_format (:class:`torch.memory_format`, optional): the desired memory format of
        returned Tensor. Default: ``torch.contiguous_format``.
"""))

factory_like_common_args = parse_kwargs("""
    input (Tensor): the size of :attr:`input` will determine size of the output tensor.
    layout (:class:`torch.layout`, optional): the desired layout of returned tensor.
        Default: if ``None``, defaults to the layout of :attr:`input`.
    dtype (:class:`torch.dtype`, optional): the desired data type of returned Tensor.
        Default: if ``None``, defaults to the dtype of :attr:`input`.
    device (:class:`torch.device`, optional): the desired device of returned tensor.
        Default: if ``None``, defaults to the device of :attr:`input`.
    requires_grad (bool, optional): If autograd should record operations on the
        returned tensor. Default: ``False``.
    pin_memory (bool, optional): If set, returned tensor would be allocated in
        the pinned memory. Works only for CPU tensors. Default: ``False``.
    memory_format (:class:`torch.memory_format`, optional): the desired memory format of
        returned Tensor. Default: ``torch.preserve_format``.
""")

factory_data_common_args = parse_kwargs("""
    data (array_like): Initial data for the tensor. Can be a list, tuple,
        NumPy ``ndarray``, scalar, and other types.
    dtype (:class:`torch.dtype`, optional): the desired data type of returned tensor.
        Default: if ``None``, infers data type from :attr:`data`.
    device (:class:`torch.device`, optional): the desired device of returned tensor.
        Default: if ``None``, uses the current device for the default tensor type
        (see :func:`torch.set_default_tensor_type`). :attr:`device` will be the CPU
        for CPU tensor types and the current CUDA device for CUDA tensor types.
    requires_grad (bool, optional): If autograd should record operations on the
        returned tensor. Default: ``False``.
    pin_memory (bool, optional): If set, returned tensor would be allocated in
        the pinned memory. Works only for CPU tensors. Default: ``False``.
""")

tf32_notes = {
    "tf32_note": """This operator supports :ref:`TensorFloat32<tf32_on_ampere>`."""
}


reproducibility_notes = {
    "forward_reproducibility_note": """This operation may behave nondeterministically when given tensors on \
a CUDA device. See :doc:`/notes/randomness` for more information.""",
    "backward_reproducibility_note": """This operation may produce nondeterministic gradients when given tensors on \
a CUDA device. See :doc:`/notes/randomness` for more information.""",
    "cudnn_reproducibility_note": """In some circumstances when given tensors on a CUDA device \
and using CuDNN, this operator may select a nondeterministic algorithm to increase performance. If this is \
undesirable, you can try to make the operation deterministic (potentially at \
a performance cost) by setting ``torch.backends.cudnn.deterministic = True``. \
See :doc:`/notes/randomness` for more information."""
}

add_docstr(torch.abs, r"""
abs(input, *, out=None) -> Tensor

Computes the absolute value of each element in :attr:`input`.

.. math::
    \text{out}_{i} = |\text{input}_{i}|
""" + r"""
Args:
    {input}

Keyword args:
    {out}

Example::

    >>> torch.abs(torch.tensor([-1, -2, 3]))
    tensor([ 1,  2,  3])
""".format(**common_args))

add_docstr(torch.absolute,
           r"""
absolute(input, *, out=None) -> Tensor

Alias for :func:`torch.abs`
""".format(**common_args))

add_docstr(torch.acos, r"""
acos(input, *, out=None) -> Tensor

Computes the inverse cosine of each element in :attr:`input`.

.. math::
    \text{out}_{i} = \cos^{-1}(\text{input}_{i})
""" + r"""
Args:
    {input}

Keyword args:
    {out}

Example::

    >>> a = torch.randn(4)
    >>> a
    tensor([ 0.3348, -0.5889,  0.2005, -0.1584])
    >>> torch.acos(a)
    tensor([ 1.2294,  2.2004,  1.3690,  1.7298])
""".format(**common_args))

add_docstr(torch.arccos, r"""
arccos(input, *, out=None) -> Tensor

Alias for :func:`torch.acos`.
""")

add_docstr(torch.acosh, r"""
acosh(input, *, out=None) -> Tensor

Returns a new tensor with the inverse hyperbolic cosine of the elements of :attr:`input`.

Note:
    The domain of the inverse hyperbolic cosine is `[1, inf)` and values outside this range
    will be mapped to ``NaN``, except for `+ INF` for which the output is mapped to `+ INF`.

.. math::
    \text{out}_{i} = \cosh^{-1}(\text{input}_{i})
""" + r"""
Args:
    {input}

Keyword arguments:
    {out}

Example::

    >>> a = torch.randn(4).uniform_(1, 2)
    >>> a
    tensor([ 1.3192, 1.9915, 1.9674, 1.7151 ])
    >>> torch.acosh(a)
    tensor([ 0.7791, 1.3120, 1.2979, 1.1341 ])
""".format(**common_args))

add_docstr(torch.arccosh, r"""
arccosh(input, *, out=None) -> Tensor

Alias for :func:`torch.acosh`.
""".format(**common_args))

add_docstr(torch.add, r"""
add(input, other, *, out=None) -> Tensor

Adds the scalar :attr:`other` to each element of the input :attr:`input`
and returns a new resulting tensor.

.. math::
    \text{{out}} = \text{{input}} + \text{{other}}

If :attr:`input` is of type FloatTensor or DoubleTensor, :attr:`other` must be
a real number, otherwise it should be an integer.

Args:
    {input}
    other (Number): the number to be added to each element of :attr:`input`

Keyword arguments:
    {out}

Example::

    >>> a = torch.randn(4)
    >>> a
    tensor([ 0.0202,  1.0985,  1.3506, -0.6056])
    >>> torch.add(a, 20)
    tensor([ 20.0202,  21.0985,  21.3506,  19.3944])

.. function:: add(input, other, *, alpha=1, out=None) -> Tensor

Each element of the tensor :attr:`other` is multiplied by the scalar
:attr:`alpha` and added to each element of the tensor :attr:`input`.
The resulting tensor is returned.

The shapes of :attr:`input` and :attr:`other` must be
:ref:`broadcastable <broadcasting-semantics>`.

.. math::
    \text{{out}} = \text{{input}} + \text{{alpha}} \times \text{{other}}

If :attr:`other` is of type FloatTensor or DoubleTensor, :attr:`alpha` must be
a real number, otherwise it should be an integer.

Args:
    input (Tensor): the first input tensor
    other (Tensor): the second input tensor

Keyword args:
    alpha (Number): the scalar multiplier for :attr:`other`
    {out}

Example::

    >>> a = torch.randn(4)
    >>> a
    tensor([-0.9732, -0.3497,  0.6245,  0.4022])
    >>> b = torch.randn(4, 1)
    >>> b
    tensor([[ 0.3743],
            [-1.7724],
            [-0.5811],
            [-0.8017]])
    >>> torch.add(a, b, alpha=10)
    tensor([[  2.7695,   3.3930,   4.3672,   4.1450],
            [-18.6971, -18.0736, -17.0994, -17.3216],
            [ -6.7845,  -6.1610,  -5.1868,  -5.4090],
            [ -8.9902,  -8.3667,  -7.3925,  -7.6147]])
""".format(**common_args))

add_docstr(torch.addbmm,
           r"""
addbmm(input, batch1, batch2, *, beta=1, alpha=1, out=None) -> Tensor

Performs a batch matrix-matrix product of matrices stored
in :attr:`batch1` and :attr:`batch2`,
with a reduced add step (all matrix multiplications get accumulated
along the first dimension).
:attr:`input` is added to the final result.

:attr:`batch1` and :attr:`batch2` must be 3-D tensors each containing the
same number of matrices.

If :attr:`batch1` is a :math:`(b \times n \times m)` tensor, :attr:`batch2` is a
:math:`(b \times m \times p)` tensor, :attr:`input` must be
:ref:`broadcastable <broadcasting-semantics>` with a :math:`(n \times p)` tensor
and :attr:`out` will be a :math:`(n \times p)` tensor.

.. math::
    out = \beta\ \text{input} + \alpha\ (\sum_{i=0}^{b-1} \text{batch1}_i \mathbin{@} \text{batch2}_i)

If :attr:`beta` is 0, then :attr:`input` will be ignored, and `nan` and `inf` in
it will not be propagated.
""" + r"""
For inputs of type `FloatTensor` or `DoubleTensor`, arguments :attr:`beta` and :attr:`alpha`
must be real numbers, otherwise they should be integers.

{tf32_note}

Args:
    batch1 (Tensor): the first batch of matrices to be multiplied
    batch2 (Tensor): the second batch of matrices to be multiplied

Keyword args:
    beta (Number, optional): multiplier for :attr:`input` (:math:`\beta`)
    input (Tensor): matrix to be added
    alpha (Number, optional): multiplier for `batch1 @ batch2` (:math:`\alpha`)
    {out}

Example::

    >>> M = torch.randn(3, 5)
    >>> batch1 = torch.randn(10, 3, 4)
    >>> batch2 = torch.randn(10, 4, 5)
    >>> torch.addbmm(M, batch1, batch2)
    tensor([[  6.6311,   0.0503,   6.9768, -12.0362,  -2.1653],
            [ -4.8185,  -1.4255,  -6.6760,   8.9453,   2.5743],
            [ -3.8202,   4.3691,   1.0943,  -1.1109,   5.4730]])
""".format(**common_args, **tf32_notes))

add_docstr(torch.addcdiv, r"""
addcdiv(input, tensor1, tensor2, *, value=1, out=None) -> Tensor

Performs the element-wise division of :attr:`tensor1` by :attr:`tensor2`,
multiply the result by the scalar :attr:`value` and add it to :attr:`input`.

.. warning::
    Integer division with addcdiv is no longer supported, and in a future
    release addcdiv will perform a true division of tensor1 and tensor2.
    The historic addcdiv behavior can be implemented as
    (input + value * torch.trunc(tensor1 / tensor2)).to(input.dtype)
    for integer inputs and as (input + value * tensor1 / tensor2) for float inputs.
    The future addcdiv behavior is just the latter implementation:
    (input + value * tensor1 / tensor2), for all dtypes.

.. math::
    \text{out}_i = \text{input}_i + \text{value} \times \frac{\text{tensor1}_i}{\text{tensor2}_i}
""" + r"""

The shapes of :attr:`input`, :attr:`tensor1`, and :attr:`tensor2` must be
:ref:`broadcastable <broadcasting-semantics>`.

For inputs of type `FloatTensor` or `DoubleTensor`, :attr:`value` must be
a real number, otherwise an integer.

Args:
    input (Tensor): the tensor to be added
    tensor1 (Tensor): the numerator tensor
    tensor2 (Tensor): the denominator tensor

Keyword args:
    value (Number, optional): multiplier for :math:`\text{{tensor1}} / \text{{tensor2}}`
    {out}

Example::

    >>> t = torch.randn(1, 3)
    >>> t1 = torch.randn(3, 1)
    >>> t2 = torch.randn(1, 3)
    >>> torch.addcdiv(t, t1, t2, value=0.1)
    tensor([[-0.2312, -3.6496,  0.1312],
            [-1.0428,  3.4292, -0.1030],
            [-0.5369, -0.9829,  0.0430]])
""".format(**common_args))

add_docstr(torch.addcmul,
           r"""
addcmul(input, tensor1, tensor2, *, value=1, out=None) -> Tensor

Performs the element-wise multiplication of :attr:`tensor1`
by :attr:`tensor2`, multiply the result by the scalar :attr:`value`
and add it to :attr:`input`.

.. math::
    \text{out}_i = \text{input}_i + \text{value} \times \text{tensor1}_i \times \text{tensor2}_i
""" + r"""
The shapes of :attr:`tensor`, :attr:`tensor1`, and :attr:`tensor2` must be
:ref:`broadcastable <broadcasting-semantics>`.

For inputs of type `FloatTensor` or `DoubleTensor`, :attr:`value` must be
a real number, otherwise an integer.

Args:
    input (Tensor): the tensor to be added
    tensor1 (Tensor): the tensor to be multiplied
    tensor2 (Tensor): the tensor to be multiplied

Keyword args:
    value (Number, optional): multiplier for :math:`tensor1 .* tensor2`
    {out}

Example::

    >>> t = torch.randn(1, 3)
    >>> t1 = torch.randn(3, 1)
    >>> t2 = torch.randn(1, 3)
    >>> torch.addcmul(t, t1, t2, value=0.1)
    tensor([[-0.8635, -0.6391,  1.6174],
            [-0.7617, -0.5879,  1.7388],
            [-0.8353, -0.6249,  1.6511]])
""".format(**common_args))

add_docstr(torch.addmm,
           r"""
addmm(input, mat1, mat2, *, beta=1, alpha=1, out=None) -> Tensor

Performs a matrix multiplication of the matrices :attr:`mat1` and :attr:`mat2`.
The matrix :attr:`input` is added to the final result.

If :attr:`mat1` is a :math:`(n \times m)` tensor, :attr:`mat2` is a
:math:`(m \times p)` tensor, then :attr:`input` must be
:ref:`broadcastable <broadcasting-semantics>` with a :math:`(n \times p)` tensor
and :attr:`out` will be a :math:`(n \times p)` tensor.

:attr:`alpha` and :attr:`beta` are scaling factors on matrix-vector product between
:attr:`mat1` and :attr:`mat2` and the added matrix :attr:`input` respectively.

.. math::
    \text{out} = \beta\ \text{input} + \alpha\ (\text{mat1}_i \mathbin{@} \text{mat2}_i)

If :attr:`beta` is 0, then :attr:`input` will be ignored, and `nan` and `inf` in
it will not be propagated.
""" + r"""
For inputs of type `FloatTensor` or `DoubleTensor`, arguments :attr:`beta` and
:attr:`alpha` must be real numbers, otherwise they should be integers.

{tf32_note}

Args:
    input (Tensor): matrix to be added
    mat1 (Tensor): the first matrix to be matrix multiplied
    mat2 (Tensor): the second matrix to be matrix multiplied

Keyword args:
    beta (Number, optional): multiplier for :attr:`input` (:math:`\beta`)
    alpha (Number, optional): multiplier for :math:`mat1 @ mat2` (:math:`\alpha`)
    {out}

Example::

    >>> M = torch.randn(2, 3)
    >>> mat1 = torch.randn(2, 3)
    >>> mat2 = torch.randn(3, 3)
    >>> torch.addmm(M, mat1, mat2)
    tensor([[-4.8716,  1.4671, -1.3746],
            [ 0.7573, -3.9555, -2.8681]])
""".format(**common_args, **tf32_notes))

add_docstr(torch.sspaddmm,
           r"""
sspaddmm(input, mat1, mat2, *, beta=1, alpha=1, out=None) -> Tensor

Matrix multiplies a sparse tensor :attr:`mat1` with a dense tensor
:attr:`mat2`, then adds the sparse tensor :attr:`input` to the result.

Note: This function is equivalent to :func:`torch.addmm`, except
:attr:`input` and :attr:`mat1` are sparse.

Args:
    input (Tensor): a sparse matrix to be added
    mat1 (Tensor): a sparse matrix to be matrix multiplied
    mat2 (Tensor): a dense matrix to be matrix multiplied

Keyword args:
    beta (Number, optional): multiplier for :attr:`mat` (:math:`\beta`)
    alpha (Number, optional): multiplier for :math:`mat1 @ mat2` (:math:`\alpha`)
    {out}
""".format(**common_args))

add_docstr(torch.smm,
           r"""
smm(input, mat) -> Tensor

Performs a matrix multiplication of the sparse matrix :attr:`input`
with the dense matrix :attr:`mat`.

Args:
    input (Tensor): a sparse matrix to be matrix multiplied
    mat (Tensor): a dense matrix to be matrix multiplied
""")

add_docstr(torch.addmv,
           r"""
addmv(input, mat, vec, *, beta=1, alpha=1, out=None) -> Tensor

Performs a matrix-vector product of the matrix :attr:`mat` and
the vector :attr:`vec`.
The vector :attr:`input` is added to the final result.

If :attr:`mat` is a :math:`(n \times m)` tensor, :attr:`vec` is a 1-D tensor of
size `m`, then :attr:`input` must be
:ref:`broadcastable <broadcasting-semantics>` with a 1-D tensor of size `n` and
:attr:`out` will be 1-D tensor of size `n`.

:attr:`alpha` and :attr:`beta` are scaling factors on matrix-vector product between
:attr:`mat` and :attr:`vec` and the added tensor :attr:`input` respectively.

.. math::
    \text{out} = \beta\ \text{input} + \alpha\ (\text{mat} \mathbin{@} \text{vec})

If :attr:`beta` is 0, then :attr:`input` will be ignored, and `nan` and `inf` in
it will not be propagated.
""" + r"""
For inputs of type `FloatTensor` or `DoubleTensor`, arguments :attr:`beta` and
:attr:`alpha` must be real numbers, otherwise they should be integers

Args:
    input (Tensor): vector to be added
    mat (Tensor): matrix to be matrix multiplied
    vec (Tensor): vector to be matrix multiplied

Keyword args:
    beta (Number, optional): multiplier for :attr:`input` (:math:`\beta`)
    alpha (Number, optional): multiplier for :math:`mat @ vec` (:math:`\alpha`)
    {out}

Example::

    >>> M = torch.randn(2)
    >>> mat = torch.randn(2, 3)
    >>> vec = torch.randn(3)
    >>> torch.addmv(M, mat, vec)
    tensor([-0.3768, -5.5565])
""".format(**common_args))

add_docstr(torch.addr,
           r"""
addr(input, vec1, vec2, *, beta=1, alpha=1, out=None) -> Tensor

Performs the outer-product of vectors :attr:`vec1` and :attr:`vec2`
and adds it to the matrix :attr:`input`.

Optional values :attr:`beta` and :attr:`alpha` are scaling factors on the
outer product between :attr:`vec1` and :attr:`vec2` and the added matrix
:attr:`input` respectively.

.. math::
    \text{out} = \beta\ \text{input} + \alpha\ (\text{vec1} \otimes \text{vec2})

If :attr:`beta` is 0, then :attr:`input` will be ignored, and `nan` and `inf` in
it will not be propagated.
""" + r"""
If :attr:`vec1` is a vector of size `n` and :attr:`vec2` is a vector
of size `m`, then :attr:`input` must be
:ref:`broadcastable <broadcasting-semantics>` with a matrix of size
:math:`(n \times m)` and :attr:`out` will be a matrix of size
:math:`(n \times m)`.

Args:
    input (Tensor): matrix to be added
    vec1 (Tensor): the first vector of the outer product
    vec2 (Tensor): the second vector of the outer product

Keyword args:
    beta (Number, optional): multiplier for :attr:`input` (:math:`\beta`)
    alpha (Number, optional): multiplier for :math:`\text{{vec1}} \otimes \text{{vec2}}` (:math:`\alpha`)
    {out}

Example::

    >>> vec1 = torch.arange(1., 4.)
    >>> vec2 = torch.arange(1., 3.)
    >>> M = torch.zeros(3, 2)
    >>> torch.addr(M, vec1, vec2)
    tensor([[ 1.,  2.],
            [ 2.,  4.],
            [ 3.,  6.]])
""".format(**common_args))

add_docstr(torch.allclose,
           r"""
allclose(input, other, rtol=1e-05, atol=1e-08, equal_nan=False) -> bool

This function checks if all :attr:`input` and :attr:`other` satisfy the condition:

.. math::
    \lvert \text{input} - \text{other} \rvert \leq \texttt{atol} + \texttt{rtol} \times \lvert \text{other} \rvert
""" + r"""
elementwise, for all elements of :attr:`input` and :attr:`other`. The behaviour of this function is analogous to
`numpy.allclose <https://docs.scipy.org/doc/numpy/reference/generated/numpy.allclose.html>`_

Args:
    input (Tensor): first tensor to compare
    other (Tensor): second tensor to compare
    atol (float, optional): absolute tolerance. Default: 1e-08
    rtol (float, optional): relative tolerance. Default: 1e-05
    equal_nan (bool, optional): if ``True``, then two ``NaN`` s will be considered equal. Default: ``False``

Example::

    >>> torch.allclose(torch.tensor([10000., 1e-07]), torch.tensor([10000.1, 1e-08]))
    False
    >>> torch.allclose(torch.tensor([10000., 1e-08]), torch.tensor([10000.1, 1e-09]))
    True
    >>> torch.allclose(torch.tensor([1.0, float('nan')]), torch.tensor([1.0, float('nan')]))
    False
    >>> torch.allclose(torch.tensor([1.0, float('nan')]), torch.tensor([1.0, float('nan')]), equal_nan=True)
    True
""")

add_docstr(torch.all,
           r"""
all(input) -> Tensor

Tests if all elements in :attr:`input` evaluate to `True`.

.. note:: This function matches the behaviour of NumPy in returning
          output of dtype `bool` for all supported dtypes except `uint8`.
          For `uint8` the dtype of output is `uint8` itself.

Example::

    >>> a = torch.rand(1, 2).bool()
    >>> a
    tensor([[False, True]], dtype=torch.bool)
    >>> torch.all(a)
    tensor(False, dtype=torch.bool)
    >>> a = torch.arange(0, 3)
    >>> a
    tensor([0, 1, 2])
    >>> torch.all(a)
    tensor(False)

.. function:: all(input, dim, keepdim=False, *, out=None) -> Tensor

For each row of :attr:`input` in the given dimension :attr:`dim`,
returns `True` if all elements in the row evaluate to `True` and `False` otherwise.

{keepdim_details}

Args:
    {input}
    {dim}
    {keepdim}

Keyword args:
    {out}

Example::

    >>> a = torch.rand(4, 2).bool()
    >>> a
    tensor([[True, True],
            [True, False],
            [True, True],
            [True, True]], dtype=torch.bool)
    >>> torch.all(a, dim=1)
    tensor([ True, False,  True,  True], dtype=torch.bool)
    >>> torch.all(a, dim=0)
    tensor([ True, False], dtype=torch.bool)
""".format(**single_dim_common))

add_docstr(torch.any,
           r"""
any(input) -> Tensor

Args:
    {input}

Tests if any element in :attr:`input` evaluates to `True`.

.. note:: This function matches the behaviour of NumPy in returning
          output of dtype `bool` for all supported dtypes except `uint8`.
          For `uint8` the dtype of output is `uint8` itself.

Example::

    >>> a = torch.rand(1, 2).bool()
    >>> a
    tensor([[False, True]], dtype=torch.bool)
    >>> torch.any(a)
    tensor(True, dtype=torch.bool)
    >>> a = torch.arange(0, 3)
    >>> a
    tensor([0, 1, 2])
    >>> torch.any(a)
    tensor(True)

.. function:: any(input, dim, keepdim=False, *, out=None) -> Tensor

For each row of :attr:`input` in the given dimension :attr:`dim`,
returns `True` if any element in the row evaluate to `True` and `False` otherwise.

{keepdim_details}

Args:
    {input}
    {dim}
    {keepdim}

Keyword args:
    {out}

Example::

    >>> a = torch.randn(4, 2) < 0
    >>> a
    tensor([[ True,  True],
            [False,  True],
            [ True,  True],
            [False, False]])
    >>> torch.any(a, 1)
    tensor([ True,  True,  True, False])
    >>> torch.any(a, 0)
    tensor([True, True])
""".format(**single_dim_common))

add_docstr(torch.angle,
           r"""
angle(input, *, out=None) -> Tensor

Computes the element-wise angle (in radians) of the given :attr:`input` tensor.

.. math::
    \text{out}_{i} = angle(\text{input}_{i})
""" + r"""
Args:
    {input}

Keyword args:
    {out}

.. note:: Starting in PyTorch 1.8, angle returns pi for negative real numbers,
          zero for non-negative real numbers, and propagates NaNs. Previously
          the function would return zero for all real numbers and not propagate
          floating-point NaNs.

Example::

    >>> torch.angle(torch.tensor([-1 + 1j, -2 + 2j, 3 - 3j]))*180/3.14159
    tensor([ 135.,  135,  -45])
""".format(**common_args))

add_docstr(torch.as_strided,
           r"""
as_strided(input, size, stride, storage_offset=0) -> Tensor

Create a view of an existing `torch.Tensor` :attr:`input` with specified
:attr:`size`, :attr:`stride` and :attr:`storage_offset`.

.. warning::
    More than one element of a created tensor may refer to a single memory
    location. As a result, in-place operations (especially ones that are
    vectorized) may result in incorrect behavior. If you need to write to
    the tensors, please clone them first.

    Many PyTorch functions, which return a view of a tensor, are internally
    implemented with this function. Those functions, like
    :meth:`torch.Tensor.expand`, are easier to read and are therefore more
    advisable to use.


Args:
    {input}
    size (tuple or ints): the shape of the output tensor
    stride (tuple or ints): the stride of the output tensor
    storage_offset (int, optional): the offset in the underlying storage of the output tensor

Example::

    >>> x = torch.randn(3, 3)
    >>> x
    tensor([[ 0.9039,  0.6291,  1.0795],
            [ 0.1586,  2.1939, -0.4900],
            [-0.1909, -0.7503,  1.9355]])
    >>> t = torch.as_strided(x, (2, 2), (1, 2))
    >>> t
    tensor([[0.9039, 1.0795],
            [0.6291, 0.1586]])
    >>> t = torch.as_strided(x, (2, 2), (1, 2), 1)
    tensor([[0.6291, 0.1586],
            [1.0795, 2.1939]])
""".format(**common_args))

add_docstr(torch.as_tensor,
           r"""
as_tensor(data, dtype=None, device=None) -> Tensor

Convert the data into a `torch.Tensor`. If the data is already a `Tensor` with the same `dtype` and `device`,
no copy will be performed, otherwise a new `Tensor` will be returned with computational graph retained if data
`Tensor` has ``requires_grad=True``. Similarly, if the data is an ``ndarray`` of the corresponding `dtype` and
the `device` is the cpu, no copy will be performed.

Args:
    {data}
    {dtype}
    {device}

Example::

    >>> a = numpy.array([1, 2, 3])
    >>> t = torch.as_tensor(a)
    >>> t
    tensor([ 1,  2,  3])
    >>> t[0] = -1
    >>> a
    array([-1,  2,  3])

    >>> a = numpy.array([1, 2, 3])
    >>> t = torch.as_tensor(a, device=torch.device('cuda'))
    >>> t
    tensor([ 1,  2,  3])
    >>> t[0] = -1
    >>> a
    array([1,  2,  3])
""".format(**factory_data_common_args))

add_docstr(torch.asin, r"""
asin(input, *, out=None) -> Tensor

Returns a new tensor with the arcsine  of the elements of :attr:`input`.

.. math::
    \text{out}_{i} = \sin^{-1}(\text{input}_{i})
""" + r"""
Args:
    {input}

Keyword args:
    {out}

Example::

    >>> a = torch.randn(4)
    >>> a
    tensor([-0.5962,  1.4985, -0.4396,  1.4525])
    >>> torch.asin(a)
    tensor([-0.6387,     nan, -0.4552,     nan])
""".format(**common_args))

add_docstr(torch.arcsin, r"""
arcsin(input, *, out=None) -> Tensor

Alias for :func:`torch.asin`.
""")

add_docstr(torch.asinh,
           r"""
asinh(input, *, out=None) -> Tensor

Returns a new tensor with the inverse hyperbolic sine of the elements of :attr:`input`.

.. math::
    \text{out}_{i} = \sinh^{-1}(\text{input}_{i})
""" + r"""
Args:
    {input}

Keyword arguments:
    {out}

Example::

    >>> a = torch.randn(4)
    >>> a
    tensor([ 0.1606, -1.4267, -1.0899, -1.0250 ])
    >>> torch.asinh(a)
    tensor([ 0.1599, -1.1534, -0.9435, -0.8990 ])
""".format(**common_args))

add_docstr(torch.arcsinh, r"""
arcsinh(input, *, out=None) -> Tensor

Alias for :func:`torch.asinh`.
""")

add_docstr(torch.atan, r"""
atan(input, *, out=None) -> Tensor

Returns a new tensor with the arctangent  of the elements of :attr:`input`.

.. math::
    \text{out}_{i} = \tan^{-1}(\text{input}_{i})
""" + r"""
Args:
    {input}

Keyword args:
    {out}

Example::

    >>> a = torch.randn(4)
    >>> a
    tensor([ 0.2341,  0.2539, -0.6256, -0.6448])
    >>> torch.atan(a)
    tensor([ 0.2299,  0.2487, -0.5591, -0.5727])
""".format(**common_args))

add_docstr(torch.arctan, r"""
arctan(input, *, out=None) -> Tensor

Alias for :func:`torch.atan`.
""")

add_docstr(torch.atan2,
           r"""
atan2(input, other, *, out=None) -> Tensor

Element-wise arctangent of :math:`\text{{input}}_{{i}} / \text{{other}}_{{i}}`
with consideration of the quadrant. Returns a new tensor with the signed angles
in radians between vector :math:`(\text{{other}}_{{i}}, \text{{input}}_{{i}})`
and vector :math:`(1, 0)`. (Note that :math:`\text{{other}}_{{i}}`, the second
parameter, is the x-coordinate, while :math:`\text{{input}}_{{i}}`, the first
parameter, is the y-coordinate.)

The shapes of ``input`` and ``other`` must be
:ref:`broadcastable <broadcasting-semantics>`.

Args:
    input (Tensor): the first input tensor
    other (Tensor): the second input tensor

Keyword args:
    {out}

Example::

    >>> a = torch.randn(4)
    >>> a
    tensor([ 0.9041,  0.0196, -0.3108, -2.4423])
    >>> torch.atan2(a, torch.randn(4))
    tensor([ 0.9833,  0.0811, -1.9743, -1.4151])
""".format(**common_args))

add_docstr(torch.atanh, r"""
atanh(input, *, out=None) -> Tensor

Returns a new tensor with the inverse hyperbolic tangent of the elements of :attr:`input`.

Note:
    The domain of the inverse hyperbolic tangent is `(-1, 1)` and values outside this range
    will be mapped to ``NaN``, except for the values `1` and `-1` for which the output is
    mapped to `+/-INF` respectively.

.. math::
    \text{out}_{i} = \tanh^{-1}(\text{input}_{i})
""" + r"""
Args:
    {input}

Keyword arguments:
    {out}

Example::

    >>> a = torch.randn(4).uniform_(-1, 1)
    >>> a
    tensor([ -0.9385, 0.2968, -0.8591, -0.1871 ])
    >>> torch.atanh(a)
    tensor([ -1.7253, 0.3060, -1.2899, -0.1893 ])
""".format(**common_args))

add_docstr(torch.arctanh, r"""
arctanh(input, *, out=None) -> Tensor

Alias for :func:`torch.atanh`.
""")

add_docstr(torch.baddbmm,
           r"""
baddbmm(input, batch1, batch2, *, beta=1, alpha=1, out=None) -> Tensor

Performs a batch matrix-matrix product of matrices in :attr:`batch1`
and :attr:`batch2`.
:attr:`input` is added to the final result.

:attr:`batch1` and :attr:`batch2` must be 3-D tensors each containing the same
number of matrices.

If :attr:`batch1` is a :math:`(b \times n \times m)` tensor, :attr:`batch2` is a
:math:`(b \times m \times p)` tensor, then :attr:`input` must be
:ref:`broadcastable <broadcasting-semantics>` with a
:math:`(b \times n \times p)` tensor and :attr:`out` will be a
:math:`(b \times n \times p)` tensor. Both :attr:`alpha` and :attr:`beta` mean the
same as the scaling factors used in :meth:`torch.addbmm`.

.. math::
    \text{out}_i = \beta\ \text{input}_i + \alpha\ (\text{batch1}_i \mathbin{@} \text{batch2}_i)

If :attr:`beta` is 0, then :attr:`input` will be ignored, and `nan` and `inf` in
it will not be propagated.
""" + r"""
For inputs of type `FloatTensor` or `DoubleTensor`, arguments :attr:`beta` and
:attr:`alpha` must be real numbers, otherwise they should be integers.

{tf32_note}

Args:
    input (Tensor): the tensor to be added
    batch1 (Tensor): the first batch of matrices to be multiplied
    batch2 (Tensor): the second batch of matrices to be multiplied

Keyword args:
    beta (Number, optional): multiplier for :attr:`input` (:math:`\beta`)
    alpha (Number, optional): multiplier for :math:`\text{{batch1}} \mathbin{{@}} \text{{batch2}}` (:math:`\alpha`)
    {out}

Example::

    >>> M = torch.randn(10, 3, 5)
    >>> batch1 = torch.randn(10, 3, 4)
    >>> batch2 = torch.randn(10, 4, 5)
    >>> torch.baddbmm(M, batch1, batch2).size()
    torch.Size([10, 3, 5])
""".format(**common_args, **tf32_notes))

add_docstr(torch.bernoulli,
           r"""
bernoulli(input, *, generator=None, out=None) -> Tensor

Draws binary random numbers (0 or 1) from a Bernoulli distribution.

The :attr:`input` tensor should be a tensor containing probabilities
to be used for drawing the binary random number.
Hence, all values in :attr:`input` have to be in the range:
:math:`0 \leq \text{input}_i \leq 1`.

The :math:`\text{i}^{th}` element of the output tensor will draw a
value :math:`1` according to the :math:`\text{i}^{th}` probability value given
in :attr:`input`.

.. math::
    \text{out}_{i} \sim \mathrm{Bernoulli}(p = \text{input}_{i})
""" + r"""
The returned :attr:`out` tensor only has values 0 or 1 and is of the same
shape as :attr:`input`.

:attr:`out` can have integral ``dtype``, but :attr:`input` must have floating
point ``dtype``.

Args:
    input (Tensor): the input tensor of probability values for the Bernoulli distribution

Keyword args:
    {generator}
    {out}

Example::

    >>> a = torch.empty(3, 3).uniform_(0, 1)  # generate a uniform random matrix with range [0, 1]
    >>> a
    tensor([[ 0.1737,  0.0950,  0.3609],
            [ 0.7148,  0.0289,  0.2676],
            [ 0.9456,  0.8937,  0.7202]])
    >>> torch.bernoulli(a)
    tensor([[ 1.,  0.,  0.],
            [ 0.,  0.,  0.],
            [ 1.,  1.,  1.]])

    >>> a = torch.ones(3, 3) # probability of drawing "1" is 1
    >>> torch.bernoulli(a)
    tensor([[ 1.,  1.,  1.],
            [ 1.,  1.,  1.],
            [ 1.,  1.,  1.]])
    >>> a = torch.zeros(3, 3) # probability of drawing "1" is 0
    >>> torch.bernoulli(a)
    tensor([[ 0.,  0.,  0.],
            [ 0.,  0.,  0.],
            [ 0.,  0.,  0.]])
""".format(**common_args))

add_docstr(torch.bincount,
           r"""
bincount(input, weights=None, minlength=0) -> Tensor

Count the frequency of each value in an array of non-negative ints.

The number of bins (size 1) is one larger than the largest value in
:attr:`input` unless :attr:`input` is empty, in which case the result is a
tensor of size 0. If :attr:`minlength` is specified, the number of bins is at least
:attr:`minlength` and if :attr:`input` is empty, then the result is tensor of size
:attr:`minlength` filled with zeros. If ``n`` is the value at position ``i``,
``out[n] += weights[i]`` if :attr:`weights` is specified else
``out[n] += 1``.

Note:
    {backward_reproducibility_note}

Arguments:
    input (Tensor): 1-d int tensor
    weights (Tensor): optional, weight for each value in the input tensor.
        Should be of same size as input tensor.
    minlength (int): optional, minimum number of bins. Should be non-negative.

Returns:
    output (Tensor): a tensor of shape ``Size([max(input) + 1])`` if
    :attr:`input` is non-empty, else ``Size(0)``

Example::

    >>> input = torch.randint(0, 8, (5,), dtype=torch.int64)
    >>> weights = torch.linspace(0, 1, steps=5)
    >>> input, weights
    (tensor([4, 3, 6, 3, 4]),
     tensor([ 0.0000,  0.2500,  0.5000,  0.7500,  1.0000])

    >>> torch.bincount(input)
    tensor([0, 0, 0, 2, 2, 0, 1])

    >>> input.bincount(weights)
    tensor([0.0000, 0.0000, 0.0000, 1.0000, 1.0000, 0.0000, 0.5000])
""".format(**reproducibility_notes))

add_docstr(torch.bitwise_not,
           r"""
bitwise_not(input, *, out=None) -> Tensor

Computes the bitwise NOT of the given input tensor. The input tensor must be of
integral or Boolean types. For bool tensors, it computes the logical NOT.

Args:
    {input}

Keyword args:
    {out}

Example:

    >>> torch.bitwise_not(torch.tensor([-1, -2, 3], dtype=torch.int8))
    tensor([ 0,  1, -4], dtype=torch.int8)
""".format(**common_args))

add_docstr(torch.bmm,
           r"""
bmm(input, mat2, *, deterministic=False, out=None) -> Tensor

Performs a batch matrix-matrix product of matrices stored in :attr:`input`
and :attr:`mat2`.

:attr:`input` and :attr:`mat2` must be 3-D tensors each containing
the same number of matrices.

If :attr:`input` is a :math:`(b \times n \times m)` tensor, :attr:`mat2` is a
:math:`(b \times m \times p)` tensor, :attr:`out` will be a
:math:`(b \times n \times p)` tensor.

.. math::
    \text{out}_i = \text{input}_i \mathbin{@} \text{mat2}_i
""" + r"""
{tf32_note}

.. note:: This function does not :ref:`broadcast <broadcasting-semantics>`.
          For broadcasting matrix products, see :func:`torch.matmul`.

Args:
    input (Tensor): the first batch of matrices to be multiplied
    mat2 (Tensor): the second batch of matrices to be multiplied

Keyword Args:
    deterministic (bool, optional): flag to choose between a faster non-deterministic
                                    calculation, or a slower deterministic calculation.
                                    This argument is only available for sparse-dense CUDA bmm.
                                    Default: ``False``
    {out}

Example::

    >>> input = torch.randn(10, 3, 4)
    >>> mat2 = torch.randn(10, 4, 5)
    >>> res = torch.bmm(input, mat2)
    >>> res.size()
    torch.Size([10, 3, 5])
""".format(**common_args, **tf32_notes))

add_docstr(torch.bitwise_and,
           r"""
bitwise_and(input, other, *, out=None) -> Tensor

Computes the bitwise AND of :attr:`input` and :attr:`other`. The input tensor must be of
integral or Boolean types. For bool tensors, it computes the logical AND.

Args:
    input: the first input tensor
    other: the second input tensor

Keyword args:
    {out}

Example:

    >>> torch.bitwise_and(torch.tensor([-1, -2, 3], dtype=torch.int8), torch.tensor([1, 0, 3], dtype=torch.int8))
    tensor([1, 0,  3], dtype=torch.int8)
    >>> torch.bitwise_and(torch.tensor([True, True, False]), torch.tensor([False, True, False]))
    tensor([ False, True, False])
""".format(**common_args))

add_docstr(torch.bitwise_or,
           r"""
bitwise_or(input, other, *, out=None) -> Tensor

Computes the bitwise OR of :attr:`input` and :attr:`other`. The input tensor must be of
integral or Boolean types. For bool tensors, it computes the logical OR.

Args:
    input: the first input tensor
    other: the second input tensor

Keyword args:
    {out}

Example:

    >>> torch.bitwise_or(torch.tensor([-1, -2, 3], dtype=torch.int8), torch.tensor([1, 0, 3], dtype=torch.int8))
    tensor([-1, -2,  3], dtype=torch.int8)
    >>> torch.bitwise_or(torch.tensor([True, True, False]), torch.tensor([False, True, False]))
    tensor([ True, True, False])
""".format(**common_args))

add_docstr(torch.bitwise_xor,
           r"""
bitwise_xor(input, other, *, out=None) -> Tensor

Computes the bitwise XOR of :attr:`input` and :attr:`other`. The input tensor must be of
integral or Boolean types. For bool tensors, it computes the logical XOR.

Args:
    input: the first input tensor
    other: the second input tensor

Keyword args:
    {out}

Example:

    >>> torch.bitwise_xor(torch.tensor([-1, -2, 3], dtype=torch.int8), torch.tensor([1, 0, 3], dtype=torch.int8))
    tensor([-2, -2,  0], dtype=torch.int8)
    >>> torch.bitwise_xor(torch.tensor([True, True, False]), torch.tensor([False, True, False]))
    tensor([ True, False, False])
""".format(**common_args))

add_docstr(torch.broadcast_to,
           r"""
broadcast_to(input, shape) -> Tensor

Broadcasts :attr:`input` to the shape :attr:`\shape`.
Equivalent to calling ``input.expand(shape)``. See :meth:`~Tensor.expand` for details.

Args:
    {input}
    shape (list, tuple, or :class:`torch.Size`): the new shape.

Example::

    >>> x = torch.tensor([1, 2, 3])
    >>> torch.broadcast_to(x, (3, 3))
    tensor([[1, 2, 3],
            [1, 2, 3],
            [1, 2, 3]])
""".format(**common_args))

add_docstr(torch.stack,
           r"""
stack(tensors, dim=0, *, out=None) -> Tensor

Concatenates a sequence of tensors along a new dimension.

All tensors need to be of the same size.

Arguments:
    tensors (sequence of Tensors): sequence of tensors to concatenate
    dim (int): dimension to insert. Has to be between 0 and the number
        of dimensions of concatenated tensors (inclusive)

Keyword args:
    {out}
""".format(**common_args))

add_docstr(torch.hstack,
           r"""
hstack(tensors, *, out=None) -> Tensor

Stack tensors in sequence horizontally (column wise).

This is equivalent to concatenation along the first axis for 1-D tensors, and along the second axis for all other tensors.

Args:
    tensors (sequence of Tensors): sequence of tensors to concatenate

Keyword args:
    {out}

Example::

    >>> a = torch.tensor([1, 2, 3])
    >>> b = torch.tensor([4, 5, 6])
    >>> torch.hstack((a,b))
    tensor([1, 2, 3, 4, 5, 6])
    >>> a = torch.tensor([[1],[2],[3]])
    >>> b = torch.tensor([[4],[5],[6]])
    >>> torch.hstack((a,b))
    tensor([[1, 4],
            [2, 5],
            [3, 6]])

""".format(**common_args))

add_docstr(torch.vstack,
           r"""
vstack(tensors, *, out=None) -> Tensor

Stack tensors in sequence vertically (row wise).

This is equivalent to concatenation along the first axis after all 1-D tensors have been reshaped by :func:`torch.atleast_2d`.

Args:
    tensors (sequence of Tensors): sequence of tensors to concatenate

Keyword args:
    {out}

Example::

    >>> a = torch.tensor([1, 2, 3])
    >>> b = torch.tensor([4, 5, 6])
    >>> torch.vstack((a,b))
    tensor([[1, 2, 3],
            [4, 5, 6]])
    >>> a = torch.tensor([[1],[2],[3]])
    >>> b = torch.tensor([[4],[5],[6]])
    >>> torch.vstack((a,b))
    tensor([[1],
            [2],
            [3],
            [4],
            [5],
            [6]])


""".format(**common_args))

add_docstr(torch.dstack,
           r"""
dstack(tensors, *, out=None) -> Tensor

Stack tensors in sequence depthwise (along third axis).

This is equivalent to concatenation along the third axis after 1-D and 2-D tensors have been reshaped by :func:`torch.atleast_3d`.

Args:
    tensors (sequence of Tensors): sequence of tensors to concatenate

Keyword args:
    {out}

Example::

    >>> a = torch.tensor([1, 2, 3])
    >>> b = torch.tensor([4, 5, 6])
    >>> torch.dstack((a,b))
    tensor([[[1, 4],
             [2, 5],
             [3, 6]]])
    >>> a = torch.tensor([[1],[2],[3]])
    >>> b = torch.tensor([[4],[5],[6]])
    >>> torch.dstack((a,b))
    tensor([[[1, 4]],
            [[2, 5]],
            [[3, 6]]])


""".format(**common_args))

add_docstr(torch.tensor_split,
           r"""
tensor_split(input, indices_or_sections, dim=0) -> List of Tensors

Splits a tensor into multiple sub-tensors, all of which are views of :attr:`input`,
along dimension :attr:`dim` according to the indices or number of sections specified
by :attr:`indices_or_sections`. This function is based on NumPy's
:func:`numpy.array_split`.

Args:
    input (Tensor): the tensor to split
    indices_or_sections (Tensor, int or list or tuple of ints):
        If :attr:`indices_or_sections` is an integer ``n`` or a zero dimensional long tensor
        with value ``n``, :attr:`input` is split into ``n`` sections along dimension :attr:`dim`.
        If :attr:`input` is divisible by ``n`` along dimension :attr:`dim`, each
        section will be of equal size, :code:`input.size(dim) / n`. If :attr:`input`
        is not divisible by ``n``, the sizes of the first :code:`int(input.size(dim) % n)`
        sections will have size :code:`int(input.size(dim) / n) + 1`, and the rest will
        have size :code:`int(input.size(dim) / n)`.

        If :attr:`indices_or_sections` is a list or tuple of ints, or a one-dimensional long
        tensor, then :attr:`input` is split along dimension :attr:`dim` at each of the indices
        in the list, tuple or tensor. For instance, :code:`indices_or_sections=[2, 3]` and :code:`dim=0`
        would result in the tensors :code:`input[:2]`, :code:`input[2:3]`, and :code:`input[3:]`.

        If indices_or_sections is a tensor, it must be a zero-dimensional or one-dimensional
        long tensor on the CPU.

    dim (int, optional): dimension along which to split the tensor. Default: ``0``

Example::

    >>> x = torch.arange(8)
    >>> torch.tensor_split(x, 3)
    (tensor([0, 1, 2]), tensor([3, 4, 5]), tensor([6, 7]))

    >>> x = torch.arange(7)
    >>> torch.tensor_split(x, 3)
    (tensor([0, 1, 2]), tensor([3, 4]), tensor([5, 6]))
    >>> torch.tensor_split(x, (1, 6))
    (tensor([0]), tensor([1, 2, 3, 4, 5]), tensor([6]))

    >>> x = torch.arange(14).reshape(2, 7)
    >>> x
    tensor([[ 0,  1,  2,  3,  4,  5,  6],
            [ 7,  8,  9, 10, 11, 12, 13]])
    >>> torch.tensor_split(x, 3, dim=1)
    (tensor([[0, 1, 2],
            [7, 8, 9]]),
     tensor([[ 3,  4],
            [10, 11]]),
     tensor([[ 5,  6],
            [12, 13]]))
    >>> torch.tensor_split(x, (1, 6), dim=1)
    (tensor([[0],
            [7]]),
     tensor([[ 1,  2,  3,  4,  5],
            [ 8,  9, 10, 11, 12]]),
     tensor([[ 6],
            [13]]))
""")

add_docstr(torch.chunk,
           r"""
chunk(input, chunks, dim=0) -> List of Tensors

Splits a tensor into a specific number of chunks. Each chunk is a view of
the input tensor.

Last chunk will be smaller if the tensor size along the given dimension
:attr:`dim` is not divisible by :attr:`chunks`.

Arguments:
    input (Tensor): the tensor to split
    chunks (int): number of chunks to return
    dim (int): dimension along which to split the tensor
""")

add_docstr(torch.unsafe_chunk,
           r"""
unsafe_chunk(input, chunks, dim=0) -> List of Tensors

Works like :func:`torch.chunk` but without enforcing the autograd restrictions
on inplace modification of the outputs.

.. warning::
    This function is safe to use as long as only the input, or only the outputs
    are modified inplace after calling this function. It is user's
    responsibility to ensure that is the case. If both the input and one or more
    of the outputs are modified inplace, gradients computed by autograd will be
    silently incorrect.
""")

add_docstr(torch.unsafe_split,
           r"""
unsafe_split(tensor, split_size_or_sections, dim=0) -> List of Tensors

Works like :func:`torch.split` but without enforcing the autograd restrictions
on inplace modification of the outputs.

.. warning::
    This function is safe to use as long as only the input, or only the outputs
    are modified inplace after calling this function. It is user's
    responsibility to ensure that is the case. If both the input and one or more
    of the outputs are modified inplace, gradients computed by autograd will be
    silently incorrect.
""")

add_docstr(torch.hsplit,
           r"""
hsplit(input, indices_or_sections) -> List of Tensors

Splits :attr:`input`, a tensor with one or more dimensions, into multiple tensors
horizontally according to :attr:`indices_or_sections`. Each split is a view of
:attr:`input`.

If :attr:`input` is one dimensional this is equivalent to calling
torch.tensor_split(input, indices_or_sections, dim=0) (the split dimension is
zero), and if :attr:`input` has two or more dimensions it's equivalent to calling
torch.tensor_split(input, indices_or_sections, dim=1) (the split dimension is 1),
except that if :attr:`indices_or_sections` is an integer it must evenly divide
the split dimension or a runtime error will be thrown.

This function is based on NumPy's :func:`numpy.hsplit`.

Args:
    input (Tensor): tensor to split.
    indices_or_sections (Tensor, int or list or tuple of ints): See argument in :func:`torch.tensor_split`.

Example::
    >>> t = torch.arange(16.0).reshape(4,4)
    >>> t
    tensor([[ 0.,  1.,  2.,  3.],
            [ 4.,  5.,  6.,  7.],
            [ 8.,  9., 10., 11.],
            [12., 13., 14., 15.]])
    >>> torch.hsplit(t, 2)
    (tensor([[ 0.,  1.],
             [ 4.,  5.],
             [ 8.,  9.],
             [12., 13.]]),
     tensor([[ 2.,  3.],
             [ 6.,  7.],
             [10., 11.],
             [14., 15.]]))
    >>> torch.hsplit(t, [3, 6])
    (tensor([[ 0.,  1.,  2.],
             [ 4.,  5.,  6.],
             [ 8.,  9., 10.],
             [12., 13., 14.]]),
     tensor([[ 3.],
             [ 7.],
             [11.],
             [15.]]),
     tensor([], size=(4, 0)))

""")

add_docstr(torch.vsplit,
           r"""
vsplit(input, indices_or_sections) -> List of Tensors

Splits :attr:`input`, a tensor with two or more dimensions, into multiple tensors
vertically according to :attr:`indices_or_sections`. Each split is a view of
:attr:`input`.

This is equivalent to calling torch.tensor_split(input, indices_or_sections, dim=0)
(the split dimension is 0), except that if :attr:`indices_or_sections` is an integer
it must evenly divide the split dimension or a runtime error will be thrown.

This function is based on NumPy's :func:`numpy.vsplit`.

Args:
    input (Tensor): tensor to split.
    indices_or_sections (Tensor, int or list or tuple of ints): See argument in :func:`torch.tensor_split`.

Example::
    >>> t = torch.arange(16.0).reshape(4,4)
    >>> t
    tensor([[ 0.,  1.,  2.,  3.],
            [ 4.,  5.,  6.,  7.],
            [ 8.,  9., 10., 11.],
            [12., 13., 14., 15.]])
    >>> torch.vsplit(t, 2)
    (tensor([[0., 1., 2., 3.],
             [4., 5., 6., 7.]]),
     tensor([[ 8.,  9., 10., 11.],
             [12., 13., 14., 15.]]))
    >>> torch.vsplit(t, [3, 6])
    (tensor([[ 0.,  1.,  2.,  3.],
             [ 4.,  5.,  6.,  7.],
             [ 8.,  9., 10., 11.]]),
     tensor([[12., 13., 14., 15.]]),
     tensor([], size=(0, 4)))

""")

add_docstr(torch.dsplit,
           r"""
dsplit(input, indices_or_sections) -> List of Tensors

Splits :attr:`input`, a tensor with three or more dimensions, into multiple tensors
depthwise according to :attr:`indices_or_sections`. Each split is a view of
:attr:`input`.

This is equivalent to calling torch.tensor_split(input, indices_or_sections, dim=2)
(the split dimension is 1), except that if :attr:`indices_or_sections` is an integer
it must evenly divide the split dimension or a runtime error will be thrown.

This function is based on NumPy's :func:`numpy.dsplit`.

Args:
    input (Tensor): tensor to split.
    indices_or_sections (Tensor, int or list or tuple of ints): See argument in :func:`torch.tensor_split`.

Example::
    >>> t = torch.arange(16.0).reshape(2, 2, 4)
    >>> t
    tensor([[[ 0.,  1.,  2.,  3.],
             [ 4.,  5.,  6.,  7.]],
            [[ 8.,  9., 10., 11.],
             [12., 13., 14., 15.]]])
    >>> torch.dsplit(t, 2)
    (tensor([[[ 0.,  1.],
            [ 4.,  5.]],
           [[ 8.,  9.],
            [12., 13.]]]),
     tensor([[[ 2.,  3.],
              [ 6.,  7.]],
             [[10., 11.],
              [14., 15.]]]))

    >>> torch.dsplit(t, [3, 6])
    (tensor([[[ 0.,  1.,  2.],
              [ 4.,  5.,  6.]],
             [[ 8.,  9., 10.],
              [12., 13., 14.]]]),
     tensor([[[ 3.],
              [ 7.]],
             [[11.],
              [15.]]]),
     tensor([], size=(2, 2, 0)))

""")

add_docstr(torch.can_cast,
           r"""
can_cast(from, to) -> bool

Determines if a type conversion is allowed under PyTorch casting rules
described in the type promotion :ref:`documentation <type-promotion-doc>`.

Args:
    from (dtype): The original :class:`torch.dtype`.
    to (dtype): The target :class:`torch.dtype`.

Example::

    >>> torch.can_cast(torch.double, torch.float)
    True
    >>> torch.can_cast(torch.float, torch.int)
    False
""")

add_docstr(torch.cat,
           r"""
cat(tensors, dim=0, *, out=None) -> Tensor

Concatenates the given sequence of :attr:`seq` tensors in the given dimension.
All tensors must either have the same shape (except in the concatenating
dimension) or be empty.

:func:`torch.cat` can be seen as an inverse operation for :func:`torch.split`
and :func:`torch.chunk`.

:func:`torch.cat` can be best understood via examples.

Args:
    tensors (sequence of Tensors): any python sequence of tensors of the same type.
        Non-empty tensors provided must have the same shape, except in the
        cat dimension.
    dim (int, optional): the dimension over which the tensors are concatenated

Keyword args:
    {out}

Example::

    >>> x = torch.randn(2, 3)
    >>> x
    tensor([[ 0.6580, -1.0969, -0.4614],
            [-0.1034, -0.5790,  0.1497]])
    >>> torch.cat((x, x, x), 0)
    tensor([[ 0.6580, -1.0969, -0.4614],
            [-0.1034, -0.5790,  0.1497],
            [ 0.6580, -1.0969, -0.4614],
            [-0.1034, -0.5790,  0.1497],
            [ 0.6580, -1.0969, -0.4614],
            [-0.1034, -0.5790,  0.1497]])
    >>> torch.cat((x, x, x), 1)
    tensor([[ 0.6580, -1.0969, -0.4614,  0.6580, -1.0969, -0.4614,  0.6580,
             -1.0969, -0.4614],
            [-0.1034, -0.5790,  0.1497, -0.1034, -0.5790,  0.1497, -0.1034,
             -0.5790,  0.1497]])
""".format(**common_args))

add_docstr(torch.ceil,
           r"""
ceil(input, *, out=None) -> Tensor

Returns a new tensor with the ceil of the elements of :attr:`input`,
the smallest integer greater than or equal to each element.

.. math::
    \text{out}_{i} = \left\lceil \text{input}_{i} \right\rceil
""" + r"""
Args:
    {input}

Keyword args:
    {out}

Example::

    >>> a = torch.randn(4)
    >>> a
    tensor([-0.6341, -1.4208, -1.0900,  0.5826])
    >>> torch.ceil(a)
    tensor([-0., -1., -1.,  1.])
""".format(**common_args))

add_docstr(torch.real,
           r"""
real(input) -> Tensor

Returns a new tensor containing real values of the :attr:`self` tensor.
The returned tensor and :attr:`self` share the same underlying storage.

.. warning::
    :func:`real` is only supported for tensors with complex dtypes.

Args:
    {input}

Example::

    >>> x=torch.randn(4, dtype=torch.cfloat)
    >>> x
    tensor([(0.3100+0.3553j), (-0.5445-0.7896j), (-1.6492-0.0633j), (-0.0638-0.8119j)])
    >>> x.real
    tensor([ 0.3100, -0.5445, -1.6492, -0.0638])

""".format(**common_args))

add_docstr(torch.imag,
           r"""
imag(input) -> Tensor

Returns a new tensor containing imaginary values of the :attr:`self` tensor.
The returned tensor and :attr:`self` share the same underlying storage.

.. warning::
    :func:`imag` is only supported for tensors with complex dtypes.

Args:
    {input}

Example::

    >>> x=torch.randn(4, dtype=torch.cfloat)
    >>> x
    tensor([(0.3100+0.3553j), (-0.5445-0.7896j), (-1.6492-0.0633j), (-0.0638-0.8119j)])
    >>> x.imag
    tensor([ 0.3553, -0.7896, -0.0633, -0.8119])

""".format(**common_args))

add_docstr(torch.view_as_real,
           r"""
view_as_real(input) -> Tensor

Returns a view of :attr:`input` as a real tensor. For an input complex tensor of
:attr:`size` :math:`m1, m2, \dots, mi`, this function returns a new
real tensor of size :math:`m1, m2, \dots, mi, 2`, where the last dimension of size 2
represents the real and imaginary components of complex numbers.

.. warning::
    :func:`view_as_real` is only supported for tensors with ``complex dtypes``.

Args:
    {input}

Example::

    >>> x=torch.randn(4, dtype=torch.cfloat)
    >>> x
    tensor([(0.4737-0.3839j), (-0.2098-0.6699j), (0.3470-0.9451j), (-0.5174-1.3136j)])
    >>> torch.view_as_real(x)
    tensor([[ 0.4737, -0.3839],
            [-0.2098, -0.6699],
            [ 0.3470, -0.9451],
            [-0.5174, -1.3136]])
""".format(**common_args))

add_docstr(torch.view_as_complex,
           r"""
view_as_complex(input) -> Tensor

Returns a view of :attr:`input` as a complex tensor. For an input complex
tensor of :attr:`size` :math:`m1, m2, \dots, mi, 2`, this function returns a
new complex tensor of :attr:`size` :math:`m1, m2, \dots, mi` where the last
dimension of the input tensor is expected to represent the real and imaginary
components of complex numbers.

.. warning::
    :func:`view_as_complex` is only supported for tensors with
    :class:`torch.dtype` ``torch.float64`` and ``torch.float32``.  The input is
    expected to have the last dimension of :attr:`size` 2. In addition, the
    tensor must have a `stride` of 1 for its last dimension. The strides of all
    other dimensions must be even numbers.

Args:
    {input}

Example::

    >>> x=torch.randn(4, 2)
    >>> x
    tensor([[ 1.6116, -0.5772],
            [-1.4606, -0.9120],
            [ 0.0786, -1.7497],
            [-0.6561, -1.6623]])
    >>> torch.view_as_complex(x)
    tensor([(1.6116-0.5772j), (-1.4606-0.9120j), (0.0786-1.7497j), (-0.6561-1.6623j)])
""".format(**common_args))

add_docstr(torch.reciprocal,
           r"""
reciprocal(input, *, out=None) -> Tensor

Returns a new tensor with the reciprocal of the elements of :attr:`input`

.. math::
    \text{out}_{i} = \frac{1}{\text{input}_{i}}

.. note::
    Unlike NumPy's reciprocal, torch.reciprocal supports integral inputs. Integral
    inputs to reciprocal are automatically :ref:`promoted <type-promotion-doc>` to
    the default scalar type.
""" + r"""
Args:
    {input}

Keyword args:
    {out}

Example::

    >>> a = torch.randn(4)
    >>> a
    tensor([-0.4595, -2.1219, -1.4314,  0.7298])
    >>> torch.reciprocal(a)
    tensor([-2.1763, -0.4713, -0.6986,  1.3702])
""".format(**common_args))

add_docstr(torch.cholesky, r"""
cholesky(input, upper=False, *, out=None) -> Tensor

Computes the Cholesky decomposition of a symmetric positive-definite
matrix :math:`A` or for batches of symmetric positive-definite matrices.

If :attr:`upper` is ``True``, the returned matrix ``U`` is upper-triangular, and
the decomposition has the form:

.. math::

  A = U^TU

If :attr:`upper` is ``False``, the returned matrix ``L`` is lower-triangular, and
the decomposition has the form:

.. math::

    A = LL^T

If :attr:`upper` is ``True``, and :math:`A` is a batch of symmetric positive-definite
matrices, then the returned tensor will be composed of upper-triangular Cholesky factors
of each of the individual matrices. Similarly, when :attr:`upper` is ``False``, the returned
tensor will be composed of lower-triangular Cholesky factors of each of the individual
matrices.

.. warning::

    :func:`torch.cholesky` is deprecated in favor of :func:`torch.linalg.cholesky`
    and will be removed in a future PyTorch release.

    ``L = torch.cholesky(A)`` should be replaced with

    .. code:: python

        L = torch.linalg.cholesky(A)

    ``U = torch.cholesky(A, upper=True)`` should be replaced with

    .. code:: python

        U = torch.linalg.cholesky(A.transpose(-2, -1).conj()).transpose(-2, -1).conj()

Args:
    input (Tensor): the input tensor :math:`A` of size :math:`(*, n, n)` where `*` is zero or more
                batch dimensions consisting of symmetric positive-definite matrices.
    upper (bool, optional): flag that indicates whether to return a
                            upper or lower triangular matrix. Default: ``False``

Keyword args:
    out (Tensor, optional): the output matrix

Example::

    >>> a = torch.randn(3, 3)
    >>> a = torch.mm(a, a.t()) # make symmetric positive-definite
    >>> l = torch.cholesky(a)
    >>> a
    tensor([[ 2.4112, -0.7486,  1.4551],
            [-0.7486,  1.3544,  0.1294],
            [ 1.4551,  0.1294,  1.6724]])
    >>> l
    tensor([[ 1.5528,  0.0000,  0.0000],
            [-0.4821,  1.0592,  0.0000],
            [ 0.9371,  0.5487,  0.7023]])
    >>> torch.mm(l, l.t())
    tensor([[ 2.4112, -0.7486,  1.4551],
            [-0.7486,  1.3544,  0.1294],
            [ 1.4551,  0.1294,  1.6724]])
    >>> a = torch.randn(3, 2, 2)
    >>> a = torch.matmul(a, a.transpose(-1, -2)) + 1e-03 # make symmetric positive-definite
    >>> l = torch.cholesky(a)
    >>> z = torch.matmul(l, l.transpose(-1, -2))
    >>> torch.max(torch.abs(z - a)) # Max non-zero
    tensor(2.3842e-07)
""")

add_docstr(torch.cholesky_solve, r"""
cholesky_solve(input, input2, upper=False, *, out=None) -> Tensor

Solves a linear system of equations with a positive semidefinite
matrix to be inverted given its Cholesky factor matrix :math:`u`.

If :attr:`upper` is ``False``, :math:`u` is and lower triangular and `c` is
returned such that:

.. math::
    c = (u u^T)^{{-1}} b

If :attr:`upper` is ``True`` or not provided, :math:`u` is upper triangular
and `c` is returned such that:

.. math::
    c = (u^T u)^{{-1}} b

`torch.cholesky_solve(b, u)` can take in 2D inputs `b, u` or inputs that are
batches of 2D matrices. If the inputs are batches, then returns
batched outputs `c`

Supports real-valued and complex-valued inputs.
For the complex-valued inputs the transpose operator above is the conjugate transpose.

Args:
    input (Tensor): input matrix :math:`b` of size :math:`(*, m, k)`,
                where :math:`*` is zero or more batch dimensions
    input2 (Tensor): input matrix :math:`u` of size :math:`(*, m, m)`,
                where :math:`*` is zero of more batch dimensions composed of
                upper or lower triangular Cholesky factor
    upper (bool, optional): whether to consider the Cholesky factor as a
                            lower or upper triangular matrix. Default: ``False``.

Keyword args:
    out (Tensor, optional): the output tensor for `c`

Example::

    >>> a = torch.randn(3, 3)
    >>> a = torch.mm(a, a.t()) # make symmetric positive definite
    >>> u = torch.cholesky(a)
    >>> a
    tensor([[ 0.7747, -1.9549,  1.3086],
            [-1.9549,  6.7546, -5.4114],
            [ 1.3086, -5.4114,  4.8733]])
    >>> b = torch.randn(3, 2)
    >>> b
    tensor([[-0.6355,  0.9891],
            [ 0.1974,  1.4706],
            [-0.4115, -0.6225]])
    >>> torch.cholesky_solve(b, u)
    tensor([[ -8.1625,  19.6097],
            [ -5.8398,  14.2387],
            [ -4.3771,  10.4173]])
    >>> torch.mm(a.inverse(), b)
    tensor([[ -8.1626,  19.6097],
            [ -5.8398,  14.2387],
            [ -4.3771,  10.4173]])
""")

add_docstr(torch.cholesky_inverse, r"""
cholesky_inverse(input, upper=False, *, out=None) -> Tensor

Computes the inverse of a symmetric positive-definite matrix :math:`A` using its
Cholesky factor :math:`u`: returns matrix ``inv``. The inverse is computed using
LAPACK routines ``dpotri`` and ``spotri`` (and the corresponding MAGMA routines).

If :attr:`upper` is ``False``, :math:`u` is lower triangular
such that the returned tensor is

.. math::
    inv = (uu^{{T}})^{{-1}}

If :attr:`upper` is ``True`` or not provided, :math:`u` is upper
triangular such that the returned tensor is

.. math::
    inv = (u^T u)^{{-1}}

Args:
    input (Tensor): the input 2-D tensor :math:`u`, a upper or lower triangular
           Cholesky factor
    upper (bool, optional): whether to return a lower (default) or upper triangular matrix

Keyword args:
    out (Tensor, optional): the output tensor for `inv`

Example::

    >>> a = torch.randn(3, 3)
    >>> a = torch.mm(a, a.t()) + 1e-05 * torch.eye(3) # make symmetric positive definite
    >>> u = torch.cholesky(a)
    >>> a
    tensor([[  0.9935,  -0.6353,   1.5806],
            [ -0.6353,   0.8769,  -1.7183],
            [  1.5806,  -1.7183,  10.6618]])
    >>> torch.cholesky_inverse(u)
    tensor([[ 1.9314,  1.2251, -0.0889],
            [ 1.2251,  2.4439,  0.2122],
            [-0.0889,  0.2122,  0.1412]])
    >>> a.inverse()
    tensor([[ 1.9314,  1.2251, -0.0889],
            [ 1.2251,  2.4439,  0.2122],
            [-0.0889,  0.2122,  0.1412]])
""")

add_docstr(torch.clone, r"""
clone(input, *, memory_format=torch.preserve_format) -> Tensor

Returns a copy of :attr:`input`.

.. note::

    This function is differentiable, so gradients will flow back from the
    result of this operation to :attr:`input`. To create a tensor without an
    autograd relationship to :attr:`input` see :meth:`~Tensor.detach`.

Args:
    {input}

Keyword args:
    {memory_format}
""".format(**common_args))

add_docstr(torch.clamp, r"""
clamp(input, min=None, max=None, *, out=None) -> Tensor

Clamps all elements in :attr:`input` into the range `[` :attr:`min`, :attr:`max` `]`.
Letting min_value and max_value be :attr:`min` and :attr:`max`, respectively, this returns:

.. math::
    y_i = \min(\max(x_i, \text{min\_value}_i), \text{max\_value}_i)

If :attr:`min` is ``None``, there is no lower bound.
Or, if :attr:`max` is ``None`` there is no upper bound.
""" + r"""

.. note::
    If :attr:`min` is greater than :attr:`max` :func:`torch.clamp(..., min, max) <torch.clamp>`
    sets all elements in :attr:`input` to the value of :attr:`max`.

Args:
    {input}
    min (Number or Tensor, optional): lower-bound of the range to be clamped to
    max (Number or Tensor, optional): upper-bound of the range to be clamped to

Keyword args:
    {out}

Example::

    >>> a = torch.randn(4)
    >>> a
    tensor([-1.7120,  0.1734, -0.0478, -0.0922])
    >>> torch.clamp(a, min=-0.5, max=0.5)
    tensor([-0.5000,  0.1734, -0.0478, -0.0922])

    >>> min = torch.linspace(-1, 1, steps=4)
    >>> torch.clamp(a, min=min)
    tensor([-1.0000,  0.1734,  0.3333,  1.0000])

""".format(**common_args))

add_docstr(torch.clip, r"""
clip(input, min=None, max=None, *, out=None) -> Tensor

Alias for :func:`torch.clamp`.
""".format(**common_args))

add_docstr(torch.column_stack,
           r"""
column_stack(tensors, *, out=None) -> Tensor

Creates a new tensor by horizontally stacking the tensors in :attr:`tensors`.

Equivalent to ``torch.hstack(tensors)``, except each zero or one dimensional tensor ``t``
in :attr:`tensors` is first reshaped into a ``(t.numel(), 1)`` column before being stacked horizontally.

Args:
    tensors (sequence of Tensors): sequence of tensors to concatenate

Keyword args:
    {out}

Example::

    >>> a = torch.tensor([1, 2, 3])
    >>> b = torch.tensor([4, 5, 6])
    >>> torch.column_stack((a, b))
    tensor([[1, 4],
        [2, 5],
        [3, 6]])
    >>> a = torch.arange(5)
    >>> b = torch.arange(10).reshape(5, 2)
    >>> torch.column_stack((a, b, b))
    tensor([[0, 0, 1, 0, 1],
            [1, 2, 3, 2, 3],
            [2, 4, 5, 4, 5],
            [3, 6, 7, 6, 7],
            [4, 8, 9, 8, 9]])

""".format(**common_args))

add_docstr(torch.complex,
           r"""
complex(real, imag, *, out=None) -> Tensor

Constructs a complex tensor with its real part equal to :attr:`real` and its
imaginary part equal to :attr:`imag`.

Args:
    real (Tensor): The real part of the complex tensor. Must be float or double.
    imag (Tensor): The imaginary part of the complex tensor. Must be same dtype
        as :attr:`real`.

Keyword args:
    out (Tensor): If the inputs are ``torch.float32``, must be
        ``torch.complex64``. If the inputs are ``torch.float64``, must be
        ``torch.complex128``.

Example::

    >>> real = torch.tensor([1, 2], dtype=torch.float32)
    >>> imag = torch.tensor([3, 4], dtype=torch.float32)
    >>> z = torch.complex(real, imag)
    >>> z
    tensor([(1.+3.j), (2.+4.j)])
    >>> z.dtype
    torch.complex64

""")

add_docstr(torch.polar,
           r"""
polar(abs, angle, *, out=None) -> Tensor

Constructs a complex tensor whose elements are Cartesian coordinates
corresponding to the polar coordinates with absolute value :attr:`abs` and angle
:attr:`angle`.

.. math::
    \text{out} = \text{abs} \cdot \cos(\text{angle}) + \text{abs} \cdot \sin(\text{angle}) \cdot j
""" + r"""
Args:
    abs (Tensor): The absolute value the complex tensor. Must be float or
        double.
    angle (Tensor): The angle of the complex tensor. Must be same dtype as
        :attr:`abs`.

Keyword args:
    out (Tensor): If the inputs are ``torch.float32``, must be
        ``torch.complex64``. If the inputs are ``torch.float64``, must be
        ``torch.complex128``.

Example::

    >>> import numpy as np
    >>> abs = torch.tensor([1, 2], dtype=torch.float64)
    >>> angle = torch.tensor([np.pi / 2, 5 * np.pi / 4], dtype=torch.float64)
    >>> z = torch.polar(abs, angle)
    >>> z
    tensor([(0.0000+1.0000j), (-1.4142-1.4142j)], dtype=torch.complex128)
""")

add_docstr(torch.conj_physical,
           r"""
conj_physical(input, *, out=None) -> Tensor

Computes the element-wise conjugate of the given :attr:`input` tensor.
If :attr:`input` has a non-complex dtype, this function just returns :attr:`input`.

.. note::
   This performs the conjugate operation regardless of the fact conjugate bit is set or not.

.. warning:: In the future, :func:`torch.conj_physical` may return a non-writeable view for an :attr:`input` of
             non-complex dtype. It's recommended that programs not modify the tensor returned by :func:`torch.conj_physical`
             when :attr:`input` is of non-complex dtype to be compatible with this change.

.. math::
    \text{out}_{i} = conj(\text{input}_{i})
""" + r"""
Args:
    {input}

Keyword args:
    {out}

Example::

    >>> torch.conj_physical(torch.tensor([-1 + 1j, -2 + 2j, 3 - 3j]))
    tensor([-1 - 1j, -2 - 2j, 3 + 3j])
""".format(**common_args))

add_docstr(torch.conj,
           r"""
conj(input) -> Tensor

Returns a view of :attr:`input` with a flipped conjugate bit. If :attr:`input` has a non-complex dtype,
this function just returns :attr:`input`.

.. note::
    :func:`torch.conj` performs a lazy conjugation, but the actual conjugated tensor can be materialized
    at any time using :func:`torch.resolve_conj`.

.. warning:: In the future, :func:`torch.conj` may return a non-writeable view for an :attr:`input` of
             non-complex dtype. It's recommended that programs not modify the tensor returned by :func:`torch.conj_physical`
             when :attr:`input` is of non-complex dtype to be compatible with this change.

Args:
    {input}

Example::

    >>> x = torch.tensor([-1 + 1j, -2 + 2j, 3 - 3j])
    >>> x.is_conj()
    False
    >>> y = torch.conj(x)
    >>> y.is_conj()
    True

""")

add_docstr(torch.resolve_conj,
           r"""
resolve_conj(input) -> Tensor

Returns a new tensor with materialized conjugation if :attr:`input`'s conjugate bit is set to `True`,
else returns :attr:`input`. The output tensor will always have its conjugate bit set to `False`.

Args:
    {input}

Example::

    >>> x = torch.tensor([-1 + 1j, -2 + 2j, 3 - 3j])
    >>> y = x.conj()
    >>> y.is_conj()
    True
    >>> z = y.resolve_conj()
    >>> z
    tensor([-1 - 1j, -2 - 2j, 3 + 3j])
    >>> z.is_conj()
    False

""")

add_docstr(torch.copysign,
           r"""
copysign(input, other, *, out=None) -> Tensor

Create a new floating-point tensor with the magnitude of :attr:`input` and the sign of :attr:`other`, elementwise.

.. math::
    \text{out}_{i} = \begin{cases}
        -|\text{input}_{i}| & \text{if} \text{other}_{i} \leq -0.0 \\
        |\text{input}_{i}| & \text{if} \text{other}_{i} \geq 0.0 \\
    \end{cases}
""" + r"""

Supports :ref:`broadcasting to a common shape <broadcasting-semantics>`,
and integer and float inputs.

Args:
    input (Tensor): magnitudes.
    other (Tensor or Number): contains value(s) whose signbit(s) are
        applied to the magnitudes in :attr:`input`.

Keyword args:
    {out}

Example::

    >>> a = torch.randn(5)
    >>> a
    tensor([-1.2557, -0.0026, -0.5387,  0.4740, -0.9244])
    >>> torch.copysign(a, 1)
    tensor([1.2557, 0.0026, 0.5387, 0.4740, 0.9244])
    >>> a = torch.randn(4, 4)
    >>> a
    tensor([[ 0.7079,  0.2778, -1.0249,  0.5719],
            [-0.0059, -0.2600, -0.4475, -1.3948],
            [ 0.3667, -0.9567, -2.5757, -0.1751],
            [ 0.2046, -0.0742,  0.2998, -0.1054]])
    >>> b = torch.randn(4)
    tensor([ 0.2373,  0.3120,  0.3190, -1.1128])
    >>> torch.copysign(a, b)
    tensor([[ 0.7079,  0.2778,  1.0249, -0.5719],
            [ 0.0059,  0.2600,  0.4475, -1.3948],
            [ 0.3667,  0.9567,  2.5757, -0.1751],
            [ 0.2046,  0.0742,  0.2998, -0.1054]])

""".format(**common_args))

add_docstr(torch.cos,
           r"""
cos(input, *, out=None) -> Tensor

Returns a new tensor with the cosine  of the elements of :attr:`input`.

.. math::
    \text{out}_{i} = \cos(\text{input}_{i})
""" + r"""
Args:
    {input}

Keyword args:
    {out}

Example::

    >>> a = torch.randn(4)
    >>> a
    tensor([ 1.4309,  1.2706, -0.8562,  0.9796])
    >>> torch.cos(a)
    tensor([ 0.1395,  0.2957,  0.6553,  0.5574])
""".format(**common_args))

add_docstr(torch.cosh,
           r"""
cosh(input, *, out=None) -> Tensor

Returns a new tensor with the hyperbolic cosine  of the elements of
:attr:`input`.

.. math::
    \text{out}_{i} = \cosh(\text{input}_{i})
""" + r"""
Args:
    {input}

Keyword args:
    {out}

Example::

    >>> a = torch.randn(4)
    >>> a
    tensor([ 0.1632,  1.1835, -0.6979, -0.7325])
    >>> torch.cosh(a)
    tensor([ 1.0133,  1.7860,  1.2536,  1.2805])

.. note::
   When :attr:`input` is on the CPU, the implementation of torch.cosh may use
   the Sleef library, which rounds very large results to infinity or negative
   infinity. See `here <https://sleef.org/purec.xhtml>`_ for details.
""".format(**common_args))

add_docstr(torch.cross,
           r"""
cross(input, other, dim=None, *, out=None) -> Tensor


Returns the cross product of vectors in dimension :attr:`dim` of :attr:`input`
and :attr:`other`.

:attr:`input` and :attr:`other` must have the same size, and the size of their
:attr:`dim` dimension should be 3.

If :attr:`dim` is not given, it defaults to the first dimension found with the
size 3. Note that this might be unexpected.

Args:
    {input}
    other (Tensor): the second input tensor
    dim  (int, optional): the dimension to take the cross-product in.

Keyword args:
    {out}

Example::

    >>> a = torch.randn(4, 3)
    >>> a
    tensor([[-0.3956,  1.1455,  1.6895],
            [-0.5849,  1.3672,  0.3599],
            [-1.1626,  0.7180, -0.0521],
            [-0.1339,  0.9902, -2.0225]])
    >>> b = torch.randn(4, 3)
    >>> b
    tensor([[-0.0257, -1.4725, -1.2251],
            [-1.1479, -0.7005, -1.9757],
            [-1.3904,  0.3726, -1.1836],
            [-0.9688, -0.7153,  0.2159]])
    >>> torch.cross(a, b, dim=1)
    tensor([[ 1.0844, -0.5281,  0.6120],
            [-2.4490, -1.5687,  1.9792],
            [-0.8304, -1.3037,  0.5650],
            [-1.2329,  1.9883,  1.0551]])
    >>> torch.cross(a, b)
    tensor([[ 1.0844, -0.5281,  0.6120],
            [-2.4490, -1.5687,  1.9792],
            [-0.8304, -1.3037,  0.5650],
            [-1.2329,  1.9883,  1.0551]])
""".format(**common_args))

add_docstr(torch.logcumsumexp,
           r"""
logcumsumexp(input, dim, *, out=None) -> Tensor
Returns the logarithm of the cumulative summation of the exponentiation of
elements of :attr:`input` in the dimension :attr:`dim`.

For summation index :math:`j` given by `dim` and other indices :math:`i`, the result is

    .. math::
        \text{{logcumsumexp}}(x)_{{ij}} = \log \sum\limits_{{j=0}}^{{i}} \exp(x_{{ij}})

Args:
    {input}
    dim  (int): the dimension to do the operation over

Keyword args:
    {out}

Example::

    >>> a = torch.randn(10)
    >>> torch.logcumsumexp(a, dim=0)
    tensor([-0.42296738, -0.04462666,  0.86278635,  0.94622083,  1.05277811,
             1.39202815,  1.83525007,  1.84492621,  2.06084887,  2.06844475]))
""".format(**reduceops_common_args))

add_docstr(torch.cummax,
           r"""
cummax(input, dim, *, out=None) -> (Tensor, LongTensor)
Returns a namedtuple ``(values, indices)`` where ``values`` is the cumulative maximum of
elements of :attr:`input` in the dimension :attr:`dim`. And ``indices`` is the index
location of each maximum value found in the dimension :attr:`dim`.

.. math::
    y_i = max(x_1, x_2, x_3, \dots, x_i)

Args:
    {input}
    dim  (int): the dimension to do the operation over

Keyword args:
    out (tuple, optional): the result tuple of two output tensors (values, indices)

Example::

    >>> a = torch.randn(10)
    >>> a
    tensor([-0.3449, -1.5447,  0.0685, -1.5104, -1.1706,  0.2259,  1.4696, -1.3284,
         1.9946, -0.8209])
    >>> torch.cummax(a, dim=0)
    torch.return_types.cummax(
        values=tensor([-0.3449, -0.3449,  0.0685,  0.0685,  0.0685,  0.2259,  1.4696,  1.4696,
         1.9946,  1.9946]),
        indices=tensor([0, 0, 2, 2, 2, 5, 6, 6, 8, 8]))
""".format(**reduceops_common_args))

add_docstr(torch.cummin,
           r"""
cummin(input, dim, *, out=None) -> (Tensor, LongTensor)
Returns a namedtuple ``(values, indices)`` where ``values`` is the cumulative minimum of
elements of :attr:`input` in the dimension :attr:`dim`. And ``indices`` is the index
location of each maximum value found in the dimension :attr:`dim`.

.. math::
    y_i = min(x_1, x_2, x_3, \dots, x_i)

Args:
    {input}
    dim  (int): the dimension to do the operation over

Keyword args:
    out (tuple, optional): the result tuple of two output tensors (values, indices)

Example::

    >>> a = torch.randn(10)
    >>> a
    tensor([-0.2284, -0.6628,  0.0975,  0.2680, -1.3298, -0.4220, -0.3885,  1.1762,
         0.9165,  1.6684])
    >>> torch.cummin(a, dim=0)
    torch.return_types.cummin(
        values=tensor([-0.2284, -0.6628, -0.6628, -0.6628, -1.3298, -1.3298, -1.3298, -1.3298,
        -1.3298, -1.3298]),
        indices=tensor([0, 1, 1, 1, 4, 4, 4, 4, 4, 4]))
""".format(**reduceops_common_args))

add_docstr(torch.cumprod,
           r"""
cumprod(input, dim, *, dtype=None, out=None) -> Tensor

Returns the cumulative product of elements of :attr:`input` in the dimension
:attr:`dim`.

For example, if :attr:`input` is a vector of size N, the result will also be
a vector of size N, with elements.

.. math::
    y_i = x_1 \times x_2\times x_3\times \dots \times x_i

Args:
    {input}
    dim  (int): the dimension to do the operation over

Keyword args:
    {dtype}
    {out}

Example::

    >>> a = torch.randn(10)
    >>> a
    tensor([ 0.6001,  0.2069, -0.1919,  0.9792,  0.6727,  1.0062,  0.4126,
            -0.2129, -0.4206,  0.1968])
    >>> torch.cumprod(a, dim=0)
    tensor([ 0.6001,  0.1241, -0.0238, -0.0233, -0.0157, -0.0158, -0.0065,
             0.0014, -0.0006, -0.0001])

    >>> a[5] = 0.0
    >>> torch.cumprod(a, dim=0)
    tensor([ 0.6001,  0.1241, -0.0238, -0.0233, -0.0157, -0.0000, -0.0000,
             0.0000, -0.0000, -0.0000])
""".format(**reduceops_common_args))

add_docstr(torch.cumsum,
           r"""
cumsum(input, dim, *, dtype=None, out=None) -> Tensor

Returns the cumulative sum of elements of :attr:`input` in the dimension
:attr:`dim`.

For example, if :attr:`input` is a vector of size N, the result will also be
a vector of size N, with elements.

.. math::
    y_i = x_1 + x_2 + x_3 + \dots + x_i

Args:
    {input}
    dim  (int): the dimension to do the operation over

Keyword args:
    {dtype}
    {out}

Example::

    >>> a = torch.randn(10)
    >>> a
    tensor([-0.8286, -0.4890,  0.5155,  0.8443,  0.1865, -0.1752, -2.0595,
             0.1850, -1.1571, -0.4243])
    >>> torch.cumsum(a, dim=0)
    tensor([-0.8286, -1.3175, -0.8020,  0.0423,  0.2289,  0.0537, -2.0058,
            -1.8209, -2.9780, -3.4022])
""".format(**reduceops_common_args))

add_docstr(torch.count_nonzero,
           r"""
count_nonzero(input, dim=None) -> Tensor

Counts the number of non-zero values in the tensor :attr:`input` along the given :attr:`dim`.
If no dim is specified then all non-zeros in the tensor are counted.

Args:
    {input}
    dim (int or tuple of ints, optional): Dim or tuple of dims along which to count non-zeros.

Example::

    >>> x = torch.zeros(3,3)
    >>> x[torch.randn(3,3) > 0.5] = 1
    >>> x
    tensor([[0., 1., 1.],
            [0., 0., 0.],
            [0., 0., 1.]])
    >>> torch.count_nonzero(x)
    tensor(3)
    >>> torch.count_nonzero(x, dim=0)
    tensor([0, 1, 2])
""".format(**reduceops_common_args))

add_docstr(torch.dequantize,
           r"""
dequantize(tensor) -> Tensor

Returns an fp32 Tensor by dequantizing a quantized Tensor

Args:
    tensor (Tensor): A quantized Tensor

.. function:: dequantize(tensors) -> sequence of Tensors

Given a list of quantized Tensors, dequantize them and return a list of fp32 Tensors

Args:
     tensors (sequence of Tensors): A list of quantized Tensors
""")

add_docstr(torch.diag,
           r"""
diag(input, diagonal=0, *, out=None) -> Tensor

- If :attr:`input` is a vector (1-D tensor), then returns a 2-D square tensor
  with the elements of :attr:`input` as the diagonal.
- If :attr:`input` is a matrix (2-D tensor), then returns a 1-D tensor with
  the diagonal elements of :attr:`input`.

The argument :attr:`diagonal` controls which diagonal to consider:

- If :attr:`diagonal` = 0, it is the main diagonal.
- If :attr:`diagonal` > 0, it is above the main diagonal.
- If :attr:`diagonal` < 0, it is below the main diagonal.

Args:
    {input}
    diagonal (int, optional): the diagonal to consider

Keyword args:
    {out}

.. seealso::

        :func:`torch.diagonal` always returns the diagonal of its input.

        :func:`torch.diagflat` always constructs a tensor with diagonal elements
        specified by the input.

Examples:

Get the square matrix where the input vector is the diagonal::

    >>> a = torch.randn(3)
    >>> a
    tensor([ 0.5950,-0.0872, 2.3298])
    >>> torch.diag(a)
    tensor([[ 0.5950, 0.0000, 0.0000],
            [ 0.0000,-0.0872, 0.0000],
            [ 0.0000, 0.0000, 2.3298]])
    >>> torch.diag(a, 1)
    tensor([[ 0.0000, 0.5950, 0.0000, 0.0000],
            [ 0.0000, 0.0000,-0.0872, 0.0000],
            [ 0.0000, 0.0000, 0.0000, 2.3298],
            [ 0.0000, 0.0000, 0.0000, 0.0000]])

Get the k-th diagonal of a given matrix::

    >>> a = torch.randn(3, 3)
    >>> a
    tensor([[-0.4264, 0.0255,-0.1064],
            [ 0.8795,-0.2429, 0.1374],
            [ 0.1029,-0.6482,-1.6300]])
    >>> torch.diag(a, 0)
    tensor([-0.4264,-0.2429,-1.6300])
    >>> torch.diag(a, 1)
    tensor([ 0.0255, 0.1374])
""".format(**common_args))

add_docstr(torch.diag_embed,
           r"""
diag_embed(input, offset=0, dim1=-2, dim2=-1) -> Tensor

Creates a tensor whose diagonals of certain 2D planes (specified by
:attr:`dim1` and :attr:`dim2`) are filled by :attr:`input`.
To facilitate creating batched diagonal matrices, the 2D planes formed by
the last two dimensions of the returned tensor are chosen by default.

The argument :attr:`offset` controls which diagonal to consider:

- If :attr:`offset` = 0, it is the main diagonal.
- If :attr:`offset` > 0, it is above the main diagonal.
- If :attr:`offset` < 0, it is below the main diagonal.

The size of the new matrix will be calculated to make the specified diagonal
of the size of the last input dimension.
Note that for :attr:`offset` other than :math:`0`, the order of :attr:`dim1`
and :attr:`dim2` matters. Exchanging them is equivalent to changing the
sign of :attr:`offset`.

Applying :meth:`torch.diagonal` to the output of this function with
the same arguments yields a matrix identical to input. However,
:meth:`torch.diagonal` has different default dimensions, so those
need to be explicitly specified.

Args:
    {input} Must be at least 1-dimensional.
    offset (int, optional): which diagonal to consider. Default: 0
        (main diagonal).
    dim1 (int, optional): first dimension with respect to which to
        take diagonal. Default: -2.
    dim2 (int, optional): second dimension with respect to which to
        take diagonal. Default: -1.

Example::

    >>> a = torch.randn(2, 3)
    >>> torch.diag_embed(a)
    tensor([[[ 1.5410,  0.0000,  0.0000],
             [ 0.0000, -0.2934,  0.0000],
             [ 0.0000,  0.0000, -2.1788]],

            [[ 0.5684,  0.0000,  0.0000],
             [ 0.0000, -1.0845,  0.0000],
             [ 0.0000,  0.0000, -1.3986]]])

    >>> torch.diag_embed(a, offset=1, dim1=0, dim2=2)
    tensor([[[ 0.0000,  1.5410,  0.0000,  0.0000],
             [ 0.0000,  0.5684,  0.0000,  0.0000]],

            [[ 0.0000,  0.0000, -0.2934,  0.0000],
             [ 0.0000,  0.0000, -1.0845,  0.0000]],

            [[ 0.0000,  0.0000,  0.0000, -2.1788],
             [ 0.0000,  0.0000,  0.0000, -1.3986]],

            [[ 0.0000,  0.0000,  0.0000,  0.0000],
             [ 0.0000,  0.0000,  0.0000,  0.0000]]])
""".format(**common_args))


add_docstr(torch.diagflat,
           r"""
diagflat(input, offset=0) -> Tensor

- If :attr:`input` is a vector (1-D tensor), then returns a 2-D square tensor
  with the elements of :attr:`input` as the diagonal.
- If :attr:`input` is a tensor with more than one dimension, then returns a
  2-D tensor with diagonal elements equal to a flattened :attr:`input`.

The argument :attr:`offset` controls which diagonal to consider:

- If :attr:`offset` = 0, it is the main diagonal.
- If :attr:`offset` > 0, it is above the main diagonal.
- If :attr:`offset` < 0, it is below the main diagonal.

Args:
    {input}
    offset (int, optional): the diagonal to consider. Default: 0 (main
        diagonal).

Examples::

    >>> a = torch.randn(3)
    >>> a
    tensor([-0.2956, -0.9068,  0.1695])
    >>> torch.diagflat(a)
    tensor([[-0.2956,  0.0000,  0.0000],
            [ 0.0000, -0.9068,  0.0000],
            [ 0.0000,  0.0000,  0.1695]])
    >>> torch.diagflat(a, 1)
    tensor([[ 0.0000, -0.2956,  0.0000,  0.0000],
            [ 0.0000,  0.0000, -0.9068,  0.0000],
            [ 0.0000,  0.0000,  0.0000,  0.1695],
            [ 0.0000,  0.0000,  0.0000,  0.0000]])

    >>> a = torch.randn(2, 2)
    >>> a
    tensor([[ 0.2094, -0.3018],
            [-0.1516,  1.9342]])
    >>> torch.diagflat(a)
    tensor([[ 0.2094,  0.0000,  0.0000,  0.0000],
            [ 0.0000, -0.3018,  0.0000,  0.0000],
            [ 0.0000,  0.0000, -0.1516,  0.0000],
            [ 0.0000,  0.0000,  0.0000,  1.9342]])
""".format(**common_args))

add_docstr(torch.diagonal,
           r"""
diagonal(input, offset=0, dim1=0, dim2=1) -> Tensor

Returns a partial view of :attr:`input` with the its diagonal elements
with respect to :attr:`dim1` and :attr:`dim2` appended as a dimension
at the end of the shape.

The argument :attr:`offset` controls which diagonal to consider:

- If :attr:`offset` = 0, it is the main diagonal.
- If :attr:`offset` > 0, it is above the main diagonal.
- If :attr:`offset` < 0, it is below the main diagonal.

Applying :meth:`torch.diag_embed` to the output of this function with
the same arguments yields a diagonal matrix with the diagonal entries
of the input. However, :meth:`torch.diag_embed` has different default
dimensions, so those need to be explicitly specified.

Args:
    {input} Must be at least 2-dimensional.
    offset (int, optional): which diagonal to consider. Default: 0
        (main diagonal).
    dim1 (int, optional): first dimension with respect to which to
        take diagonal. Default: 0.
    dim2 (int, optional): second dimension with respect to which to
        take diagonal. Default: 1.

.. note::  To take a batch diagonal, pass in dim1=-2, dim2=-1.

Examples::

    >>> a = torch.randn(3, 3)
    >>> a
    tensor([[-1.0854,  1.1431, -0.1752],
            [ 0.8536, -0.0905,  0.0360],
            [ 0.6927, -0.3735, -0.4945]])


    >>> torch.diagonal(a, 0)
    tensor([-1.0854, -0.0905, -0.4945])


    >>> torch.diagonal(a, 1)
    tensor([ 1.1431,  0.0360])


    >>> x = torch.randn(2, 5, 4, 2)
    >>> torch.diagonal(x, offset=-1, dim1=1, dim2=2)
    tensor([[[-1.2631,  0.3755, -1.5977, -1.8172],
             [-1.1065,  1.0401, -0.2235, -0.7938]],

            [[-1.7325, -0.3081,  0.6166,  0.2335],
             [ 1.0500,  0.7336, -0.3836, -1.1015]]])
""".format(**common_args))

add_docstr(torch.diff, r"""
diff(input, n=1, dim=-1, prepend=None, append=None) -> Tensor

Computes the n-th forward difference along the given dimension.

The first-order differences are given by `out[i] = input[i + 1] - input[i]`. Higher-order
differences are calculated by using :func:`torch.diff` recursively.

.. note::  Only `n = 1` is currently supported

Args:
    input (Tensor): the tensor to compute the differences on
    n (int, optional): the number of times to recursively compute the difference
    dim (int, optional): the dimension to compute the difference along.
        Default is the last dimension.
    prepend, append (Tensor, optional): values to prepend or append to
        :attr:`input` along :attr:`dim` before computing the difference.
        Their dimensions must be equivalent to that of input, and their shapes
        must match input's shape except on :attr:`dim`.

Keyword args:
    {out}

Example::

    >>> a = torch.tensor([1, 3, 2])
    >>> torch.diff(a)
    tensor([ 2, -1])
    >>> b = torch.tensor([4, 5])
    >>> torch.diff(a, append=b)
    tensor([ 2, -1,  2,  1])
    >>> c = torch.tensor([[1, 2, 3], [3, 4, 5]])
    >>> torch.diff(c, dim=0)
    tensor([[2, 2, 2]])
    >>> torch.diff(c, dim=1)
    tensor([[1, 1],
            [1, 1]])
""".format(**common_args))

add_docstr(torch.digamma, r"""
digamma(input, *, out=None) -> Tensor

Computes the logarithmic derivative of the gamma function on `input`.

.. math::
    \psi(x) = \frac{d}{dx} \ln\left(\Gamma\left(x\right)\right) = \frac{\Gamma'(x)}{\Gamma(x)}
""" + r"""
Args:
    input (Tensor): the tensor to compute the digamma function on

Keyword args:
    {out}

.. note::  This function is similar to SciPy's `scipy.special.digamma`.

.. note::  From PyTorch 1.8 onwards, the digamma function returns `-Inf` for `0`.
           Previously it returned `NaN` for `0`.

Example::

    >>> a = torch.tensor([1, 0.5])
    >>> torch.digamma(a)
    tensor([-0.5772, -1.9635])
""".format(**common_args))


add_docstr(torch.dist,
           r"""
dist(input, other, p=2) -> Tensor

Returns the p-norm of (:attr:`input` - :attr:`other`)

The shapes of :attr:`input` and :attr:`other` must be
:ref:`broadcastable <broadcasting-semantics>`.

Args:
    {input}
    other (Tensor): the Right-hand-side input tensor
    p (float, optional): the norm to be computed

Example::

    >>> x = torch.randn(4)
    >>> x
    tensor([-1.5393, -0.8675,  0.5916,  1.6321])
    >>> y = torch.randn(4)
    >>> y
    tensor([ 0.0967, -1.0511,  0.6295,  0.8360])
    >>> torch.dist(x, y, 3.5)
    tensor(1.6727)
    >>> torch.dist(x, y, 3)
    tensor(1.6973)
    >>> torch.dist(x, y, 0)
    tensor(inf)
    >>> torch.dist(x, y, 1)
    tensor(2.6537)
""".format(**common_args))

add_docstr(torch.div, r"""
div(input, other, *, rounding_mode=None, out=None) -> Tensor

Divides each element of the input ``input`` by the corresponding element of
:attr:`other`.

.. math::
    \text{{out}}_i = \frac{{\text{{input}}_i}}{{\text{{other}}_i}}

.. note::
    By default, this performs a "true" division like Python 3.
    See the :attr:`rounding_mode` argument for floor division.

Supports :ref:`broadcasting to a common shape <broadcasting-semantics>`,
:ref:`type promotion <type-promotion-doc>`, and integer, float, and complex inputs.
Always promotes integer types to the default scalar type.

Args:
    input (Tensor): the dividend
    other (Tensor or Number): the divisor

Keyword args:
    rounding_mode (str, optional): Type of rounding applied to the result:

        * None - default behavior. Performs no rounding and, if both :attr:`input` and
          :attr:`other` are integer types, promotes the inputs to the default scalar type.
          Equivalent to true division in Python (the ``/`` operator) and NumPy's ``np.true_divide``.
        * ``"trunc"`` - rounds the results of the division towards zero.
          Equivalent to C-style integer division.
        * ``"floor"`` - rounds the results of the division down.
          Equivalent to floor division in Python (the ``//`` operator) and NumPy's ``np.floor_divide``.

    {out}

Examples::

    >>> x = torch.tensor([ 0.3810,  1.2774, -0.2972, -0.3719,  0.4637])
    >>> torch.div(x, 0.5)
    tensor([ 0.7620,  2.5548, -0.5944, -0.7438,  0.9274])

    >>> a = torch.tensor([[-0.3711, -1.9353, -0.4605, -0.2917],
    ...                   [ 0.1815, -1.0111,  0.9805, -1.5923],
    ...                   [ 0.1062,  1.4581,  0.7759, -1.2344],
    ...                   [-0.1830, -0.0313,  1.1908, -1.4757]])
    >>> b = torch.tensor([ 0.8032,  0.2930, -0.8113, -0.2308])
    >>> torch.div(a, b)
    tensor([[-0.4620, -6.6051,  0.5676,  1.2639],
            [ 0.2260, -3.4509, -1.2086,  6.8990],
            [ 0.1322,  4.9764, -0.9564,  5.3484],
            [-0.2278, -0.1068, -1.4678,  6.3938]])

    >>> torch.div(a, b, rounding_mode='trunc')
    tensor([[-0., -6.,  0.,  1.],
            [ 0., -3., -1.,  6.],
            [ 0.,  4., -0.,  5.],
            [-0., -0., -1.,  6.]])

    >>> torch.div(a, b, rounding_mode='floor')
    tensor([[-1., -7.,  0.,  1.],
            [ 0., -4., -2.,  6.],
            [ 0.,  4., -1.,  5.],
            [-1., -1., -2.,  6.]])

""".format(**common_args))

add_docstr(torch.divide, r"""
divide(input, other, *, rounding_mode=None, out=None) -> Tensor

Alias for :func:`torch.div`.
""")

add_docstr(torch.dot,
           r"""
dot(input, other, *, out=None) -> Tensor

Computes the dot product of two 1D tensors.

.. note::

    Unlike NumPy's dot, torch.dot intentionally only supports computing the dot product
    of two 1D tensors with the same number of elements.

Args:
    input (Tensor): first tensor in the dot product, must be 1D.
    other (Tensor): second tensor in the dot product, must be 1D.

Keyword args:
    {out}

Example::

    >>> torch.dot(torch.tensor([2, 3]), torch.tensor([2, 1]))
    tensor(7)
""")

add_docstr(torch.vdot,
           r"""
vdot(input, other, *, out=None) -> Tensor

Computes the dot product of two 1D tensors. The vdot(a, b) function handles complex numbers
differently than dot(a, b). If the first argument is complex, the complex conjugate of the
first argument is used for the calculation of the dot product.

.. note::

    Unlike NumPy's vdot, torch.vdot intentionally only supports computing the dot product
    of two 1D tensors with the same number of elements.

Args:
    input (Tensor): first tensor in the dot product, must be 1D. Its conjugate is used if it's complex.
    other (Tensor): second tensor in the dot product, must be 1D.

Keyword args:
    {out}

Example::

    >>> torch.vdot(torch.tensor([2, 3]), torch.tensor([2, 1]))
    tensor(7)
    >>> a = torch.tensor((1 +2j, 3 - 1j))
    >>> b = torch.tensor((2 +1j, 4 - 0j))
    >>> torch.vdot(a, b)
    tensor([16.+1.j])
    >>> torch.vdot(b, a)
    tensor([16.-1.j])
""".format(**common_args))

add_docstr(torch.eig,
           r"""
eig(input, eigenvectors=False, *, out=None) -> (Tensor, Tensor)

Computes the eigenvalues and eigenvectors of a real square matrix.

.. note::
    Since eigenvalues and eigenvectors might be complex, backward pass is supported only
    if eigenvalues and eigenvectors are all real valued.

    When :attr:`input` is on CUDA, :func:`torch.eig() <torch.eig>` causes
    host-device synchronization.

.. warning::

    :func:`torch.eig` is deprecated in favor of :func:`torch.linalg.eig`
    and will be removed in a future PyTorch release.
    :func:`torch.linalg.eig` returns complex tensors of dtype `cfloat` or `cdouble`
    rather than real tensors mimicking complex tensors.

    ``L, _ = torch.eig(A)`` should be replaced with

    .. code :: python

        L_complex = torch.linalg.eigvals(A)

    ``L, V = torch.eig(A, eigenvectors=True)`` should be replaced with

    .. code :: python

        L_complex, V_complex = torch.linalg.eig(A)

Args:
    input (Tensor): the square matrix of shape :math:`(n \times n)` for which the eigenvalues and eigenvectors
        will be computed
    eigenvectors (bool): ``True`` to compute both eigenvalues and eigenvectors;
        otherwise, only eigenvalues will be computed

Keyword args:
    out (tuple, optional): the output tensors

Returns:
    (Tensor, Tensor): A namedtuple (eigenvalues, eigenvectors) containing

        - **eigenvalues** (*Tensor*): Shape :math:`(n \times 2)`. Each row is an eigenvalue of ``input``,
          where the first element is the real part and the second element is the imaginary part.
          The eigenvalues are not necessarily ordered.
        - **eigenvectors** (*Tensor*): If ``eigenvectors=False``, it's an empty tensor.
          Otherwise, this tensor of shape :math:`(n \times n)` can be used to compute normalized (unit length)
          eigenvectors of corresponding eigenvalues as follows.
          If the corresponding `eigenvalues[j]` is a real number, column `eigenvectors[:, j]` is the eigenvector
          corresponding to `eigenvalues[j]`.
          If the corresponding `eigenvalues[j]` and `eigenvalues[j + 1]` form a complex conjugate pair, then the
          true eigenvectors can be computed as
          :math:`\text{true eigenvector}[j] = eigenvectors[:, j] + i \times eigenvectors[:, j + 1]`,
          :math:`\text{true eigenvector}[j + 1] = eigenvectors[:, j] - i \times eigenvectors[:, j + 1]`.

Example::

    Trivial example with a diagonal matrix. By default, only eigenvalues are computed:

    >>> a = torch.diag(torch.tensor([1, 2, 3], dtype=torch.double))
    >>> e, v = torch.eig(a)
    >>> e
    tensor([[1., 0.],
            [2., 0.],
            [3., 0.]], dtype=torch.float64)
    >>> v
    tensor([], dtype=torch.float64)

    Compute also the eigenvectors:

    >>> e, v = torch.eig(a, eigenvectors=True)
    >>> e
    tensor([[1., 0.],
            [2., 0.],
            [3., 0.]], dtype=torch.float64)
    >>> v
    tensor([[1., 0., 0.],
            [0., 1., 0.],
            [0., 0., 1.]], dtype=torch.float64)

""")

add_docstr(torch.eq, r"""
eq(input, other, *, out=None) -> Tensor

Computes element-wise equality

The second argument can be a number or a tensor whose shape is
:ref:`broadcastable <broadcasting-semantics>` with the first argument.

Args:
    input (Tensor): the tensor to compare
    other (Tensor or float): the tensor or value to compare

Keyword args:
    {out}

Returns:
    A boolean tensor that is True where :attr:`input` is equal to :attr:`other` and False elsewhere

Example::

    >>> torch.eq(torch.tensor([[1, 2], [3, 4]]), torch.tensor([[1, 1], [4, 4]]))
    tensor([[ True, False],
            [False, True]])
""".format(**common_args))

add_docstr(torch.equal,
           r"""
equal(input, other) -> bool

``True`` if two tensors have the same size and elements, ``False`` otherwise.

Example::

    >>> torch.equal(torch.tensor([1, 2]), torch.tensor([1, 2]))
    True
""")

add_docstr(torch.erf,
           r"""
erf(input, *, out=None) -> Tensor

Alias for :func:`torch.special.erf`.
""")

add_docstr(torch.erfc,
           r"""
erfc(input, *, out=None) -> Tensor

Alias for :func:`torch.special.erfc`.
""")

add_docstr(torch.erfinv,
           r"""
erfinv(input, *, out=None) -> Tensor

Alias for :func:`torch.special.erfinv`.
""")

add_docstr(torch.exp,
           r"""
exp(input, *, out=None) -> Tensor

Returns a new tensor with the exponential of the elements
of the input tensor :attr:`input`.

.. math::
    y_{i} = e^{x_{i}}
""" + r"""
Args:
    {input}

Keyword args:
    {out}

Example::

    >>> torch.exp(torch.tensor([0, math.log(2.)]))
    tensor([ 1.,  2.])
""".format(**common_args))

add_docstr(torch.exp2,
           r"""
exp2(input, *, out=None) -> Tensor

Alias for :func:`torch.special.exp2`.
""")

add_docstr(torch.expm1,
           r"""
expm1(input, *, out=None) -> Tensor

Alias for :func:`torch.special.expm1`.
""")

add_docstr(torch.eye,
           r"""
eye(n, m=None, *, out=None, dtype=None, layout=torch.strided, device=None, requires_grad=False) -> Tensor

Returns a 2-D tensor with ones on the diagonal and zeros elsewhere.

Args:
    n (int): the number of rows
    m (int, optional): the number of columns with default being :attr:`n`

Keyword arguments:
    {out}
    {dtype}
    {layout}
    {device}
    {requires_grad}

Returns:
    Tensor: A 2-D tensor with ones on the diagonal and zeros elsewhere

Example::

    >>> torch.eye(3)
    tensor([[ 1.,  0.,  0.],
            [ 0.,  1.,  0.],
            [ 0.,  0.,  1.]])
""".format(**factory_common_args))

add_docstr(torch.floor,
           r"""
floor(input, *, out=None) -> Tensor

Returns a new tensor with the floor of the elements of :attr:`input`,
the largest integer less than or equal to each element.

.. math::
    \text{out}_{i} = \left\lfloor \text{input}_{i} \right\rfloor
""" + r"""
Args:
    {input}

Keyword args:
    {out}

Example::

    >>> a = torch.randn(4)
    >>> a
    tensor([-0.8166,  1.5308, -0.2530, -0.2091])
    >>> torch.floor(a)
    tensor([-1.,  1., -1., -1.])
""".format(**common_args))

add_docstr(torch.floor_divide, r"""
floor_divide(input, other, *, out=None) -> Tensor

.. warning::

    :func:`torch.floor_divide` is deprecated and will be removed in a future PyTorch
    release. Its name is a misnomer because it actually rounds the quotient
    towards zero instead of taking its floor. To keep the current behavior use
    :func:`torch.div` with ``rounding_mode='trunc'``. To actually perform floor
    division, use :func:`torch.div` with ``rounding_mode='floor'``.

Computes :attr:`input` divided by :attr:`other`, elementwise, and rounds each
quotient towards zero. Equivalently, it truncates the quotient(s):

.. math::
    \text{{out}}_i = \text{trunc} \left( \frac{{\text{{input}}_i}}{{\text{{other}}_i}} \right)

""" + r"""

Supports broadcasting to a common shape, type promotion, and integer and float inputs.

Args:
    input (Tensor or Number): the dividend
    other (Tensor or Number): the divisor

Keyword args:
    {out}

Example::

    >>> a = torch.tensor([4.0, 3.0])
    >>> b = torch.tensor([2.0, 2.0])
    >>> torch.floor_divide(a, b)
    tensor([2.0, 1.0])
    >>> torch.floor_divide(a, 1.4)
    tensor([2.0, 2.0])
""".format(**common_args))

add_docstr(torch.fmod,
           r"""
fmod(input, other, *, out=None) -> Tensor

Applies C++'s `std::fmod <https://en.cppreference.com/w/cpp/numeric/math/fmod>`_
for floating point tensors, and the modulus operation for integer tensors. The result
has the same sign as the dividend :attr:`input` and its absolute value
is less than that of :attr:`other`.

Supports :ref:`broadcasting to a common shape <broadcasting-semantics>`,
:ref:`type promotion <type-promotion-doc>`, and integer and float inputs.

.. note::

    When the divisor is zero, returns ``NaN`` for floating point dtypes
    on both CPU and GPU; raises ``RuntimeError`` for integer division by
    zero on CPU; Integer division by zero on GPU may return any value.

.. note::

   Complex inputs are not supported. In some cases, it is not mathematically
   possible to satisfy the definition of a modulo operation with complex numbers.

Args:
    input (Tensor): the dividend
    other (Tensor or Scalar): the divisor

Keyword args:
    {out}

Example::

    >>> torch.fmod(torch.tensor([-3., -2, -1, 1, 2, 3]), 2)
    tensor([-1., -0., -1.,  1.,  0.,  1.])
    >>> torch.fmod(torch.tensor([1, 2, 3, 4, 5]), -1.5)
    tensor([1.0000, 0.5000, 0.0000, 1.0000, 0.5000])

.. seealso::

    :func:`torch.remainder` which is similar to :func:`torch.fmod` except that if the sign
    of the modulus is different than the sign of the divisor :attr:`other` then the divisor
    is added to the modulus.
""".format(**common_args))

add_docstr(torch.frac,
           r"""
frac(input, *, out=None) -> Tensor

Computes the fractional portion of each element in :attr:`input`.

.. math::
    \text{out}_{i} = \text{input}_{i} - \left\lfloor |\text{input}_{i}| \right\rfloor * \operatorname{sgn}(\text{input}_{i})

Example::

    >>> torch.frac(torch.tensor([1, 2.5, -3.2]))
    tensor([ 0.0000,  0.5000, -0.2000])
""")

add_docstr(torch.frexp,
           r"""
frexp(input, *, out=None) -> (Tensor mantissa, Tensor exponent)

Decomposes :attr:`input` into mantissa and exponent tensors
such that :math:`\text{input} = \text{mantissa} \times 2^{\text{exponent}}`.

The range of mantissa is the open interval (-1, 1).

Supports float inputs.

Args:
    input (Tensor): the input tensor


Keyword args:
    out (tuple, optional): the output tensors

Example::

    >>> x = torch.arange(9.)
    >>> mantissa, exponent = torch.frexp(x)
    >>> mantissa
    tensor([0.0000, 0.5000, 0.5000, 0.7500, 0.5000, 0.6250, 0.7500, 0.8750, 0.5000])
    >>> exponent
    tensor([0, 1, 2, 2, 3, 3, 3, 3, 4], dtype=torch.int32)
    >>> torch.ldexp(mantissa, exponent)
    tensor([0., 1., 2., 3., 4., 5., 6., 7., 8.])
""")

add_docstr(torch.from_numpy,
           r"""
from_numpy(ndarray) -> Tensor

Creates a :class:`Tensor` from a :class:`numpy.ndarray`.

The returned tensor and :attr:`ndarray` share the same memory. Modifications to
the tensor will be reflected in the :attr:`ndarray` and vice versa. The returned
tensor is not resizable.

It currently accepts :attr:`ndarray` with dtypes of ``numpy.float64``,
``numpy.float32``, ``numpy.float16``, ``numpy.complex64``, ``numpy.complex128``,
``numpy.int64``, ``numpy.int32``, ``numpy.int16``, ``numpy.int8``, ``numpy.uint8``,
and ``numpy.bool``.

Example::

    >>> a = numpy.array([1, 2, 3])
    >>> t = torch.from_numpy(a)
    >>> t
    tensor([ 1,  2,  3])
    >>> t[0] = -1
    >>> a
    array([-1,  2,  3])
""")

add_docstr(torch.flatten,
           r"""
flatten(input, start_dim=0, end_dim=-1) -> Tensor

Flattens :attr:`input` by reshaping it into a one-dimensional tensor. If :attr:`start_dim` or :attr:`end_dim`
are passed, only dimensions starting with :attr:`start_dim` and ending with :attr:`end_dim` are flattened.
The order of elements in :attr:`input` is unchanged.

Unlike NumPy's flatten, which always copies input's data, this function may return the original object, a view,
or copy. If no dimensions are flattened, then the original object :attr:`input` is returned. Otherwise, if input can
be viewed as the flattened shape, then that view is returned. Finally, only if the input cannot be viewed as the
flattened shape is input's data copied. See :meth:`torch.Tensor.view` for details on when a view will be returned.

.. note::
    Flattening a zero-dimensional tensor will return a one-dimensional view.

Args:
    {input}
    start_dim (int): the first dim to flatten
    end_dim (int): the last dim to flatten

Example::

    >>> t = torch.tensor([[[1, 2],
    ...                    [3, 4]],
    ...                   [[5, 6],
    ...                    [7, 8]]])
    >>> torch.flatten(t)
    tensor([1, 2, 3, 4, 5, 6, 7, 8])
    >>> torch.flatten(t, start_dim=1)
    tensor([[1, 2, 3, 4],
            [5, 6, 7, 8]])
""".format(**common_args))

add_docstr(torch.gather,
           r"""
gather(input, dim, index, *, sparse_grad=False, out=None) -> Tensor

Gathers values along an axis specified by `dim`.

For a 3-D tensor the output is specified by::

    out[i][j][k] = input[index[i][j][k]][j][k]  # if dim == 0
    out[i][j][k] = input[i][index[i][j][k]][k]  # if dim == 1
    out[i][j][k] = input[i][j][index[i][j][k]]  # if dim == 2

:attr:`input` and :attr:`index` must have the same number of dimensions.
It is also required that ``index.size(d) <= input.size(d)`` for all
dimensions ``d != dim``.  :attr:`out` will have the same shape as :attr:`index`.
Note that ``input`` and ``index`` do not broadcast against each other.

Args:
    input (Tensor): the source tensor
    dim (int): the axis along which to index
    index (LongTensor): the indices of elements to gather

Keyword arguments:
    sparse_grad (bool, optional): If ``True``, gradient w.r.t. :attr:`input` will be a sparse tensor.
    out (Tensor, optional): the destination tensor

Example::

    >>> t = torch.tensor([[1, 2], [3, 4]])
    >>> torch.gather(t, 1, torch.tensor([[0, 0], [1, 0]]))
    tensor([[ 1,  1],
            [ 4,  3]])
""")


add_docstr(torch.gcd,
           r"""
gcd(input, other, *, out=None) -> Tensor

Computes the element-wise greatest common divisor (GCD) of :attr:`input` and :attr:`other`.

Both :attr:`input` and :attr:`other` must have integer types.

.. note::
    This defines :math:`gcd(0, 0) = 0`.

Args:
    {input}
    other (Tensor): the second input tensor

Keyword arguments:
    {out}

Example::

    >>> a = torch.tensor([5, 10, 15])
    >>> b = torch.tensor([3, 4, 5])
    >>> torch.gcd(a, b)
    tensor([1, 2, 5])
    >>> c = torch.tensor([3])
    >>> torch.gcd(a, c)
    tensor([1, 1, 3])
""".format(**common_args))

add_docstr(torch.ge, r"""
ge(input, other, *, out=None) -> Tensor

Computes :math:`\text{input} \geq \text{other}` element-wise.
""" + r"""

The second argument can be a number or a tensor whose shape is
:ref:`broadcastable <broadcasting-semantics>` with the first argument.

Args:
    input (Tensor): the tensor to compare
    other (Tensor or float): the tensor or value to compare

Keyword args:
    {out}

Returns:
    A boolean tensor that is True where :attr:`input` is greater than or equal to :attr:`other` and False elsewhere

Example::

    >>> torch.ge(torch.tensor([[1, 2], [3, 4]]), torch.tensor([[1, 1], [4, 4]]))
    tensor([[True, True], [False, True]])
""".format(**common_args))

add_docstr(torch.greater_equal, r"""
greater_equal(input, other, *, out=None) -> Tensor

Alias for :func:`torch.ge`.
""")

add_docstr(torch.gradient,
           r"""
gradient(input, *, spacing=None, dim=None, edge_order=1) -> List of Tensors

This function is analogous to NumPy's gradient function.

Args:
    {input}

Keyword args:
    spacing (scalar, list of scalar, list of Tensor, optional): implicitly or explicitly represents
    the coordinates the function is evaluated at
    dim (int, list of int, optional): the dimension or dimensions to approximate the gradient over.
    edge_order (int, optional): unsupported (must be equal to its default value which is 1.)

Example:

    >>> t = torch.tensor([1, 2, 4, 7, 11, 16], dtype=torch.float)
    >>> torch.gradient(t)
    tensor([1. , 1.5, 2.5, 3.5, 4.5, 5. ])
    >>> coords = torch.tensor([0., 1., 1.5, 3.5, 4., 6.], dtype=torch.float)
    >>> torch.gradient(t, spacing=(coords,))
    tensor([1. ,  3. ,  3.5,  6.7,  6.9,  2.5])

""")

add_docstr(torch.geqrf,
           r"""
geqrf(input, *, out=None) -> (Tensor, Tensor)

This is a low-level function for calling LAPACK's geqrf directly. This function
returns a namedtuple (a, tau) as defined in `LAPACK documentation for geqrf`_ .

Computes a QR decomposition of :attr:`input`.
Both `Q` and `R` matrices are stored in the same output tensor `a`.
The elements of `R` are stored on and above the diagonal.
Elementary reflectors (or Householder vectors) implicitly defining matrix `Q`
are stored below the diagonal.
The results of this function can be used together with :func:`torch.linalg.householder_product`
to obtain the `Q` matrix or
with :func:`torch.ormqr`, which uses an implicit representation of the `Q` matrix,
for an efficient matrix-matrix multiplication.

See `LAPACK documentation for geqrf`_ for further details.

.. note::
    See also :func:`torch.linalg.qr`, which computes Q and R matrices, and :func:`torch.linalg.lstsq`
    with the ``driver="gels"`` option for a function that can solve matrix equations using a QR decomposition.

Args:
    input (Tensor): the input matrix

Keyword args:
    out (tuple, optional): the output tuple of (Tensor, Tensor). Ignored if `None`. Default: `None`.

.. _LAPACK documentation for geqrf:
    http://www.netlib.org/lapack/explore-html/df/dc5/group__variants_g_ecomputational_ga3766ea903391b5cf9008132f7440ec7b.html

""")

add_docstr(torch.inner, r"""
inner(input, other, *, out=None) -> Tensor

Computes the dot product for 1D tensors. For higher dimensions, sums the product
of elements from :attr:`input` and :attr:`other` along their last dimension.

.. note::

    If either :attr:`input` or :attr:`other` is a scalar, the result is equivalent
    to `torch.mul(input, other)`.

    If both :attr:`input` and :attr:`other` are non-scalars, the size of their last
    dimension must match and the result is equivalent to `torch.tensordot(input,
    other, dims=([-1], [-1]))`

Args:
    input (Tensor): First input tensor
    other (Tensor): Second input tensor

Keyword args:
    out (Tensor, optional): Optional output tensor to write result into. The output
                            shape is `input.shape[:-1] + other.shape[:-1]`.

Example::

    # Dot product
    >>> torch.inner(torch.tensor([1, 2, 3]), torch.tensor([0, 2, 1]))
    tensor(7)

    # Multidimensional input tensors
    >>> a = torch.randn(2, 3)
    >>> a
    tensor([[0.8173, 1.0874, 1.1784],
            [0.3279, 0.1234, 2.7894]])
    >>> b = torch.randn(2, 4, 3)
    >>> b
    tensor([[[-0.4682, -0.7159,  0.1506],
            [ 0.4034, -0.3657,  1.0387],
            [ 0.9892, -0.6684,  0.1774],
            [ 0.9482,  1.3261,  0.3917]],

            [[ 0.4537,  0.7493,  1.1724],
            [ 0.2291,  0.5749, -0.2267],
            [-0.7920,  0.3607, -0.3701],
            [ 1.3666, -0.5850, -1.7242]]])
    >>> torch.inner(a, b)
    tensor([[[-0.9837,  1.1560,  0.2907,  2.6785],
            [ 2.5671,  0.5452, -0.6912, -1.5509]],

            [[ 0.1782,  2.9843,  0.7366,  1.5672],
            [ 3.5115, -0.4864, -1.2476, -4.4337]]])

    # Scalar input
    >>> torch.inner(a, torch.tensor(2))
    tensor([[1.6347, 2.1748, 2.3567],
            [0.6558, 0.2469, 5.5787]])
""")

add_docstr(torch.outer, r"""
outer(input, vec2, *, out=None) -> Tensor

Outer product of :attr:`input` and :attr:`vec2`.
If :attr:`input` is a vector of size :math:`n` and :attr:`vec2` is a vector of
size :math:`m`, then :attr:`out` must be a matrix of size :math:`(n \times m)`.

.. note:: This function does not :ref:`broadcast <broadcasting-semantics>`.

Args:
    input (Tensor): 1-D input vector
    vec2 (Tensor): 1-D input vector

Keyword args:
    out (Tensor, optional): optional output matrix

Example::

    >>> v1 = torch.arange(1., 5.)
    >>> v2 = torch.arange(1., 4.)
    >>> torch.outer(v1, v2)
    tensor([[  1.,   2.,   3.],
            [  2.,   4.,   6.],
            [  3.,   6.,   9.],
            [  4.,   8.,  12.]])
""")

add_docstr(torch.ger,
           r"""
ger(input, vec2, *, out=None) -> Tensor

Alias of :func:`torch.outer`.

.. warning::
    This function is deprecated and will be removed in a future PyTorch release.
    Use :func:`torch.outer` instead.
""")

add_docstr(torch.solve,
           r"""
torch.solve(input, A, *, out=None) -> (Tensor, Tensor)

This function returns the solution to the system of linear
equations represented by :math:`AX = B` and the LU factorization of
A, in order as a namedtuple `solution, LU`.

`LU` contains `L` and `U` factors for LU factorization of `A`.

`torch.solve(B, A)` can take in 2D inputs `B, A` or inputs that are
batches of 2D matrices. If the inputs are batches, then returns
batched outputs `solution, LU`.

Supports real-valued and complex-valued inputs.

.. warning::

    :func:`torch.solve` is deprecated in favor of :func:`torch.linalg.solve`
    and will be removed in a future PyTorch release.
    :func:`torch.linalg.solve` has its arguments reversed and does not return the
    LU factorization of the input. To get the LU factorization see :func:`torch.lu`,
    which may be used with :func:`torch.lu_solve` and :func:`torch.lu_unpack`.

    ``X = torch.solve(B, A).solution`` should be replaced with

    .. code:: python

        X = torch.linalg.solve(A, B)

.. note::

    Irrespective of the original strides, the returned matrices
    `solution` and `LU` will be transposed, i.e. with strides like
    `B.contiguous().transpose(-1, -2).stride()` and
    `A.contiguous().transpose(-1, -2).stride()` respectively.

Args:
    input (Tensor): input matrix :math:`B` of size :math:`(*, m, k)` , where :math:`*`
                is zero or more batch dimensions.
    A (Tensor): input square matrix of size :math:`(*, m, m)`, where
                :math:`*` is zero or more batch dimensions.

Keyword args:
    out ((Tensor, Tensor), optional): optional output tuple.

Example::

    >>> A = torch.tensor([[6.80, -2.11,  5.66,  5.97,  8.23],
    ...                   [-6.05, -3.30,  5.36, -4.44,  1.08],
    ...                   [-0.45,  2.58, -2.70,  0.27,  9.04],
    ...                   [8.32,  2.71,  4.35,  -7.17,  2.14],
    ...                   [-9.67, -5.14, -7.26,  6.08, -6.87]]).t()
    >>> B = torch.tensor([[4.02,  6.19, -8.22, -7.57, -3.03],
    ...                   [-1.56,  4.00, -8.67,  1.75,  2.86],
    ...                   [9.81, -4.09, -4.57, -8.61,  8.99]]).t()
    >>> X, LU = torch.solve(B, A)
    >>> torch.dist(B, torch.mm(A, X))
    tensor(1.00000e-06 *
           7.0977)

    >>> # Batched solver example
    >>> A = torch.randn(2, 3, 1, 4, 4)
    >>> B = torch.randn(2, 3, 1, 4, 6)
    >>> X, LU = torch.solve(B, A)
    >>> torch.dist(B, A.matmul(X))
    tensor(1.00000e-06 *
       3.6386)

""")

add_docstr(torch.get_default_dtype,
           r"""
get_default_dtype() -> torch.dtype

Get the current default floating point :class:`torch.dtype`.

Example::

    >>> torch.get_default_dtype()  # initial default for floating point is torch.float32
    torch.float32
    >>> torch.set_default_dtype(torch.float64)
    >>> torch.get_default_dtype()  # default is now changed to torch.float64
    torch.float64
    >>> torch.set_default_tensor_type(torch.FloatTensor)  # setting tensor type also affects this
    >>> torch.get_default_dtype()  # changed to torch.float32, the dtype for torch.FloatTensor
    torch.float32

""")

add_docstr(torch.get_num_threads,
           r"""
get_num_threads() -> int

Returns the number of threads used for parallelizing CPU operations
""")

add_docstr(torch.get_num_interop_threads,
           r"""
get_num_interop_threads() -> int

Returns the number of threads used for inter-op parallelism on CPU
(e.g. in JIT interpreter)
""")

add_docstr(torch.gt, r"""
gt(input, other, *, out=None) -> Tensor

Computes :math:`\text{input} > \text{other}` element-wise.
""" + r"""

The second argument can be a number or a tensor whose shape is
:ref:`broadcastable <broadcasting-semantics>` with the first argument.

Args:
    input (Tensor): the tensor to compare
    other (Tensor or float): the tensor or value to compare

Keyword args:
    {out}

Returns:
    A boolean tensor that is True where :attr:`input` is greater than :attr:`other` and False elsewhere

Example::

    >>> torch.gt(torch.tensor([[1, 2], [3, 4]]), torch.tensor([[1, 1], [4, 4]]))
    tensor([[False, True], [False, False]])
""".format(**common_args))

add_docstr(torch.greater, r"""
greater(input, other, *, out=None) -> Tensor

Alias for :func:`torch.gt`.
""")

add_docstr(torch.histc,
           r"""
histc(input, bins=100, min=0, max=0, *, out=None) -> Tensor

Computes the histogram of a tensor.

The elements are sorted into equal width bins between :attr:`min` and
:attr:`max`. If :attr:`min` and :attr:`max` are both zero, the minimum and
maximum values of the data are used.

Elements lower than min and higher than max are ignored.

Args:
    {input}
    bins (int): number of histogram bins
    min (int): lower end of the range (inclusive)
    max (int): upper end of the range (inclusive)

Keyword args:
    {out}

Returns:
    Tensor: Histogram represented as a tensor

Example::

    >>> torch.histc(torch.tensor([1., 2, 1]), bins=4, min=0, max=3)
    tensor([ 0.,  2.,  1.,  0.])
""".format(**common_args))

add_docstr(torch.hypot,
           r"""
hypot(input, other, *, out=None) -> Tensor

Given the legs of a right triangle, return its hypotenuse.

.. math::
    \text{out}_{i} = \sqrt{\text{input}_{i}^{2} + \text{other}_{i}^{2}}

The shapes of ``input`` and ``other`` must be
:ref:`broadcastable <broadcasting-semantics>`.
""" + r"""
Args:
    input (Tensor): the first input tensor
    other (Tensor): the second input tensor

Keyword args:
    {out}

Example::

    >>> a = torch.hypot(torch.tensor([4.0]), torch.tensor([3.0, 4.0, 5.0]))
    tensor([5.0000, 5.6569, 6.4031])

""".format(**common_args))

add_docstr(torch.i0,
           r"""
i0(input, *, out=None) -> Tensor

Alias for :func:`torch.special.i0`.
""")

add_docstr(torch.igamma,
           r"""
igamma(input, other, *, out=None) -> Tensor

Computes the regularized lower incomplete gamma function:

.. math::
    \text{out}_{i} = \frac{1}{\Gamma(\text{input}_i)} \int_0^{\text{other}_i} t^{\text{input}_i-1} e^{-t} dt

where both :math:`\text{input}_i` and :math:`\text{other}_i` are weakly positive
and at least one is strictly positive.
If both are zero or either is negative then :math:`\text{out}_i=\text{nan}`.
:math:`\Gamma(\cdot)` in the equation above is the gamma function,

.. math::
    \Gamma(\text{input}_i) = \int_0^\infty t^{(\text{input}_i-1)} e^{-t} dt.

See :func:`torch.igammac` and :func:`torch.lgamma` for related functions.

Supports :ref:`broadcasting to a common shape <broadcasting-semantics>`
and float inputs.

.. note::
    The backward pass with respect to :attr:`input` is not yet supported.
    Please open an issue on PyTorch's Github to request it.

""" + r"""
Args:
    input (Tensor): the first non-negative input tensor
    other (Tensor): the second non-negative input tensor

Keyword args:
    {out}

Example::

    >>> a1 = torch.tensor([4.0])
    >>> a2 = torch.tensor([3.0, 4.0, 5.0])
    >>> a = torch.igammac(a1, a2)
    tensor([0.3528, 0.5665, 0.7350])
    tensor([0.3528, 0.5665, 0.7350])
    >>> b = torch.igamma(a1, a2) + torch.igammac(a1, a2)
    tensor([1., 1., 1.])

""".format(**common_args))

add_docstr(torch.igammac,
           r"""
igammac(input, other, *, out=None) -> Tensor

Computes the regularized upper incomplete gamma function:

.. math::
    \text{out}_{i} = \frac{1}{\Gamma(\text{input}_i)} \int_{\text{other}_i}^{\infty} t^{\text{input}_i-1} e^{-t} dt

where both :math:`\text{input}_i` and :math:`\text{other}_i` are weakly positive
and at least one is strictly positive.
If both are zero or either is negative then :math:`\text{out}_i=\text{nan}`.
:math:`\Gamma(\cdot)` in the equation above is the gamma function,

.. math::
    \Gamma(\text{input}_i) = \int_0^\infty t^{(\text{input}_i-1)} e^{-t} dt.

See :func:`torch.igamma` and :func:`torch.lgamma` for related functions.

Supports :ref:`broadcasting to a common shape <broadcasting-semantics>`
and float inputs.

.. note::
    The backward pass with respect to :attr:`input` is not yet supported.
    Please open an issue on PyTorch's Github to request it.

""" + r"""
Args:
    input (Tensor): the first non-negative input tensor
    other (Tensor): the second non-negative input tensor

Keyword args:
    {out}

Example::

    >>> a1 = torch.tensor([4.0])
    >>> a2 = torch.tensor([3.0, 4.0, 5.0])
    >>> a = torch.igammac(a1, a2)
    tensor([0.6472, 0.4335, 0.2650])
    >>> b = torch.igamma(a1, a2) + torch.igammac(a1, a2)
    tensor([1., 1., 1.])

""".format(**common_args))

add_docstr(torch.index_select,
           r"""
index_select(input, dim, index, *, out=None) -> Tensor

Returns a new tensor which indexes the :attr:`input` tensor along dimension
:attr:`dim` using the entries in :attr:`index` which is a `LongTensor`.

The returned tensor has the same number of dimensions as the original tensor
(:attr:`input`).  The :attr:`dim`\ th dimension has the same size as the length
of :attr:`index`; other dimensions have the same size as in the original tensor.

.. note:: The returned tensor does **not** use the same storage as the original
          tensor.  If :attr:`out` has a different shape than expected, we
          silently change it to the correct shape, reallocating the underlying
          storage if necessary.

Args:
    {input}
    dim (int): the dimension in which we index
    index (IntTensor or LongTensor): the 1-D tensor containing the indices to index

Keyword args:
    {out}

Example::

    >>> x = torch.randn(3, 4)
    >>> x
    tensor([[ 0.1427,  0.0231, -0.5414, -1.0009],
            [-0.4664,  0.2647, -0.1228, -1.1068],
            [-1.1734, -0.6571,  0.7230, -0.6004]])
    >>> indices = torch.tensor([0, 2])
    >>> torch.index_select(x, 0, indices)
    tensor([[ 0.1427,  0.0231, -0.5414, -1.0009],
            [-1.1734, -0.6571,  0.7230, -0.6004]])
    >>> torch.index_select(x, 1, indices)
    tensor([[ 0.1427, -0.5414],
            [-0.4664, -0.1228],
            [-1.1734,  0.7230]])
""".format(**common_args))

add_docstr(torch.inverse, r"""
inverse(input, *, out=None) -> Tensor

Alias for :func:`torch.linalg.inv`
""".format(**common_args))

add_docstr(torch.isinf, r"""
isinf(input) -> Tensor

Tests if each element of :attr:`input` is infinite
(positive or negative infinity) or not.

.. note::
    Complex values are infinite when their real or imaginary part is
    infinite.

Args:
    {input}

Returns:
    A boolean tensor that is True where :attr:`input` is infinite and False elsewhere

Example::

    >>> torch.isinf(torch.tensor([1, float('inf'), 2, float('-inf'), float('nan')]))
    tensor([False,  True,  False,  True,  False])
""")

add_docstr(torch.isposinf,
           r"""
isposinf(input, *, out=None) -> Tensor
Tests if each element of :attr:`input` is positive infinity or not.

Args:
  {input}

Keyword args:
  {out}

Example::

    >>> a = torch.tensor([-float('inf'), float('inf'), 1.2])
    >>> torch.isposinf(a)
    tensor([False,  True, False])
""".format(**common_args))

add_docstr(torch.isneginf,
           r"""
isneginf(input, *, out=None) -> Tensor
Tests if each element of :attr:`input` is negative infinity or not.

Args:
  {input}

Keyword args:
  {out}

Example::

    >>> a = torch.tensor([-float('inf'), float('inf'), 1.2])
    >>> torch.isneginf(a)
    tensor([ True, False, False])
""".format(**common_args))

add_docstr(torch.isclose, r"""
isclose(input, other, rtol=1e-05, atol=1e-08, equal_nan=False) -> Tensor

Returns a new tensor with boolean elements representing if each element of
:attr:`input` is "close" to the corresponding element of :attr:`other`.
Closeness is defined as:

.. math::
    \lvert \text{input} - \text{other} \rvert \leq \texttt{atol} + \texttt{rtol} \times \lvert \text{other} \rvert
""" + r"""

where :attr:`input` and :attr:`other` are finite. Where :attr:`input`
and/or :attr:`other` are nonfinite they are close if and only if
they are equal, with NaNs being considered equal to each other when
:attr:`equal_nan` is True.

Args:
    input (Tensor): first tensor to compare
    other (Tensor): second tensor to compare
    atol (float, optional): absolute tolerance. Default: 1e-08
    rtol (float, optional): relative tolerance. Default: 1e-05
    equal_nan (bool, optional): if ``True``, then two ``NaN`` s will be considered equal. Default: ``False``

Examples::

    >>> torch.isclose(torch.tensor((1., 2, 3)), torch.tensor((1 + 1e-10, 3, 4)))
    tensor([ True, False, False])
    >>> torch.isclose(torch.tensor((float('inf'), 4)), torch.tensor((float('inf'), 6)), rtol=.5)
    tensor([True, True])
""")

add_docstr(torch.isfinite, r"""
isfinite(input) -> Tensor

Returns a new tensor with boolean elements representing if each element is `finite` or not.

Real values are finite when they are not NaN, negative infinity, or infinity.
Complex values are finite when both their real and imaginary parts are finite.

Args:
    {input}

Returns:
    A boolean tensor that is True where :attr:`input` is finite and False elsewhere

Example::

    >>> torch.isfinite(torch.tensor([1, float('inf'), 2, float('-inf'), float('nan')]))
    tensor([True,  False,  True,  False,  False])
""".format(**common_args))

add_docstr(torch.isnan, r"""
isnan(input) -> Tensor

Returns a new tensor with boolean elements representing if each element of :attr:`input`
is NaN or not. Complex values are considered NaN when either their real
and/or imaginary part is NaN.

Arguments:
    {input}

Returns:
    A boolean tensor that is True where :attr:`input` is NaN and False elsewhere

Example::

    >>> torch.isnan(torch.tensor([1, float('nan'), 2]))
    tensor([False, True, False])
""".format(**common_args))

add_docstr(torch.isreal, r"""
isreal(input) -> Tensor

Returns a new tensor with boolean elements representing if each element of :attr:`input` is real-valued or not.
All real-valued types are considered real. Complex values are considered real when their imaginary part is 0.

Arguments:
    {input}

Returns:
    A boolean tensor that is True where :attr:`input` is real and False elsewhere

Example::

    >>> torch.isreal(torch.tensor([1, 1+1j, 2+0j]))
    tensor([True, False, True])
""".format(**common_args))

add_docstr(torch.is_floating_point, r"""
is_floating_point(input) -> (bool)

Returns True if the data type of :attr:`input` is a floating point data type i.e.,
one of ``torch.float64``, ``torch.float32``, ``torch.float16``, and ``torch.bfloat16``.

Args:
    {input}
""".format(**common_args))

add_docstr(torch.is_complex, r"""
is_complex(input) -> (bool)

Returns True if the data type of :attr:`input` is a complex data type i.e.,
one of ``torch.complex64``, and ``torch.complex128``.

Args:
    {input}
""".format(**common_args))

add_docstr(torch.is_grad_enabled, r"""
is_grad_enabled() -> (bool)

Returns True if grad mode is currently enabled.
""".format(**common_args))

add_docstr(torch.is_inference_mode_enabled, r"""
is_inference_mode_enabled() -> (bool)

Returns True if inference mode is currently enabled.
""".format(**common_args))

add_docstr(torch.is_inference, r"""
is_inference(input) -> (bool)

Returns True if :attr:`input` is an inference tensor.

A non-view tensor is an inference tensor if and only if it was
allocated during inference mode. A view tensor is an inference
tensor if and only if the tensor it is a view of is an inference tensor.

For details on inference mode please see
`Inference Mode <https://pytorch.org/cppdocs/notes/inference_mode.html>`_.

Args:
    {input}
""".format(**common_args))

add_docstr(torch.is_conj, r"""
is_conj(input) -> (bool)

Returns True if the :attr:`input` is a conjugated tensor, i.e. its conjugate bit is set to `True`.

Args:
    {input}
""".format(**common_args))

add_docstr(torch.is_nonzero, r"""
is_nonzero(input) -> (bool)

Returns True if the :attr:`input` is a single element tensor which is not equal to zero
after type conversions.
i.e. not equal to ``torch.tensor([0.])`` or ``torch.tensor([0])`` or
``torch.tensor([False])``.
Throws a ``RuntimeError`` if ``torch.numel() != 1`` (even in case
of sparse tensors).

Args:
    {input}

Examples::

    >>> torch.is_nonzero(torch.tensor([0.]))
    False
    >>> torch.is_nonzero(torch.tensor([1.5]))
    True
    >>> torch.is_nonzero(torch.tensor([False]))
    False
    >>> torch.is_nonzero(torch.tensor([3]))
    True
    >>> torch.is_nonzero(torch.tensor([1, 3, 5]))
    Traceback (most recent call last):
    ...
    RuntimeError: bool value of Tensor with more than one value is ambiguous
    >>> torch.is_nonzero(torch.tensor([]))
    Traceback (most recent call last):
    ...
    RuntimeError: bool value of Tensor with no values is ambiguous
""".format(**common_args))

add_docstr(torch.kron,
           r"""
kron(input, other, *, out=None) -> Tensor

Computes the Kronecker product, denoted by :math:`\otimes`, of :attr:`input` and :attr:`other`.

If :attr:`input` is a :math:`(a_0 \times a_1 \times \dots \times a_n)` tensor and :attr:`other` is a
:math:`(b_0 \times b_1 \times \dots \times b_n)` tensor, the result will be a
:math:`(a_0*b_0 \times a_1*b_1 \times \dots \times a_n*b_n)` tensor with the following entries:

.. math::
    (\text{input} \otimes \text{other})_{k_0, k_1, \dots, k_n} =
        \text{input}_{i_0, i_1, \dots, i_n} * \text{other}_{j_0, j_1, \dots, j_n},

where :math:`k_t = i_t * b_t + j_t` for :math:`0 \leq t \leq n`.
If one tensor has fewer dimensions than the other it is unsqueezed until it has the same number of dimensions.

Supports real-valued and complex-valued inputs.

.. note::
    This function generalizes the typical definition of the Kronecker product for two matrices to two tensors,
    as described above. When :attr:`input` is a :math:`(m \times n)` matrix and :attr:`other` is a
    :math:`(p \times q)` matrix, the result will be a :math:`(p*m \times q*n)` block matrix:

    .. math::
        \mathbf{A} \otimes \mathbf{B}=\begin{bmatrix}
        a_{11} \mathbf{B} & \cdots & a_{1 n} \mathbf{B} \\
        \vdots & \ddots & \vdots \\
        a_{m 1} \mathbf{B} & \cdots & a_{m n} \mathbf{B} \end{bmatrix}

    where :attr:`input` is :math:`\mathbf{A}` and :attr:`other` is :math:`\mathbf{B}`.

Arguments:
    input (Tensor)
    other (Tensor)

Keyword args:
    out (Tensor, optional): The output tensor. Ignored if ``None``. Default: ``None``

Examples::

    >>> mat1 = torch.eye(2)
    >>> mat2 = torch.ones(2, 2)
    >>> torch.kron(mat1, mat2)
    tensor([[1., 1., 0., 0.],
            [1., 1., 0., 0.],
            [0., 0., 1., 1.],
            [0., 0., 1., 1.]])

    >>> mat1 = torch.eye(2)
    >>> mat2 = torch.arange(1, 5).reshape(2, 2)
    >>> torch.kron(mat1, mat2)
    tensor([[1., 2., 0., 0.],
            [3., 4., 0., 0.],
            [0., 0., 1., 2.],
            [0., 0., 3., 4.]])
""")

add_docstr(torch.kthvalue,
           r"""
kthvalue(input, k, dim=None, keepdim=False, *, out=None) -> (Tensor, LongTensor)

Returns a namedtuple ``(values, indices)`` where ``values`` is the :attr:`k` th
smallest element of each row of the :attr:`input` tensor in the given dimension
:attr:`dim`. And ``indices`` is the index location of each element found.

If :attr:`dim` is not given, the last dimension of the `input` is chosen.

If :attr:`keepdim` is ``True``, both the :attr:`values` and :attr:`indices` tensors
are the same size as :attr:`input`, except in the dimension :attr:`dim` where
they are of size 1. Otherwise, :attr:`dim` is squeezed
(see :func:`torch.squeeze`), resulting in both the :attr:`values` and
:attr:`indices` tensors having 1 fewer dimension than the :attr:`input` tensor.

.. note::
    When :attr:`input` is a CUDA tensor and there are multiple valid
    :attr:`k` th values, this function may nondeterministically return
    :attr:`indices` for any of them.

Args:
    {input}
    k (int): k for the k-th smallest element
    dim (int, optional): the dimension to find the kth value along
    {keepdim}

Keyword args:
    out (tuple, optional): the output tuple of (Tensor, LongTensor)
                           can be optionally given to be used as output buffers

Example::

    >>> x = torch.arange(1., 6.)
    >>> x
    tensor([ 1.,  2.,  3.,  4.,  5.])
    >>> torch.kthvalue(x, 4)
    torch.return_types.kthvalue(values=tensor(4.), indices=tensor(3))

    >>> x=torch.arange(1.,7.).resize_(2,3)
    >>> x
    tensor([[ 1.,  2.,  3.],
            [ 4.,  5.,  6.]])
    >>> torch.kthvalue(x, 2, 0, True)
    torch.return_types.kthvalue(values=tensor([[4., 5., 6.]]), indices=tensor([[1, 1, 1]]))
""".format(**single_dim_common))

add_docstr(torch.lcm,
           r"""
lcm(input, other, *, out=None) -> Tensor

Computes the element-wise least common multiple (LCM) of :attr:`input` and :attr:`other`.

Both :attr:`input` and :attr:`other` must have integer types.

.. note::
    This defines :math:`lcm(0, 0) = 0` and :math:`lcm(0, a) = 0`.

Args:
    {input}
    other (Tensor): the second input tensor

Keyword arguments:
    {out}

Example::

    >>> a = torch.tensor([5, 10, 15])
    >>> b = torch.tensor([3, 4, 5])
    >>> torch.lcm(a, b)
    tensor([15, 20, 15])
    >>> c = torch.tensor([3])
    >>> torch.lcm(a, c)
    tensor([15, 30, 15])
""".format(**common_args))

add_docstr(torch.ldexp, r"""
ldexp(input, other, *, out=None) -> Tensor

Multiplies :attr:`input` by 2**:attr:`other`.

.. math::
    \text{{out}}_i = \text{{input}}_i * 2^\text{{other}}_i
""" + r"""

Typically this function is used to construct floating point numbers by multiplying
mantissas in :attr:`input` with integral powers of two created from the exponents
in :attr:'other'.

Args:
    {input}
    other (Tensor): a tensor of exponents, typically integers.

Keyword args:
    {out}

Example::

    >>> torch.ldexp(torch.tensor([1.]), torch.tensor([1]))
    tensor([2.])
    >>> torch.ldexp(torch.tensor([1.0]), torch.tensor([1, 2, 3, 4]))
    tensor([ 2.,  4.,  8., 16.])


""".format(**common_args))

add_docstr(torch.le, r"""
le(input, other, *, out=None) -> Tensor

Computes :math:`\text{input} \leq \text{other}` element-wise.
""" + r"""

The second argument can be a number or a tensor whose shape is
:ref:`broadcastable <broadcasting-semantics>` with the first argument.

Args:
    input (Tensor): the tensor to compare
    other (Tensor or Scalar): the tensor or value to compare

Keyword args:
    {out}

Returns:
    A boolean tensor that is True where :attr:`input` is less than or equal to
    :attr:`other` and False elsewhere

Example::

    >>> torch.le(torch.tensor([[1, 2], [3, 4]]), torch.tensor([[1, 1], [4, 4]]))
    tensor([[True, False], [True, True]])
""".format(**common_args))

add_docstr(torch.less_equal, r"""
less_equal(input, other, *, out=None) -> Tensor

Alias for :func:`torch.le`.
""")

add_docstr(torch.lerp,
           r"""
lerp(input, end, weight, *, out=None)

Does a linear interpolation of two tensors :attr:`start` (given by :attr:`input`) and :attr:`end` based
on a scalar or tensor :attr:`weight` and returns the resulting :attr:`out` tensor.

.. math::
    \text{out}_i = \text{start}_i + \text{weight}_i \times (\text{end}_i - \text{start}_i)
""" + r"""
The shapes of :attr:`start` and :attr:`end` must be
:ref:`broadcastable <broadcasting-semantics>`. If :attr:`weight` is a tensor, then
the shapes of :attr:`weight`, :attr:`start`, and :attr:`end` must be :ref:`broadcastable <broadcasting-semantics>`.

Args:
    input (Tensor): the tensor with the starting points
    end (Tensor): the tensor with the ending points
    weight (float or tensor): the weight for the interpolation formula

Keyword args:
    {out}

Example::

    >>> start = torch.arange(1., 5.)
    >>> end = torch.empty(4).fill_(10)
    >>> start
    tensor([ 1.,  2.,  3.,  4.])
    >>> end
    tensor([ 10.,  10.,  10.,  10.])
    >>> torch.lerp(start, end, 0.5)
    tensor([ 5.5000,  6.0000,  6.5000,  7.0000])
    >>> torch.lerp(start, end, torch.full_like(start, 0.5))
    tensor([ 5.5000,  6.0000,  6.5000,  7.0000])
""".format(**common_args))

add_docstr(torch.lgamma,
           r"""
lgamma(input, *, out=None) -> Tensor

Computes the natural logarithm of the absolute value of the gamma function on :attr:`input`.

.. math::
    \text{out}_{i} = \ln \Gamma(|\text{input}_{i}|)
""" + """
Args:
    {input}

Keyword args:
    {out}

Example::

    >>> a = torch.arange(0.5, 2, 0.5)
    >>> torch.lgamma(a)
    tensor([ 0.5724,  0.0000, -0.1208])
""".format(**common_args))

add_docstr(torch.linspace, r"""
linspace(start, end, steps, *, out=None, dtype=None, layout=torch.strided, device=None, requires_grad=False) -> Tensor

Creates a one-dimensional tensor of size :attr:`steps` whose values are evenly
spaced from :attr:`start` to :attr:`end`, inclusive. That is, the value are:

.. math::
    (\text{start},
    \text{start} + \frac{\text{end} - \text{start}}{\text{steps} - 1},
    \ldots,
    \text{start} + (\text{steps} - 2) * \frac{\text{end} - \text{start}}{\text{steps} - 1},
    \text{end})
""" + """

.. warning::
    Not providing a value for :attr:`steps` is deprecated. For backwards
    compatibility, not providing a value for :attr:`steps` will create a tensor
    with 100 elements. Note that this behavior is not reflected in the
    documented function signature and should not be relied on. In a future
    PyTorch release, failing to provide a value for :attr:`steps` will throw a
    runtime error.

Args:
    start (float): the starting value for the set of points
    end (float): the ending value for the set of points
    steps (int): size of the constructed tensor

Keyword arguments:
    {out}
    dtype (torch.dtype, optional): the data type to perform the computation in.
        Default: if None, uses the global default dtype (see torch.get_default_dtype())
        when both :attr:`start` and :attr:`end` are real,
        and corresponding complex dtype when either is complex.
    {layout}
    {device}
    {requires_grad}


Example::

    >>> torch.linspace(3, 10, steps=5)
    tensor([  3.0000,   4.7500,   6.5000,   8.2500,  10.0000])
    >>> torch.linspace(-10, 10, steps=5)
    tensor([-10.,  -5.,   0.,   5.,  10.])
    >>> torch.linspace(start=-10, end=10, steps=5)
    tensor([-10.,  -5.,   0.,   5.,  10.])
    >>> torch.linspace(start=-10, end=10, steps=1)
    tensor([-10.])
""".format(**factory_common_args))

add_docstr(torch.log,
           r"""
log(input, *, out=None) -> Tensor

Returns a new tensor with the natural logarithm of the elements
of :attr:`input`.

.. math::
    y_{i} = \log_{e} (x_{i})
""" + r"""

Args:
    {input}

Keyword args:
    {out}

Example::

    >>> a = torch.randn(5)
    >>> a
    tensor([-0.7168, -0.5471, -0.8933, -1.4428, -0.1190])
    >>> torch.log(a)
    tensor([ nan,  nan,  nan,  nan,  nan])
""".format(**common_args))

add_docstr(torch.log10,
           r"""
log10(input, *, out=None) -> Tensor

Returns a new tensor with the logarithm to the base 10 of the elements
of :attr:`input`.

.. math::
    y_{i} = \log_{10} (x_{i})
""" + r"""

Args:
    {input}

Keyword args:
    {out}

Example::

    >>> a = torch.rand(5)
    >>> a
    tensor([ 0.5224,  0.9354,  0.7257,  0.1301,  0.2251])


    >>> torch.log10(a)
    tensor([-0.2820, -0.0290, -0.1392, -0.8857, -0.6476])

""".format(**common_args))

add_docstr(torch.log1p,
           r"""
log1p(input, *, out=None) -> Tensor

Returns a new tensor with the natural logarithm of (1 + :attr:`input`).

.. math::
    y_i = \log_{e} (x_i + 1)
""" + r"""
.. note:: This function is more accurate than :func:`torch.log` for small
          values of :attr:`input`

Args:
    {input}

Keyword args:
    {out}

Example::

    >>> a = torch.randn(5)
    >>> a
    tensor([-1.0090, -0.9923,  1.0249, -0.5372,  0.2492])
    >>> torch.log1p(a)
    tensor([    nan, -4.8653,  0.7055, -0.7705,  0.2225])
""".format(**common_args))

add_docstr(torch.log2,
           r"""
log2(input, *, out=None) -> Tensor

Returns a new tensor with the logarithm to the base 2 of the elements
of :attr:`input`.

.. math::
    y_{i} = \log_{2} (x_{i})
""" + r"""

Args:
    {input}

Keyword args:
    {out}

Example::

    >>> a = torch.rand(5)
    >>> a
    tensor([ 0.8419,  0.8003,  0.9971,  0.5287,  0.0490])


    >>> torch.log2(a)
    tensor([-0.2483, -0.3213, -0.0042, -0.9196, -4.3504])

""".format(**common_args))

add_docstr(torch.logaddexp,
           r"""
logaddexp(input, other, *, out=None) -> Tensor

Logarithm of the sum of exponentiations of the inputs.

Calculates pointwise :math:`\log\left(e^x + e^y\right)`. This function is useful
in statistics where the calculated probabilities of events may be so small as to
exceed the range of normal floating point numbers. In such cases the logarithm
of the calculated probability is stored. This function allows adding
probabilities stored in such a fashion.

This op should be disambiguated with :func:`torch.logsumexp` which performs a
reduction on a single tensor.

Args:
    {input}
    other (Tensor): the second input tensor

Keyword arguments:
    {out}

Example::

    >>> torch.logaddexp(torch.tensor([-1.0]), torch.tensor([-1.0, -2, -3]))
    tensor([-0.3069, -0.6867, -0.8731])
    >>> torch.logaddexp(torch.tensor([-100.0, -200, -300]), torch.tensor([-1.0, -2, -3]))
    tensor([-1., -2., -3.])
    >>> torch.logaddexp(torch.tensor([1.0, 2000, 30000]), torch.tensor([-1.0, -2, -3]))
    tensor([1.1269e+00, 2.0000e+03, 3.0000e+04])
""".format(**common_args))

add_docstr(torch.logaddexp2,
           r"""
logaddexp2(input, other, *, out=None) -> Tensor

Logarithm of the sum of exponentiations of the inputs in base-2.

Calculates pointwise :math:`\log_2\left(2^x + 2^y\right)`. See
:func:`torch.logaddexp` for more details.

Args:
    {input}
    other (Tensor): the second input tensor

Keyword arguments:
    {out}
""".format(**common_args))

add_docstr(torch.xlogy,
           r"""
xlogy(input, other, *, out=None) -> Tensor

Computes ``input * log(other)`` with the following cases.

.. math::
    \text{out}_{i} = \begin{cases}
        \text{NaN} & \text{if } \text{other}_{i} = \text{NaN} \\
        0 & \text{if } \text{input}_{i} = 0.0 \\
        \text{input}_{i} * \log{(\text{other}_{i})} & \text{otherwise}
    \end{cases}

Similar to SciPy's `scipy.special.xlogy`.

""" + r"""

Args:
    input (Number or Tensor) : Multiplier
    other (Number or Tensor) : Argument

.. note:: At least one of :attr:`input` or :attr:`other` must be a tensor.

Keyword args:
    {out}

Example::

    >>> x = torch.zeros(5,)
    >>> y = torch.tensor([-1, 0, 1, float('inf'), float('nan')])
    >>> torch.xlogy(x, y)
    tensor([0., 0., 0., 0., nan])
    >>> x = torch.tensor([1, 2, 3])
    >>> y = torch.tensor([3, 2, 1])
    >>> torch.xlogy(x, y)
    tensor([1.0986, 1.3863, 0.0000])
    >>> torch.xlogy(x, 4)
    tensor([1.3863, 2.7726, 4.1589])
    >>> torch.xlogy(2, y)
    tensor([2.1972, 1.3863, 0.0000])
""".format(**common_args))

add_docstr(torch.logical_and,
           r"""
logical_and(input, other, *, out=None) -> Tensor

Computes the element-wise logical AND of the given input tensors. Zeros are treated as ``False`` and nonzeros are
treated as ``True``.

Args:
    {input}
    other (Tensor): the tensor to compute AND with

Keyword args:
    {out}

Example::

    >>> torch.logical_and(torch.tensor([True, False, True]), torch.tensor([True, False, False]))
    tensor([ True, False, False])
    >>> a = torch.tensor([0, 1, 10, 0], dtype=torch.int8)
    >>> b = torch.tensor([4, 0, 1, 0], dtype=torch.int8)
    >>> torch.logical_and(a, b)
    tensor([False, False,  True, False])
    >>> torch.logical_and(a.double(), b.double())
    tensor([False, False,  True, False])
    >>> torch.logical_and(a.double(), b)
    tensor([False, False,  True, False])
    >>> torch.logical_and(a, b, out=torch.empty(4, dtype=torch.bool))
    tensor([False, False,  True, False])
""".format(**common_args))

add_docstr(torch.logical_not,
           r"""
logical_not(input, *, out=None) -> Tensor

Computes the element-wise logical NOT of the given input tensor. If not specified, the output tensor will have the bool
dtype. If the input tensor is not a bool tensor, zeros are treated as ``False`` and non-zeros are treated as ``True``.

Args:
    {input}

Keyword args:
    {out}

Example::

    >>> torch.logical_not(torch.tensor([True, False]))
    tensor([False,  True])
    >>> torch.logical_not(torch.tensor([0, 1, -10], dtype=torch.int8))
    tensor([ True, False, False])
    >>> torch.logical_not(torch.tensor([0., 1.5, -10.], dtype=torch.double))
    tensor([ True, False, False])
    >>> torch.logical_not(torch.tensor([0., 1., -10.], dtype=torch.double), out=torch.empty(3, dtype=torch.int16))
    tensor([1, 0, 0], dtype=torch.int16)
""".format(**common_args))

add_docstr(torch.logical_or,
           r"""
logical_or(input, other, *, out=None) -> Tensor

Computes the element-wise logical OR of the given input tensors. Zeros are treated as ``False`` and nonzeros are
treated as ``True``.

Args:
    {input}
    other (Tensor): the tensor to compute OR with

Keyword args:
    {out}

Example::

    >>> torch.logical_or(torch.tensor([True, False, True]), torch.tensor([True, False, False]))
    tensor([ True, False,  True])
    >>> a = torch.tensor([0, 1, 10, 0], dtype=torch.int8)
    >>> b = torch.tensor([4, 0, 1, 0], dtype=torch.int8)
    >>> torch.logical_or(a, b)
    tensor([ True,  True,  True, False])
    >>> torch.logical_or(a.double(), b.double())
    tensor([ True,  True,  True, False])
    >>> torch.logical_or(a.double(), b)
    tensor([ True,  True,  True, False])
    >>> torch.logical_or(a, b, out=torch.empty(4, dtype=torch.bool))
    tensor([ True,  True,  True, False])
""".format(**common_args))

add_docstr(torch.logical_xor,
           r"""
logical_xor(input, other, *, out=None) -> Tensor

Computes the element-wise logical XOR of the given input tensors. Zeros are treated as ``False`` and nonzeros are
treated as ``True``.

Args:
    {input}
    other (Tensor): the tensor to compute XOR with

Keyword args:
    {out}

Example::

    >>> torch.logical_xor(torch.tensor([True, False, True]), torch.tensor([True, False, False]))
    tensor([False, False,  True])
    >>> a = torch.tensor([0, 1, 10, 0], dtype=torch.int8)
    >>> b = torch.tensor([4, 0, 1, 0], dtype=torch.int8)
    >>> torch.logical_xor(a, b)
    tensor([ True,  True, False, False])
    >>> torch.logical_xor(a.double(), b.double())
    tensor([ True,  True, False, False])
    >>> torch.logical_xor(a.double(), b)
    tensor([ True,  True, False, False])
    >>> torch.logical_xor(a, b, out=torch.empty(4, dtype=torch.bool))
    tensor([ True,  True, False, False])
""".format(**common_args))

add_docstr(torch.logspace, """
logspace(start, end, steps, base=10.0, *, \
         out=None, dtype=None, layout=torch.strided, device=None, requires_grad=False) -> Tensor
""" + r"""

Creates a one-dimensional tensor of size :attr:`steps` whose values are evenly
spaced from :math:`{{\text{{base}}}}^{{\text{{start}}}}` to
:math:`{{\text{{base}}}}^{{\text{{end}}}}`, inclusive, on a logarithmic scale
with base :attr:`base`. That is, the values are:

.. math::
    (\text{base}^{\text{start}},
    \text{base}^{(\text{start} + \frac{\text{end} - \text{start}}{ \text{steps} - 1})},
    \ldots,
    \text{base}^{(\text{start} + (\text{steps} - 2) * \frac{\text{end} - \text{start}}{ \text{steps} - 1})},
    \text{base}^{\text{end}})
""" + """

.. warning::
    Not providing a value for :attr:`steps` is deprecated. For backwards
    compatibility, not providing a value for :attr:`steps` will create a tensor
    with 100 elements. Note that this behavior is not reflected in the
    documented function signature and should not be relied on. In a future
    PyTorch release, failing to provide a value for :attr:`steps` will throw a
    runtime error.

Args:
    start (float): the starting value for the set of points
    end (float): the ending value for the set of points
    steps (int): size of the constructed tensor
    base (float, optional): base of the logarithm function. Default: ``10.0``.

Keyword arguments:
    {out}
    dtype (torch.dtype, optional): the data type to perform the computation in.
        Default: if None, uses the global default dtype (see torch.get_default_dtype())
        when both :attr:`start` and :attr:`end` are real,
        and corresponding complex dtype when either is complex.
    {layout}
    {device}
    {requires_grad}

Example::

    >>> torch.logspace(start=-10, end=10, steps=5)
    tensor([ 1.0000e-10,  1.0000e-05,  1.0000e+00,  1.0000e+05,  1.0000e+10])
    >>> torch.logspace(start=0.1, end=1.0, steps=5)
    tensor([  1.2589,   2.1135,   3.5481,   5.9566,  10.0000])
    >>> torch.logspace(start=0.1, end=1.0, steps=1)
    tensor([1.2589])
    >>> torch.logspace(start=2, end=2, steps=1, base=2)
    tensor([4.0])
""".format(**factory_common_args))

add_docstr(torch.logsumexp,
           r"""
logsumexp(input, dim, keepdim=False, *, out=None)

Returns the log of summed exponentials of each row of the :attr:`input`
tensor in the given dimension :attr:`dim`. The computation is numerically
stabilized.

For summation index :math:`j` given by `dim` and other indices :math:`i`, the result is

    .. math::
        \text{{logsumexp}}(x)_{{i}} = \log \sum_j \exp(x_{{ij}})

{keepdim_details}

Args:
    {input}
    {dim}
    {keepdim}

Keyword args:
    {out}


Example::

    >>> a = torch.randn(3, 3)
    >>> torch.logsumexp(a, 1)
    tensor([ 0.8442,  1.4322,  0.8711])
""".format(**multi_dim_common))

add_docstr(torch.lstsq,
           r"""
lstsq(input, A, *, out=None) -> (Tensor, Tensor)

Computes the solution to the least squares and least norm problems for a full
rank matrix :math:`A` of size :math:`(m \times n)` and a matrix :math:`B` of
size :math:`(m \times k)`.

If :math:`m \geq n`, :func:`lstsq` solves the least-squares problem:

.. math::

   \begin{array}{ll}
   \min_X & \|AX-B\|_2.
   \end{array}

If :math:`m < n`, :func:`lstsq` solves the least-norm problem:

.. math::

   \begin{array}{llll}
   \min_X & \|X\|_2 & \text{subject to} & AX = B.
   \end{array}

Returned tensor :math:`X` has shape :math:`(\max(m, n) \times k)`. The first :math:`n`
rows of :math:`X` contains the solution. If :math:`m \geq n`, the residual sum of squares
for the solution in each column is given by the sum of squares of elements in the
remaining :math:`m - n` rows of that column.

.. warning::

    :func:`torch.lstsq` is deprecated in favor of :func:`torch.linalg.lstsq`
    and will be removed in a future PyTorch release. :func:`torch.linalg.lstsq`
    has reversed arguments and does not return the QR decomposition in the returned tuple,
    (it returns other information about the problem).
    The returned `solution` in :func:`torch.lstsq` stores the residuals of the solution in the
    last `m - n` columns in the case `m > n`. In :func:`torch.linalg.lstsq`, the residuals
    are in the field 'residuals' of the returned named tuple.

    Unpacking the solution as``X = torch.lstsq(B, A).solution[:A.size(1)]`` should be replaced with

    .. code:: python

        X = torch.linalg.lstsq(A, B).solution

.. note::
    The case when :math:`m < n` is not supported on the GPU.

Args:
    input (Tensor): the matrix :math:`B`
    A (Tensor): the :math:`m` by :math:`n` matrix :math:`A`

Keyword args:
    out (tuple, optional): the optional destination tensor

Returns:
    (Tensor, Tensor): A namedtuple (solution, QR) containing:

        - **solution** (*Tensor*): the least squares solution
        - **QR** (*Tensor*): the details of the QR factorization

.. note::

    The returned matrices will always be transposed, irrespective of the strides
    of the input matrices. That is, they will have stride `(1, m)` instead of
    `(m, 1)`.

Example::

    >>> A = torch.tensor([[1., 1, 1],
    ...                   [2, 3, 4],
    ...                   [3, 5, 2],
    ...                   [4, 2, 5],
    ...                   [5, 4, 3]])
    >>> B = torch.tensor([[-10., -3],
    ...                   [ 12, 14],
    ...                   [ 14, 12],
    ...                   [ 16, 16],
    ...                   [ 18, 16]])
    >>> X, _ = torch.lstsq(B, A)
    >>> X
    tensor([[  2.0000,   1.0000],
            [  1.0000,   1.0000],
            [  1.0000,   2.0000],
            [ 10.9635,   4.8501],
            [  8.9332,   5.2418]])
""")

add_docstr(torch.lt, r"""
lt(input, other, *, out=None) -> Tensor

Computes :math:`\text{input} < \text{other}` element-wise.
""" + r"""

The second argument can be a number or a tensor whose shape is
:ref:`broadcastable <broadcasting-semantics>` with the first argument.

Args:
    input (Tensor): the tensor to compare
    other (Tensor or float): the tensor or value to compare

Keyword args:
    {out}

Returns:
    A boolean tensor that is True where :attr:`input` is less than :attr:`other` and False elsewhere

Example::

    >>> torch.lt(torch.tensor([[1, 2], [3, 4]]), torch.tensor([[1, 1], [4, 4]]))
    tensor([[False, False], [True, False]])
""".format(**common_args))

add_docstr(torch.lu_unpack, r"""
lu_unpack(LU_data, LU_pivots, unpack_data=True, unpack_pivots=True, *, out=None) -> (Tensor, Tensor, Tensor)

Unpacks the data and pivots from a LU factorization of a tensor into tensors ``L`` and ``U`` and a permutation tensor ``P``
such that ``LU_data, LU_pivots = (P @ L @ U).lu()``.

Returns a tuple of tensors as ``(the P tensor (permutation matrix), the L tensor, the U tensor)``.

.. note:: ``P.dtype == LU_data.dtype`` and ``P.dtype`` is not an integer type so that matrix products with ``P``
          are possible without casting it to a floating type.

Args:
    LU_data (Tensor): the packed LU factorization data
    LU_pivots (Tensor): the packed LU factorization pivots
    unpack_data (bool): flag indicating if the data should be unpacked.
                        If ``False``, then the returned ``L`` and ``U`` are ``None``.
                        Default: ``True``
    unpack_pivots (bool): flag indicating if the pivots should be unpacked into a permutation matrix ``P``.
                          If ``False``, then the returned ``P`` is  ``None``.
                          Default: ``True``
    out (tuple, optional): a tuple of three tensors to use for the outputs ``(P, L, U)``.

Examples::

    >>> A = torch.randn(2, 3, 3)
    >>> A_LU, pivots = A.lu()
    >>> P, A_L, A_U = torch.lu_unpack(A_LU, pivots)
    >>>
    >>> # can recover A from factorization
    >>> A_ = torch.bmm(P, torch.bmm(A_L, A_U))

    >>> # LU factorization of a rectangular matrix:
    >>> A = torch.randn(2, 3, 2)
    >>> A_LU, pivots = A.lu()
    >>> P, A_L, A_U = torch.lu_unpack(A_LU, pivots)
    >>> P
    tensor([[[1., 0., 0.],
             [0., 1., 0.],
             [0., 0., 1.]],

            [[0., 0., 1.],
             [0., 1., 0.],
             [1., 0., 0.]]])
    >>> A_L
    tensor([[[ 1.0000,  0.0000],
             [ 0.4763,  1.0000],
             [ 0.3683,  0.1135]],

            [[ 1.0000,  0.0000],
             [ 0.2957,  1.0000],
             [-0.9668, -0.3335]]])
    >>> A_U
    tensor([[[ 2.1962,  1.0881],
             [ 0.0000, -0.8681]],

            [[-1.0947,  0.3736],
             [ 0.0000,  0.5718]]])
    >>> A_ = torch.bmm(P, torch.bmm(A_L, A_U))
    >>> torch.norm(A_ - A)
    tensor(2.9802e-08)
""".format(**common_args))

add_docstr(torch.less, r"""
less(input, other, *, out=None) -> Tensor

Alias for :func:`torch.lt`.
""")

add_docstr(torch.lu_solve,
           r"""
lu_solve(b, LU_data, LU_pivots, *, out=None) -> Tensor

Returns the LU solve of the linear system :math:`Ax = b` using the partially pivoted
LU factorization of A from :meth:`torch.lu`.

This function supports ``float``, ``double``, ``cfloat`` and ``cdouble`` dtypes for :attr:`input`.

Arguments:
    b (Tensor): the RHS tensor of size :math:`(*, m, k)`, where :math:`*`
                is zero or more batch dimensions.
    LU_data (Tensor): the pivoted LU factorization of A from :meth:`torch.lu` of size :math:`(*, m, m)`,
                       where :math:`*` is zero or more batch dimensions.
    LU_pivots (IntTensor): the pivots of the LU factorization from :meth:`torch.lu` of size :math:`(*, m)`,
                           where :math:`*` is zero or more batch dimensions.
                           The batch dimensions of :attr:`LU_pivots` must be equal to the batch dimensions of
                           :attr:`LU_data`.

Keyword args:
    {out}

Example::

    >>> A = torch.randn(2, 3, 3)
    >>> b = torch.randn(2, 3, 1)
    >>> A_LU = torch.lu(A)
    >>> x = torch.lu_solve(b, *A_LU)
    >>> torch.norm(torch.bmm(A, x) - b)
    tensor(1.00000e-07 *
           2.8312)
""".format(**common_args))

add_docstr(torch.masked_select,
           r"""
masked_select(input, mask, *, out=None) -> Tensor

Returns a new 1-D tensor which indexes the :attr:`input` tensor according to
the boolean mask :attr:`mask` which is a `BoolTensor`.

The shapes of the :attr:`mask` tensor and the :attr:`input` tensor don't need
to match, but they must be :ref:`broadcastable <broadcasting-semantics>`.

.. note:: The returned tensor does **not** use the same storage
          as the original tensor

Args:
    {input}
    mask  (BoolTensor): the tensor containing the binary mask to index with

Keyword args:
    {out}

Example::

    >>> x = torch.randn(3, 4)
    >>> x
    tensor([[ 0.3552, -2.3825, -0.8297,  0.3477],
            [-1.2035,  1.2252,  0.5002,  0.6248],
            [ 0.1307, -2.0608,  0.1244,  2.0139]])
    >>> mask = x.ge(0.5)
    >>> mask
    tensor([[False, False, False, False],
            [False, True, True, True],
            [False, False, False, True]])
    >>> torch.masked_select(x, mask)
    tensor([ 1.2252,  0.5002,  0.6248,  2.0139])
""".format(**common_args))

add_docstr(torch.matrix_rank, r"""
matrix_rank(input, tol=None, symmetric=False, *, out=None) -> Tensor

Returns the numerical rank of a 2-D tensor. The method to compute the
matrix rank is done using SVD by default. If :attr:`symmetric` is ``True``,
then :attr:`input` is assumed to be symmetric, and the computation of the
rank is done by obtaining the eigenvalues.

:attr:`tol` is the threshold below which the singular values (or the eigenvalues
when :attr:`symmetric` is ``True``) are considered to be 0. If :attr:`tol` is not
specified, :attr:`tol` is set to ``S.max() * max(S.size()) * eps`` where `S` is the
singular values (or the eigenvalues when :attr:`symmetric` is ``True``), and ``eps``
is the epsilon value for the datatype of :attr:`input`.

.. warning::

    :func:`torch.matrix_rank` is deprecated in favor of :func:`torch.linalg.matrix_rank`
    and will be removed in a future PyTorch release. The parameter :attr:`symmetric` was
    renamed in :func:`torch.linalg.matrix_rank` to :attr:`hermitian`.

Args:
    input (Tensor): the input 2-D tensor
    tol (float, optional): the tolerance value. Default: ``None``
    symmetric(bool, optional): indicates whether :attr:`input` is symmetric.
                               Default: ``False``

Keyword args:
    {out}

Example::

    >>> a = torch.eye(10)
    >>> torch.matrix_rank(a)
    tensor(10)
    >>> b = torch.eye(10)
    >>> b[0, 0] = 0
    >>> torch.matrix_rank(b)
    tensor(9)
""".format(**common_args))

add_docstr(torch.matrix_power, r"""
matrix_power(input, n, *, out=None) -> Tensor

Alias for :func:`torch.linalg.matrix_power`
""".format(**common_args))

add_docstr(torch.matrix_exp, r"""
matrix_exp(input) -> Tensor

Computes the matrix exponential of a square matrix or of each square matrix in a batch.
For a matrix :attr:`input`, the matrix exponential is defined as

.. math::
    \mathrm{e}^\text{input} = \sum_{k=0}^\infty \text{input}^k / k!

""" + r"""
The implementation is based on:

Bader, P.; Blanes, S.; Casas, F.
Computing the Matrix Exponential with an Optimized Taylor Polynomial Approximation.
Mathematics 2019, 7, 1174.

Args:
    {input}

Example::

    >>> a = torch.randn(2, 2, 2)
    >>> a[0, :, :] = torch.eye(2, 2)
    >>> a[1, :, :] = 2 * torch.eye(2, 2)
    >>> a
    tensor([[[1., 0.],
             [0., 1.]],

            [[2., 0.],
             [0., 2.]]])
    >>> torch.matrix_exp(a)
    tensor([[[2.7183, 0.0000],
             [0.0000, 2.7183]],

             [[7.3891, 0.0000],
              [0.0000, 7.3891]]])

    >>> import math
    >>> x = torch.tensor([[0, math.pi/3], [-math.pi/3, 0]])
    >>> x.matrix_exp() # should be [[cos(pi/3), sin(pi/3)], [-sin(pi/3), cos(pi/3)]]
    tensor([[ 0.5000,  0.8660],
            [-0.8660,  0.5000]])
""".format(**common_args))

add_docstr(torch.max,
           r"""
max(input) -> Tensor

Returns the maximum value of all elements in the ``input`` tensor.

.. warning::
    This function produces deterministic (sub)gradients unlike ``max(dim=0)``

Args:
    {input}

Example::

    >>> a = torch.randn(1, 3)
    >>> a
    tensor([[ 0.6763,  0.7445, -2.2369]])
    >>> torch.max(a)
    tensor(0.7445)

.. function:: max(input, dim, keepdim=False, *, out=None) -> (Tensor, LongTensor)

Returns a namedtuple ``(values, indices)`` where ``values`` is the maximum
value of each row of the :attr:`input` tensor in the given dimension
:attr:`dim`. And ``indices`` is the index location of each maximum value found
(argmax).

If ``keepdim`` is ``True``, the output tensors are of the same size
as ``input`` except in the dimension ``dim`` where they are of size 1.
Otherwise, ``dim`` is squeezed (see :func:`torch.squeeze`), resulting
in the output tensors having 1 fewer dimension than ``input``.

.. note:: If there are multiple maximal values in a reduced row then
          the indices of the first maximal value are returned.

Args:
    {input}
    {dim}
    {keepdim} Default: ``False``.

Keyword args:
    out (tuple, optional): the result tuple of two output tensors (max, max_indices)

Example::

    >>> a = torch.randn(4, 4)
    >>> a
    tensor([[-1.2360, -0.2942, -0.1222,  0.8475],
            [ 1.1949, -1.1127, -2.2379, -0.6702],
            [ 1.5717, -0.9207,  0.1297, -1.8768],
            [-0.6172,  1.0036, -0.6060, -0.2432]])
    >>> torch.max(a, 1)
    torch.return_types.max(values=tensor([0.8475, 1.1949, 1.5717, 1.0036]), indices=tensor([3, 0, 0, 1]))

.. function:: max(input, other, *, out=None) -> Tensor

See :func:`torch.maximum`.

""".format(**single_dim_common))

add_docstr(torch.maximum, r"""
maximum(input, other, *, out=None) -> Tensor

Computes the element-wise maximum of :attr:`input` and :attr:`other`.

.. note::
    If one of the elements being compared is a NaN, then that element is returned.
    :func:`maximum` is not supported for tensors with complex dtypes.

Args:
    {input}
    other (Tensor): the second input tensor

Keyword args:
    {out}

Example::

    >>> a = torch.tensor((1, 2, -1))
    >>> b = torch.tensor((3, 0, 4))
    >>> torch.maximum(a, b)
    tensor([3, 2, 4])
""".format(**common_args))

add_docstr(torch.fmax, r"""
fmax(input, other, *, out=None) -> Tensor

Computes the element-wise maximum of :attr:`input` and :attr:`other`.

This is like :func:`torch.maximum` except it handles NaNs differently:
if exactly one of the two elements being compared is a NaN then the non-NaN element is taken as the maximum.
Only if both elements are NaN is NaN propagated.

This function is a wrapper around C++'s ``std::fmax`` and is similar to NumPy's ``fmax`` function.

Supports :ref:`broadcasting to a common shape <broadcasting-semantics>`,
:ref:`type promotion <type-promotion-doc>`, and integer and floating-point inputs.

Args:
    {input}
    other (Tensor): the second input tensor

Keyword args:
    {out}

Example::

    >>> a = torch.tensor([9.7, float('nan'), 3.1, float('nan')])
    >>> b = torch.tensor([-2.2, 0.5, float('nan'), float('nan')])
    >>> torch.fmax(a, b)
    tensor([9.7000, 0.5000, 3.1000,    nan])
""".format(**common_args))

add_docstr(torch.amax,
           r"""
amax(input, dim, keepdim=False, *, out=None) -> Tensor

Returns the maximum value of each slice of the :attr:`input` tensor in the given
dimension(s) :attr:`dim`.

.. note::
    The difference between ``max``/``min`` and ``amax``/``amin`` is:
        - ``amax``/``amin`` supports reducing on multiple dimensions,
        - ``amax``/``amin`` does not return indices,
        - ``amax``/``amin`` evenly distributes gradient between equal values,
          while ``max(dim)``/``min(dim)`` propagates gradient only to a single
          index in the source tensor.

If :attr:`keepdim is ``True``, the output tensors are of the same size
as :attr:`input` except in the dimension(s) :attr:`dim` where they are of size 1.
Otherwise, :attr:`dim`s are squeezed (see :func:`torch.squeeze`), resulting
in the output tensors having fewer dimension than :attr:`input`.

Args:
    {input}
    {dim}
    {keepdim}

Keyword args:
  {out}

Example::

    >>> a = torch.randn(4, 4)
    >>> a
    tensor([[ 0.8177,  1.4878, -0.2491,  0.9130],
            [-0.7158,  1.1775,  2.0992,  0.4817],
            [-0.0053,  0.0164, -1.3738, -0.0507],
            [ 1.9700,  1.1106, -1.0318, -1.0816]])
    >>> torch.amax(a, 1)
    tensor([1.4878, 2.0992, 0.0164, 1.9700])
""".format(**multi_dim_common))

add_docstr(torch.argmax,
           r"""
argmax(input) -> LongTensor

Returns the indices of the maximum value of all elements in the :attr:`input` tensor.

This is the second value returned by :meth:`torch.max`. See its
documentation for the exact semantics of this method.

.. note:: If there are multiple maximal values then the indices of the first maximal value are returned.

Args:
    {input}

Example::

    >>> a = torch.randn(4, 4)
    >>> a
    tensor([[ 1.3398,  0.2663, -0.2686,  0.2450],
            [-0.7401, -0.8805, -0.3402, -1.1936],
            [ 0.4907, -1.3948, -1.0691, -0.3132],
            [-1.6092,  0.5419, -0.2993,  0.3195]])
    >>> torch.argmax(a)
    tensor(0)

.. function:: argmax(input, dim, keepdim=False) -> LongTensor

Returns the indices of the maximum values of a tensor across a dimension.

This is the second value returned by :meth:`torch.max`. See its
documentation for the exact semantics of this method.

Args:
    {input}
    {dim} If ``None``, the argmax of the flattened input is returned.
    {keepdim} Ignored if ``dim=None``.

Example::

    >>> a = torch.randn(4, 4)
    >>> a
    tensor([[ 1.3398,  0.2663, -0.2686,  0.2450],
            [-0.7401, -0.8805, -0.3402, -1.1936],
            [ 0.4907, -1.3948, -1.0691, -0.3132],
            [-1.6092,  0.5419, -0.2993,  0.3195]])
    >>> torch.argmax(a, dim=1)
    tensor([ 0,  2,  0,  1])
""".format(**single_dim_common))

add_docstr(torch.mean,
           r"""
mean(input) -> Tensor

Returns the mean value of all elements in the :attr:`input` tensor.

Args:
    {input}

Example::

    >>> a = torch.randn(1, 3)
    >>> a
    tensor([[ 0.2294, -0.5481,  1.3288]])
    >>> torch.mean(a)
    tensor(0.3367)

.. function:: mean(input, dim, keepdim=False, *, out=None) -> Tensor

Returns the mean value of each row of the :attr:`input` tensor in the given
dimension :attr:`dim`. If :attr:`dim` is a list of dimensions,
reduce over all of them.

{keepdim_details}

Args:
    {input}
    {dim}
    {keepdim}

Keyword args:
    {out}

Example::

    >>> a = torch.randn(4, 4)
    >>> a
    tensor([[-0.3841,  0.6320,  0.4254, -0.7384],
            [-0.9644,  1.0131, -0.6549, -1.4279],
            [-0.2951, -1.3350, -0.7694,  0.5600],
            [ 1.0842, -0.9580,  0.3623,  0.2343]])
    >>> torch.mean(a, 1)
    tensor([-0.0163, -0.5085, -0.4599,  0.1807])
    >>> torch.mean(a, 1, True)
    tensor([[-0.0163],
            [-0.5085],
            [-0.4599],
            [ 0.1807]])
""".format(**multi_dim_common))

add_docstr(torch.median,
           r"""
median(input) -> Tensor

Returns the median of the values in :attr:`input`.

.. note::
    The median is not unique for :attr:`input` tensors with an even number
    of elements. In this case the lower of the two medians is returned. To
    compute the mean of both medians, use :func:`torch.quantile` with ``q=0.5`` instead.

.. warning::
    This function produces deterministic (sub)gradients unlike ``median(dim=0)``

Args:
    {input}

Example::

    >>> a = torch.randn(1, 3)
    >>> a
    tensor([[ 1.5219, -1.5212,  0.2202]])
    >>> torch.median(a)
    tensor(0.2202)

.. function:: median(input, dim=-1, keepdim=False, *, out=None) -> (Tensor, LongTensor)

Returns a namedtuple ``(values, indices)`` where ``values`` contains the median of each row of :attr:`input`
in the dimension :attr:`dim`, and ``indices`` contains the index of the median values found in the dimension :attr:`dim`.

By default, :attr:`dim` is the last dimension of the :attr:`input` tensor.

If :attr:`keepdim` is ``True``, the output tensors are of the same size
as :attr:`input` except in the dimension :attr:`dim` where they are of size 1.
Otherwise, :attr:`dim` is squeezed (see :func:`torch.squeeze`), resulting in
the outputs tensor having 1 fewer dimension than :attr:`input`.

.. note::
    The median is not unique for :attr:`input` tensors with an even number
    of elements in the dimension :attr:`dim`. In this case the lower of the
    two medians is returned. To compute the mean of both medians in
    :attr:`input`, use :func:`torch.quantile` with ``q=0.5`` instead.

.. warning::
    ``indices`` does not necessarily contain the first occurrence of each
    median value found, unless it is unique.
    The exact implementation details are device-specific.
    Do not expect the same result when run on CPU and GPU in general.
    For the same reason do not expect the gradients to be deterministic.

Args:
    {input}
    {dim}
    {keepdim}

Keyword args:
    out ((Tensor, Tensor), optional): The first tensor will be populated with the median values and the second
                                      tensor, which must have dtype long, with their indices in the dimension
                                      :attr:`dim` of :attr:`input`.

Example::

    >>> a = torch.randn(4, 5)
    >>> a
    tensor([[ 0.2505, -0.3982, -0.9948,  0.3518, -1.3131],
            [ 0.3180, -0.6993,  1.0436,  0.0438,  0.2270],
            [-0.2751,  0.7303,  0.2192,  0.3321,  0.2488],
            [ 1.0778, -1.9510,  0.7048,  0.4742, -0.7125]])
    >>> torch.median(a, 1)
    torch.return_types.median(values=tensor([-0.3982,  0.2270,  0.2488,  0.4742]), indices=tensor([1, 4, 4, 3]))
""".format(**single_dim_common))

add_docstr(torch.nanmedian,
           r"""
nanmedian(input) -> Tensor

Returns the median of the values in :attr:`input`, ignoring ``NaN`` values.

This function is identical to :func:`torch.median` when there are no ``NaN`` values in :attr:`input`.
When :attr:`input` has one or more ``NaN`` values, :func:`torch.median` will always return ``NaN``,
while this function will return the median of the non-``NaN`` elements in :attr:`input`.
If all the elements in :attr:`input` are ``NaN`` it will also return ``NaN``.

Args:
    {input}

Example::

    >>> a = torch.tensor([1, float('nan'), 3, 2])
    >>> a.median()
    tensor(nan)
    >>> a.nanmedian()
    tensor(2.)

.. function:: nanmedian(input, dim=-1, keepdim=False, *, out=None) -> (Tensor, LongTensor)

Returns a namedtuple ``(values, indices)`` where ``values`` contains the median of each row of :attr:`input`
in the dimension :attr:`dim`, ignoring ``NaN`` values, and ``indices`` contains the index of the median values
found in the dimension :attr:`dim`.

This function is identical to :func:`torch.median` when there are no ``NaN`` values in a reduced row. When a reduced row has
one or more ``NaN`` values, :func:`torch.median` will always reduce it to ``NaN``, while this function will reduce it to the
median of the non-``NaN`` elements. If all the elements in a reduced row are ``NaN`` then it will be reduced to ``NaN``, too.

Args:
    {input}
    {dim}
    {keepdim}

Keyword args:
    out ((Tensor, Tensor), optional): The first tensor will be populated with the median values and the second
                                      tensor, which must have dtype long, with their indices in the dimension
                                      :attr:`dim` of :attr:`input`.

Example::

    >>> a = torch.tensor([[2, 3, 1], [float('nan'), 1, float('nan')]])
    >>> a
    tensor([[2., 3., 1.],
            [nan, 1., nan]])
    >>> a.median(0)
    torch.return_types.median(values=tensor([nan, 1., nan]), indices=tensor([1, 1, 1]))
    >>> a.nanmedian(0)
    torch.return_types.nanmedian(values=tensor([2., 1., 1.]), indices=tensor([0, 1, 0]))
""".format(**single_dim_common))

add_docstr(torch.quantile, r"""
quantile(input, q, dim=None, keepdim=False, *, out=None) -> Tensor

Computes the q-th quantiles of each row of the :attr:`input` tensor
along the dimension :attr:`dim`.

To compute the quantile, we map q in [0, 1] to the range of indices [0, n] to find the location
of the quantile in the sorted input. If the quantile lies between two data points ``a < b`` with
indices ``i`` and ``j`` in the sorted order, result is computed using linear interpolation as follows:

``a + (b - a) * fraction``, where ``fraction`` is the fractional part of the computed quantile index.

If :attr:`q` is a 1D tensor, the first dimension of the output represents the quantiles and has size
equal to the size of :attr:`q`, the remaining dimensions are what remains from the reduction.

.. note::
    By default :attr:`dim` is ``None`` resulting in the :attr:`input` tensor being flattened before computation.

Args:
    {input}
    q (float or Tensor): a scalar or 1D tensor of values in the range [0, 1].
    {dim}
    {keepdim}

Keyword arguments:
    {out}

Example::

    >>> a = torch.randn(2, 3)
    >>> a
    tensor([[ 0.0795, -1.2117,  0.9765],
            [ 1.1707,  0.6706,  0.4884]])
    >>> q = torch.tensor([0.25, 0.5, 0.75])
    >>> torch.quantile(a, q, dim=1, keepdim=True)
    tensor([[[-0.5661],
            [ 0.5795]],

            [[ 0.0795],
            [ 0.6706]],

            [[ 0.5280],
            [ 0.9206]]])
    >>> torch.quantile(a, q, dim=1, keepdim=True).shape
    torch.Size([3, 2, 1])
    >>> a = torch.arange(4.)
    >>> a
    tensor([0., 1., 2., 3.])
""".format(**single_dim_common))

add_docstr(torch.nanquantile, r"""
nanquantile(input, q, dim=None, keepdim=False, *, out=None) -> Tensor

This is a variant of :func:`torch.quantile` that "ignores" ``NaN`` values,
computing the quantiles :attr:`q` as if ``NaN`` values in :attr:`input` did
not exist. If all values in a reduced row are ``NaN`` then the quantiles for
that reduction will be ``NaN``. See the documentation for :func:`torch.quantile`.

Args:
    {input}
    q (float or Tensor): a scalar or 1D tensor of quantile values in the range [0, 1]
    {dim}
    {keepdim}

Keyword arguments:
    {out}

Example::

    >>> t = torch.tensor([float('nan'), 1, 2])
    >>> t.quantile(0.5)
    tensor(nan)
    >>> t.nanquantile(0.5)
    tensor(1.5000)
    >>> t = torch.tensor([[float('nan'), float('nan')], [1, 2]])
    >>> t
    tensor([[nan, nan],
            [1., 2.]])
    >>> t.nanquantile(0.5, dim=0)
    tensor([1., 2.])
    >>> t.nanquantile(0.5, dim=1)
    tensor([   nan, 1.5000])
""".format(**single_dim_common))

add_docstr(torch.min,
           r"""
min(input) -> Tensor

Returns the minimum value of all elements in the :attr:`input` tensor.

.. warning::
    This function produces deterministic (sub)gradients unlike ``min(dim=0)``

Args:
    {input}

Example::

    >>> a = torch.randn(1, 3)
    >>> a
    tensor([[ 0.6750,  1.0857,  1.7197]])
    >>> torch.min(a)
    tensor(0.6750)

.. function:: min(input, dim, keepdim=False, *, out=None) -> (Tensor, LongTensor)

Returns a namedtuple ``(values, indices)`` where ``values`` is the minimum
value of each row of the :attr:`input` tensor in the given dimension
:attr:`dim`. And ``indices`` is the index location of each minimum value found
(argmin).

If :attr:`keepdim` is ``True``, the output tensors are of the same size as
:attr:`input` except in the dimension :attr:`dim` where they are of size 1.
Otherwise, :attr:`dim` is squeezed (see :func:`torch.squeeze`), resulting in
the output tensors having 1 fewer dimension than :attr:`input`.

.. note:: If there are multiple minimal values in a reduced row then
          the indices of the first minimal value are returned.

Args:
    {input}
    {dim}
    {keepdim}

Keyword args:
    out (tuple, optional): the tuple of two output tensors (min, min_indices)

Example::

    >>> a = torch.randn(4, 4)
    >>> a
    tensor([[-0.6248,  1.1334, -1.1899, -0.2803],
            [-1.4644, -0.2635, -0.3651,  0.6134],
            [ 0.2457,  0.0384,  1.0128,  0.7015],
            [-0.1153,  2.9849,  2.1458,  0.5788]])
    >>> torch.min(a, 1)
    torch.return_types.min(values=tensor([-1.1899, -1.4644,  0.0384, -0.1153]), indices=tensor([2, 0, 1, 0]))

.. function:: min(input, other, *, out=None) -> Tensor

See :func:`torch.minimum`.
""".format(**single_dim_common))

add_docstr(torch.minimum, r"""
minimum(input, other, *, out=None) -> Tensor

Computes the element-wise minimum of :attr:`input` and :attr:`other`.

.. note::
    If one of the elements being compared is a NaN, then that element is returned.
    :func:`minimum` is not supported for tensors with complex dtypes.

Args:
    {input}
    other (Tensor): the second input tensor

Keyword args:
    {out}

Example::

    >>> a = torch.tensor((1, 2, -1))
    >>> b = torch.tensor((3, 0, 4))
    >>> torch.minimum(a, b)
    tensor([1, 0, -1])
""".format(**common_args))

add_docstr(torch.fmin, r"""
fmin(input, other, *, out=None) -> Tensor

Computes the element-wise minimum of :attr:`input` and :attr:`other`.

This is like :func:`torch.minimum` except it handles NaNs differently:
if exactly one of the two elements being compared is a NaN then the non-NaN element is taken as the minimum.
Only if both elements are NaN is NaN propagated.

This function is a wrapper around C++'s ``std::fmin`` and is similar to NumPy's ``fmin`` function.

Supports :ref:`broadcasting to a common shape <broadcasting-semantics>`,
:ref:`type promotion <type-promotion-doc>`, and integer and floating-point inputs.

Args:
    {input}
    other (Tensor): the second input tensor

Keyword args:
    {out}

Example::

    >>> a = torch.tensor([2.2, float('nan'), 2.1, float('nan')])
    >>> b = torch.tensor([-9.3, 0.1, float('nan'), float('nan')])
    >>> torch.fmin(a, b)
    tensor([-9.3000, 0.1000, 2.1000,    nan])
""".format(**common_args))

add_docstr(torch.amin,
           r"""
amin(input, dim, keepdim=False, *, out=None) -> Tensor

Returns the minimum value of each slice of the :attr:`input` tensor in the given
dimension(s) :attr:`dim`.

.. note::
    The difference between ``max``/``min`` and ``amax``/``amin`` is:
        - ``amax``/``amin`` supports reducing on multiple dimensions,
        - ``amax``/``amin`` does not return indices,
        - ``amax``/``amin`` evenly distributes gradient between equal values,
          while ``max(dim)``/``min(dim)`` propagates gradient only to a single
          index in the source tensor.

If :attr:`keepdim` is ``True``, the output tensors are of the same size as
:attr:`input` except in the dimension(s) :attr:`dim` where they are of size 1.
Otherwise, :attr:`dim`s are squeezed (see :func:`torch.squeeze`), resulting in
the output tensors having fewer dimensions than :attr:`input`.

Args:
    {input}
    {dim}
    {keepdim}

Keyword args:
  {out}

Example::

    >>> a = torch.randn(4, 4)
    >>> a
    tensor([[ 0.6451, -0.4866,  0.2987, -1.3312],
            [-0.5744,  1.2980,  1.8397, -0.2713],
            [ 0.9128,  0.9214, -1.7268, -0.2995],
            [ 0.9023,  0.4853,  0.9075, -1.6165]])
    >>> torch.amin(a, 1)
    tensor([-1.3312, -0.5744, -1.7268, -1.6165])
""".format(**multi_dim_common))

add_docstr(torch.argmin,
           r"""
argmin(input, dim=None, keepdim=False) -> LongTensor

Returns the indices of the minimum value(s) of the flattened tensor or along a dimension

This is the second value returned by :meth:`torch.min`. See its
documentation for the exact semantics of this method.

.. note:: If there are multiple minimal values then the indices of the first minimal value are returned.

Args:
    {input}
    {dim} If ``None``, the argmin of the flattened input is returned.
    {keepdim} Ignored if ``dim=None``.

Example::

    >>> a = torch.randn(4, 4)
    >>> a
    tensor([[ 0.1139,  0.2254, -0.1381,  0.3687],
            [ 1.0100, -1.1975, -0.0102, -0.4732],
            [-0.9240,  0.1207, -0.7506, -1.0213],
            [ 1.7809, -1.2960,  0.9384,  0.1438]])
    >>> torch.argmin(a)
    tensor(13)
    >>> torch.argmin(a, dim=1)
    tensor([ 2,  1,  3,  1])
    >>> torch.argmin(a, dim=1, keepdim=True)
    tensor([[2],
            [1],
            [3],
            [1]])
""".format(**single_dim_common))

add_docstr(torch.mm,
           r"""
mm(input, mat2, *, out=None) -> Tensor

Performs a matrix multiplication of the matrices :attr:`input` and :attr:`mat2`.

If :attr:`input` is a :math:`(n \times m)` tensor, :attr:`mat2` is a
:math:`(m \times p)` tensor, :attr:`out` will be a :math:`(n \times p)` tensor.

.. note:: This function does not :ref:`broadcast <broadcasting-semantics>`.
          For broadcasting matrix products, see :func:`torch.matmul`.

Supports strided and sparse 2-D tensors as inputs, autograd with
respect to strided inputs.

{tf32_note}

Args:
    input (Tensor): the first matrix to be matrix multiplied
    mat2 (Tensor): the second matrix to be matrix multiplied

Keyword args:
    {out}

Example::

    >>> mat1 = torch.randn(2, 3)
    >>> mat2 = torch.randn(3, 3)
    >>> torch.mm(mat1, mat2)
    tensor([[ 0.4851,  0.5037, -0.3633],
            [-0.0760, -3.6705,  2.4784]])
""".format(**common_args, **tf32_notes))

add_docstr(torch.hspmm,
           r"""
hspmm(mat1, mat2, *, out=None) -> Tensor

Performs a matrix multiplication of a :ref:`sparse COO matrix
<sparse-coo-docs>` :attr:`mat1` and a strided matrix :attr:`mat2`. The
result is a (1 + 1)-dimensional :ref:`hybrid COO matrix
<sparse-hybrid-coo-docs>`.

Args:
    mat1 (Tensor): the first sparse matrix to be matrix multiplied
    mat2 (Tensor): the second strided matrix to be matrix multiplied

Keyword args:
    {out}
""")

add_docstr(torch.matmul,
           r"""
matmul(input, other, *, out=None) -> Tensor

Matrix product of two tensors.

The behavior depends on the dimensionality of the tensors as follows:

- If both tensors are 1-dimensional, the dot product (scalar) is returned.
- If both arguments are 2-dimensional, the matrix-matrix product is returned.
- If the first argument is 1-dimensional and the second argument is 2-dimensional,
  a 1 is prepended to its dimension for the purpose of the matrix multiply.
  After the matrix multiply, the prepended dimension is removed.
- If the first argument is 2-dimensional and the second argument is 1-dimensional,
  the matrix-vector product is returned.
- If both arguments are at least 1-dimensional and at least one argument is
  N-dimensional (where N > 2), then a batched matrix multiply is returned.  If the first
  argument is 1-dimensional, a 1 is prepended to its dimension for the purpose of the
  batched matrix multiply and removed after.  If the second argument is 1-dimensional, a
  1 is appended to its dimension for the purpose of the batched matrix multiple and removed after.
  The non-matrix (i.e. batch) dimensions are :ref:`broadcasted <broadcasting-semantics>` (and thus
  must be broadcastable).  For example, if :attr:`input` is a
  :math:`(j \times 1 \times n \times n)` tensor and :attr:`other` is a :math:`(k \times n \times n)`
  tensor, :attr:`out` will be a :math:`(j \times k \times n \times n)` tensor.

  Note that the broadcasting logic only looks at the batch dimensions when determining if the inputs
  are broadcastable, and not the matrix dimensions. For example, if :attr:`input` is a
  :math:`(j \times 1 \times n \times m)` tensor and :attr:`other` is a :math:`(k \times m \times p)`
  tensor, these inputs are valid for broadcasting even though the final two dimensions (i.e. the
  matrix dimensions) are different. :attr:`out` will be a :math:`(j \times k \times n \times p)` tensor.

{tf32_note}

.. note::

    The 1-dimensional dot product version of this function does not support an :attr:`out` parameter.

Arguments:
    input (Tensor): the first tensor to be multiplied
    other (Tensor): the second tensor to be multiplied

Keyword args:
    {out}

Example::

    >>> # vector x vector
    >>> tensor1 = torch.randn(3)
    >>> tensor2 = torch.randn(3)
    >>> torch.matmul(tensor1, tensor2).size()
    torch.Size([])
    >>> # matrix x vector
    >>> tensor1 = torch.randn(3, 4)
    >>> tensor2 = torch.randn(4)
    >>> torch.matmul(tensor1, tensor2).size()
    torch.Size([3])
    >>> # batched matrix x broadcasted vector
    >>> tensor1 = torch.randn(10, 3, 4)
    >>> tensor2 = torch.randn(4)
    >>> torch.matmul(tensor1, tensor2).size()
    torch.Size([10, 3])
    >>> # batched matrix x batched matrix
    >>> tensor1 = torch.randn(10, 3, 4)
    >>> tensor2 = torch.randn(10, 4, 5)
    >>> torch.matmul(tensor1, tensor2).size()
    torch.Size([10, 3, 5])
    >>> # batched matrix x broadcasted matrix
    >>> tensor1 = torch.randn(10, 3, 4)
    >>> tensor2 = torch.randn(4, 5)
    >>> torch.matmul(tensor1, tensor2).size()
    torch.Size([10, 3, 5])

""".format(**common_args, **tf32_notes))

add_docstr(torch.mode,
           r"""
mode(input, dim=-1, keepdim=False, *, out=None) -> (Tensor, LongTensor)

Returns a namedtuple ``(values, indices)`` where ``values`` is the mode
value of each row of the :attr:`input` tensor in the given dimension
:attr:`dim`, i.e. a value which appears most often
in that row, and ``indices`` is the index location of each mode value found.

By default, :attr:`dim` is the last dimension of the :attr:`input` tensor.

If :attr:`keepdim` is ``True``, the output tensors are of the same size as
:attr:`input` except in the dimension :attr:`dim` where they are of size 1.
Otherwise, :attr:`dim` is squeezed (see :func:`torch.squeeze`), resulting
in the output tensors having 1 fewer dimension than :attr:`input`.

.. note:: This function is not defined for ``torch.cuda.Tensor`` yet.

Args:
    {input}
    {dim}
    {keepdim}

Keyword args:
    out (tuple, optional): the result tuple of two output tensors (values, indices)

Example::

    >>> a = torch.randint(10, (5,))
    >>> a
    tensor([6, 5, 1, 0, 2])
    >>> b = a + (torch.randn(50, 1) * 5).long()
    >>> torch.mode(b, 0)
    torch.return_types.mode(values=tensor([6, 5, 1, 0, 2]), indices=tensor([2, 2, 2, 2, 2]))
""".format(**single_dim_common))

add_docstr(torch.mul, r"""
mul(input, other, *, out=None) -> Tensor

Multiplies each element of the input :attr:`input` with the scalar
:attr:`other` and returns a new resulting tensor.

.. math::
    \text{out}_i = \text{other} \times \text{input}_i
""" + r"""
If :attr:`input` is of type `FloatTensor` or `DoubleTensor`, :attr:`other`
should be a real number, otherwise it should be an integer

Args:
    {input}
    other (Number): the number to be multiplied to each element of :attr:`input`

Keyword args:
    {out}

Example::

    >>> a = torch.randn(3)
    >>> a
    tensor([ 0.2015, -0.4255,  2.6087])
    >>> torch.mul(a, 100)
    tensor([  20.1494,  -42.5491,  260.8663])

.. function:: mul(input, other, *, out=None) -> Tensor

Each element of the tensor :attr:`input` is multiplied by the corresponding
element of the Tensor :attr:`other`. The resulting tensor is returned.

The shapes of :attr:`input` and :attr:`other` must be
:ref:`broadcastable <broadcasting-semantics>`.

.. math::
    \text{{out}}_i = \text{{input}}_i \times \text{{other}}_i
""".format(**common_args) + r"""

Args:
    input (Tensor): the first multiplicand tensor
    other (Tensor): the second multiplicand tensor

Keyword args:
    {out}

Example::

    >>> a = torch.randn(4, 1)
    >>> a
    tensor([[ 1.1207],
            [-0.3137],
            [ 0.0700],
            [ 0.8378]])
    >>> b = torch.randn(1, 4)
    >>> b
    tensor([[ 0.5146,  0.1216, -0.5244,  2.2382]])
    >>> torch.mul(a, b)
    tensor([[ 0.5767,  0.1363, -0.5877,  2.5083],
            [-0.1614, -0.0382,  0.1645, -0.7021],
            [ 0.0360,  0.0085, -0.0367,  0.1567],
            [ 0.4312,  0.1019, -0.4394,  1.8753]])
""".format(**common_args))

add_docstr(torch.multiply, r"""
multiply(input, other, *, out=None)

Alias for :func:`torch.mul`.
""".format(**common_args))

add_docstr(torch.multinomial,
           r"""
multinomial(input, num_samples, replacement=False, *, generator=None, out=None) -> LongTensor

Returns a tensor where each row contains :attr:`num_samples` indices sampled
from the multinomial probability distribution located in the corresponding row
of tensor :attr:`input`.

.. note::
    The rows of :attr:`input` do not need to sum to one (in which case we use
    the values as weights), but must be non-negative, finite and have
    a non-zero sum.

Indices are ordered from left to right according to when each was sampled
(first samples are placed in first column).

If :attr:`input` is a vector, :attr:`out` is a vector of size :attr:`num_samples`.

If :attr:`input` is a matrix with `m` rows, :attr:`out` is an matrix of shape
:math:`(m \times \text{{num\_samples}})`.

If replacement is ``True``, samples are drawn with replacement.

If not, they are drawn without replacement, which means that when a
sample index is drawn for a row, it cannot be drawn again for that row.

.. note::
    When drawn without replacement, :attr:`num_samples` must be lower than
    number of non-zero elements in :attr:`input` (or the min number of non-zero
    elements in each row of :attr:`input` if it is a matrix).

Args:
    input (Tensor): the input tensor containing probabilities
    num_samples (int): number of samples to draw
    replacement (bool, optional): whether to draw with replacement or not

Keyword args:
    {generator}
    {out}

Example::

    >>> weights = torch.tensor([0, 10, 3, 0], dtype=torch.float) # create a tensor of weights
    >>> torch.multinomial(weights, 2)
    tensor([1, 2])
    >>> torch.multinomial(weights, 4) # ERROR!
    RuntimeError: invalid argument 2: invalid multinomial distribution (with replacement=False,
    not enough non-negative category to sample) at ../aten/src/TH/generic/THTensorRandom.cpp:320
    >>> torch.multinomial(weights, 4, replacement=True)
    tensor([ 2,  1,  1,  1])
""".format(**common_args))

add_docstr(torch.mv,
           r"""
mv(input, vec, *, out=None) -> Tensor

Performs a matrix-vector product of the matrix :attr:`input` and the vector
:attr:`vec`.

If :attr:`input` is a :math:`(n \times m)` tensor, :attr:`vec` is a 1-D tensor of
size :math:`m`, :attr:`out` will be 1-D of size :math:`n`.

.. note:: This function does not :ref:`broadcast <broadcasting-semantics>`.

Args:
    input (Tensor): matrix to be multiplied
    vec (Tensor): vector to be multiplied

Keyword args:
    {out}

Example::

    >>> mat = torch.randn(2, 3)
    >>> vec = torch.randn(3)
    >>> torch.mv(mat, vec)
    tensor([ 1.0404, -0.6361])
""".format(**common_args))

add_docstr(torch.mvlgamma,
           r"""
mvlgamma(input, p) -> Tensor

Computes the `multivariate log-gamma function
<https://en.wikipedia.org/wiki/Multivariate_gamma_function>`_) with dimension
:math:`p` element-wise, given by

.. math::
    \log(\Gamma_{p}(a)) = C + \displaystyle \sum_{i=1}^{p} \log\left(\Gamma\left(a - \frac{i - 1}{2}\right)\right)

where :math:`C = \log(\pi) \times \frac{p (p - 1)}{4}` and :math:`\Gamma(\cdot)` is the Gamma function.

All elements must be greater than :math:`\frac{p - 1}{2}`, otherwise an error would be thrown.

Args:
    input (Tensor): the tensor to compute the multivariate log-gamma function
    p (int): the number of dimensions

Example::

    >>> a = torch.empty(2, 3).uniform_(1, 2)
    >>> a
    tensor([[1.6835, 1.8474, 1.1929],
            [1.0475, 1.7162, 1.4180]])
    >>> torch.mvlgamma(a, 2)
    tensor([[0.3928, 0.4007, 0.7586],
            [1.0311, 0.3901, 0.5049]])
""")

add_docstr(torch.movedim, r"""
movedim(input, source, destination) -> Tensor

Moves the dimension(s) of :attr:`input` at the position(s) in :attr:`source`
to the position(s) in :attr:`destination`.

Other dimensions of :attr:`input` that are not explicitly moved remain in
their original order and appear at the positions not specified in :attr:`destination`.

Args:
    {input}
    source (int or tuple of ints): Original positions of the dims to move. These must be unique.
    destination (int or tuple of ints): Destination positions for each of the original dims. These must also be unique.

Examples::

    >>> t = torch.randn(3,2,1)
    >>> t
    tensor([[[-0.3362],
            [-0.8437]],

            [[-0.9627],
            [ 0.1727]],

            [[ 0.5173],
            [-0.1398]]])
    >>> torch.movedim(t, 1, 0).shape
    torch.Size([2, 3, 1])
    >>> torch.movedim(t, 1, 0)
    tensor([[[-0.3362],
            [-0.9627],
            [ 0.5173]],

            [[-0.8437],
            [ 0.1727],
            [-0.1398]]])
    >>> torch.movedim(t, (1, 2), (0, 1)).shape
    torch.Size([2, 1, 3])
    >>> torch.movedim(t, (1, 2), (0, 1))
    tensor([[[-0.3362, -0.9627,  0.5173]],

            [[-0.8437,  0.1727, -0.1398]]])
""".format(**common_args))

add_docstr(torch.moveaxis, r"""
moveaxis(input, source, destination) -> Tensor

Alias for :func:`torch.movedim`.

This function is equivalent to NumPy's moveaxis function.

Examples::

    >>> t = torch.randn(3,2,1)
    >>> t
    tensor([[[-0.3362],
            [-0.8437]],

            [[-0.9627],
            [ 0.1727]],

            [[ 0.5173],
            [-0.1398]]])
    >>> torch.moveaxis(t, 1, 0).shape
    torch.Size([2, 3, 1])
    >>> torch.moveaxis(t, 1, 0)
    tensor([[[-0.3362],
            [-0.9627],
            [ 0.5173]],

            [[-0.8437],
            [ 0.1727],
            [-0.1398]]])
    >>> torch.moveaxis(t, (1, 2), (0, 1)).shape
    torch.Size([2, 1, 3])
    >>> torch.moveaxis(t, (1, 2), (0, 1))
    tensor([[[-0.3362, -0.9627,  0.5173]],

            [[-0.8437,  0.1727, -0.1398]]])
""".format(**common_args))

add_docstr(torch.swapdims, r"""
swapdims(input, dim0, dim1) -> Tensor

Alias for :func:`torch.transpose`.

This function is equivalent to NumPy's swapaxes function.

Examples::

    >>> x = torch.tensor([[[0,1],[2,3]],[[4,5],[6,7]]])
    >>> x
    tensor([[[0, 1],
            [2, 3]],

            [[4, 5],
            [6, 7]]])
    >>> torch.swapdims(x, 0, 1)
    tensor([[[0, 1],
            [4, 5]],

            [[2, 3],
            [6, 7]]])
    >>> torch.swapdims(x, 0, 2)
    tensor([[[0, 4],
            [2, 6]],

            [[1, 5],
            [3, 7]]])
""".format(**common_args))

add_docstr(torch.swapaxes, r"""
swapaxes(input, axis0, axis1) -> Tensor

Alias for :func:`torch.transpose`.

This function is equivalent to NumPy's swapaxes function.

Examples::

    >>> x = torch.tensor([[[0,1],[2,3]],[[4,5],[6,7]]])
    >>> x
    tensor([[[0, 1],
            [2, 3]],

            [[4, 5],
            [6, 7]]])
    >>> torch.swapaxes(x, 0, 1)
    tensor([[[0, 1],
            [4, 5]],

            [[2, 3],
            [6, 7]]])
    >>> torch.swapaxes(x, 0, 2)
    tensor([[[0, 4],
            [2, 6]],

            [[1, 5],
            [3, 7]]])
""".format(**common_args))

add_docstr(torch.narrow,
           r"""
narrow(input, dim, start, length) -> Tensor

Returns a new tensor that is a narrowed version of :attr:`input` tensor. The
dimension :attr:`dim` is input from :attr:`start` to :attr:`start + length`. The
returned tensor and :attr:`input` tensor share the same underlying storage.

Args:
    input (Tensor): the tensor to narrow
    dim (int): the dimension along which to narrow
    start (int): the starting dimension
    length (int): the distance to the ending dimension

Example::

    >>> x = torch.tensor([[1, 2, 3], [4, 5, 6], [7, 8, 9]])
    >>> torch.narrow(x, 0, 0, 2)
    tensor([[ 1,  2,  3],
            [ 4,  5,  6]])
    >>> torch.narrow(x, 1, 1, 2)
    tensor([[ 2,  3],
            [ 5,  6],
            [ 8,  9]])
""")

add_docstr(torch.nan_to_num,
           r"""
nan_to_num(input, nan=0.0, posinf=None, neginf=None, *, out=None) -> Tensor

Replaces :literal:`NaN`, positive infinity, and negative infinity values in :attr:`input`
with the values specified by :attr:`nan`, :attr:`posinf`, and :attr:`neginf`, respectively.
By default, :literal:`NaN`s are replaced with zero, positive infinity is replaced with the
greatest finite value representable by :attr:`input`'s dtype, and negative infinity
is replaced with the least finite value representable by :attr:`input`'s dtype.

Args:
    {input}
    nan (Number, optional): the value to replace :literal:`NaN`\s with. Default is zero.
    posinf (Number, optional): if a Number, the value to replace positive infinity values with.
        If None, positive infinity values are replaced with the greatest finite value representable by :attr:`input`'s dtype.
        Default is None.
    neginf (Number, optional): if a Number, the value to replace negative infinity values with.
        If None, negative infinity values are replaced with the lowest finite value representable by :attr:`input`'s dtype.
        Default is None.

Keyword args:
    {out}

Example::

    >>> x = torch.tensor([float('nan'), float('inf'), -float('inf'), 3.14])
    >>> torch.nan_to_num(x)
    tensor([ 0.0000e+00,  3.4028e+38, -3.4028e+38,  3.1400e+00])
    >>> torch.nan_to_num(x, nan=2.0)
    tensor([ 2.0000e+00,  3.4028e+38, -3.4028e+38,  3.1400e+00])
    >>> torch.nan_to_num(x, nan=2.0, posinf=1.0)
    tensor([ 2.0000e+00,  1.0000e+00, -3.4028e+38,  3.1400e+00])

""".format(**common_args))

add_docstr(torch.ne, r"""
ne(input, other, *, out=None) -> Tensor

Computes :math:`\text{input} \neq \text{other}` element-wise.
""" + r"""

The second argument can be a number or a tensor whose shape is
:ref:`broadcastable <broadcasting-semantics>` with the first argument.

Args:
    input (Tensor): the tensor to compare
    other (Tensor or float): the tensor or value to compare

Keyword args:
    {out}

Returns:
    A boolean tensor that is True where :attr:`input` is not equal to :attr:`other` and False elsewhere

Example::

    >>> torch.ne(torch.tensor([[1, 2], [3, 4]]), torch.tensor([[1, 1], [4, 4]]))
    tensor([[False, True], [True, False]])
""".format(**common_args))

add_docstr(torch.not_equal, r"""
not_equal(input, other, *, out=None) -> Tensor

Alias for :func:`torch.ne`.
""")

add_docstr(torch.neg,
           r"""
neg(input, *, out=None) -> Tensor

Returns a new tensor with the negative of the elements of :attr:`input`.

.. math::
    \text{out} = -1 \times \text{input}
""" + r"""
Args:
    {input}

Keyword args:
    {out}

Example::

    >>> a = torch.randn(5)
    >>> a
    tensor([ 0.0090, -0.2262, -0.0682, -0.2866,  0.3940])
    >>> torch.neg(a)
    tensor([-0.0090,  0.2262,  0.0682,  0.2866, -0.3940])
""".format(**common_args))

add_docstr(torch.negative,
           r"""
negative(input, *, out=None) -> Tensor

Alias for :func:`torch.neg`
""".format(**common_args))

add_docstr(torch.nextafter,
           r"""
nextafter(input, other, *, out=None) -> Tensor

Return the next floating-point value after :attr:`input` towards :attr:`other`, elementwise.

The shapes of ``input`` and ``other`` must be
:ref:`broadcastable <broadcasting-semantics>`.

Args:
    input (Tensor): the first input tensor
    other (Tensor): the second input tensor

Keyword args:
    {out}

Example::

    >>> eps = torch.finfo(torch.float32).eps
    >>> torch.nextafter(torch.tensor([1.0, 2.0]), torch.tensor([2.0, 1.0])) == torch.tensor([eps + 1, 2 - eps])
    tensor([True, True])

""".format(**common_args))

add_docstr(torch.nonzero,
           r"""
nonzero(input, *, out=None, as_tuple=False) -> LongTensor or tuple of LongTensors

.. note::
    :func:`torch.nonzero(..., as_tuple=False) <torch.nonzero>` (default) returns a
    2-D tensor where each row is the index for a nonzero value.

    :func:`torch.nonzero(..., as_tuple=True) <torch.nonzero>` returns a tuple of 1-D
    index tensors, allowing for advanced indexing, so ``x[x.nonzero(as_tuple=True)]``
    gives all nonzero values of tensor ``x``. Of the returned tuple, each index tensor
    contains nonzero indices for a certain dimension.

    See below for more details on the two behaviors.

    When :attr:`input` is on CUDA, :func:`torch.nonzero() <torch.nonzero>` causes
    host-device synchronization.

**When** :attr:`as_tuple` **is ``False`` (default)**:

Returns a tensor containing the indices of all non-zero elements of
:attr:`input`.  Each row in the result contains the indices of a non-zero
element in :attr:`input`. The result is sorted lexicographically, with
the last index changing the fastest (C-style).

If :attr:`input` has :math:`n` dimensions, then the resulting indices tensor
:attr:`out` is of size :math:`(z \times n)`, where :math:`z` is the total number of
non-zero elements in the :attr:`input` tensor.

**When** :attr:`as_tuple` **is ``True``**:

Returns a tuple of 1-D tensors, one for each dimension in :attr:`input`,
each containing the indices (in that dimension) of all non-zero elements of
:attr:`input` .

If :attr:`input` has :math:`n` dimensions, then the resulting tuple contains :math:`n`
tensors of size :math:`z`, where :math:`z` is the total number of
non-zero elements in the :attr:`input` tensor.

As a special case, when :attr:`input` has zero dimensions and a nonzero scalar
value, it is treated as a one-dimensional tensor with one element.

Args:
    {input}

Keyword args:
    out (LongTensor, optional): the output tensor containing indices

Returns:
    LongTensor or tuple of LongTensor: If :attr:`as_tuple` is ``False``, the output
    tensor containing indices. If :attr:`as_tuple` is ``True``, one 1-D tensor for
    each dimension, containing the indices of each nonzero element along that
    dimension.

Example::

    >>> torch.nonzero(torch.tensor([1, 1, 1, 0, 1]))
    tensor([[ 0],
            [ 1],
            [ 2],
            [ 4]])
    >>> torch.nonzero(torch.tensor([[0.6, 0.0, 0.0, 0.0],
    ...                             [0.0, 0.4, 0.0, 0.0],
    ...                             [0.0, 0.0, 1.2, 0.0],
    ...                             [0.0, 0.0, 0.0,-0.4]]))
    tensor([[ 0,  0],
            [ 1,  1],
            [ 2,  2],
            [ 3,  3]])
    >>> torch.nonzero(torch.tensor([1, 1, 1, 0, 1]), as_tuple=True)
    (tensor([0, 1, 2, 4]),)
    >>> torch.nonzero(torch.tensor([[0.6, 0.0, 0.0, 0.0],
    ...                             [0.0, 0.4, 0.0, 0.0],
    ...                             [0.0, 0.0, 1.2, 0.0],
    ...                             [0.0, 0.0, 0.0,-0.4]]), as_tuple=True)
    (tensor([0, 1, 2, 3]), tensor([0, 1, 2, 3]))
    >>> torch.nonzero(torch.tensor(5), as_tuple=True)
    (tensor([0]),)
""".format(**common_args))

add_docstr(torch.normal,
           r"""
normal(mean, std, *, generator=None, out=None) -> Tensor

Returns a tensor of random numbers drawn from separate normal distributions
whose mean and standard deviation are given.

The :attr:`mean` is a tensor with the mean of
each output element's normal distribution

The :attr:`std` is a tensor with the standard deviation of
each output element's normal distribution

The shapes of :attr:`mean` and :attr:`std` don't need to match, but the
total number of elements in each tensor need to be the same.

.. note:: When the shapes do not match, the shape of :attr:`mean`
          is used as the shape for the returned output tensor

.. note:: When :attr:`std` is a CUDA tensor, this function synchronizes
          its device with the CPU.

Args:
    mean (Tensor): the tensor of per-element means
    std (Tensor): the tensor of per-element standard deviations

Keyword args:
    {generator}
    {out}

Example::

    >>> torch.normal(mean=torch.arange(1., 11.), std=torch.arange(1, 0, -0.1))
    tensor([  1.0425,   3.5672,   2.7969,   4.2925,   4.7229,   6.2134,
              8.0505,   8.1408,   9.0563,  10.0566])

.. function:: normal(mean=0.0, std, *, out=None) -> Tensor

Similar to the function above, but the means are shared among all drawn
elements.

Args:
    mean (float, optional): the mean for all distributions
    std (Tensor): the tensor of per-element standard deviations

Keyword args:
    {out}

Example::

    >>> torch.normal(mean=0.5, std=torch.arange(1., 6.))
    tensor([-1.2793, -1.0732, -2.0687,  5.1177, -1.2303])

.. function:: normal(mean, std=1.0, *, out=None) -> Tensor

Similar to the function above, but the standard deviations are shared among
all drawn elements.

Args:
    mean (Tensor): the tensor of per-element means
    std (float, optional): the standard deviation for all distributions

Keyword args:
    out (Tensor, optional): the output tensor

Example::

    >>> torch.normal(mean=torch.arange(1., 6.))
    tensor([ 1.1552,  2.6148,  2.6535,  5.8318,  4.2361])

.. function:: normal(mean, std, size, *, out=None) -> Tensor

Similar to the function above, but the means and standard deviations are shared
among all drawn elements. The resulting tensor has size given by :attr:`size`.

Args:
    mean (float): the mean for all distributions
    std (float): the standard deviation for all distributions
    size (int...): a sequence of integers defining the shape of the output tensor.

Keyword args:
    {out}

Example::

    >>> torch.normal(2, 3, size=(1, 4))
    tensor([[-1.3987, -1.9544,  3.6048,  0.7909]])
""".format(**common_args))

add_docstr(torch.numel,
           r"""
numel(input) -> int

Returns the total number of elements in the :attr:`input` tensor.

Args:
    {input}

Example::

    >>> a = torch.randn(1, 2, 3, 4, 5)
    >>> torch.numel(a)
    120
    >>> a = torch.zeros(4,4)
    >>> torch.numel(a)
    16

""".format(**common_args))

add_docstr(torch.ones,
           r"""
ones(*size, *, out=None, dtype=None, layout=torch.strided, device=None, requires_grad=False) -> Tensor

Returns a tensor filled with the scalar value `1`, with the shape defined
by the variable argument :attr:`size`.

Args:
    size (int...): a sequence of integers defining the shape of the output tensor.
        Can be a variable number of arguments or a collection like a list or tuple.

Keyword arguments:
    {out}
    {dtype}
    {layout}
    {device}
    {requires_grad}

Example::

    >>> torch.ones(2, 3)
    tensor([[ 1.,  1.,  1.],
            [ 1.,  1.,  1.]])

    >>> torch.ones(5)
    tensor([ 1.,  1.,  1.,  1.,  1.])

""".format(**factory_common_args))

add_docstr(torch.ones_like,
           r"""
ones_like(input, *, dtype=None, layout=None, device=None, requires_grad=False, memory_format=torch.preserve_format) -> Tensor

Returns a tensor filled with the scalar value `1`, with the same size as
:attr:`input`. ``torch.ones_like(input)`` is equivalent to
``torch.ones(input.size(), dtype=input.dtype, layout=input.layout, device=input.device)``.

.. warning::
    As of 0.4, this function does not support an :attr:`out` keyword. As an alternative,
    the old ``torch.ones_like(input, out=output)`` is equivalent to
    ``torch.ones(input.size(), out=output)``.

Args:
    {input}

Keyword arguments:
    {dtype}
    {layout}
    {device}
    {requires_grad}
    {memory_format}

Example::

    >>> input = torch.empty(2, 3)
    >>> torch.ones_like(input)
    tensor([[ 1.,  1.,  1.],
            [ 1.,  1.,  1.]])
""".format(**factory_like_common_args))

add_docstr(torch.orgqr,
           r"""
orgqr(input, tau) -> Tensor

Alias for :func:`torch.linalg.householder_product`.
""")

add_docstr(torch.ormqr,
           r"""
ormqr(input, tau, other, left=True, transpose=False, *, out=None) -> Tensor

Computes the matrix-matrix multiplication of a product of Householder matrices with a general matrix.

Multiplies a :math:`m \times n` matrix `C` (given by :attr:`other`) with a matrix `Q`,
where `Q` is represented using Householder reflectors `(input, tau)`.
See `Representation of Orthogonal or Unitary Matrices`_ for further details.

If :attr:`left` is `True` then `op(Q)` times `C` is computed, otherwise the result is `C` times `op(Q)`.
When :attr:`left` is `True`, the implicit matrix `Q` has size :math:`m \times m`.
It has size :math:`n \times n` otherwise.
If :attr:`transpose` is `True` then `op` is the conjugate transpose operation, otherwise it's a no-op.

Supports inputs of float, double, cfloat and cdouble dtypes.
Also supports batched inputs, and, if the input is batched, the output is batched with the same dimensions.

.. seealso::

        :func:`torch.geqrf` can be used to form the Householder representation `(input, tau)` of matrix `Q`
        from the QR decomposition.

Args:
    input (Tensor): tensor of shape `(*, mn, k)` where `*` is zero or more batch dimensions
                    and `mn` equals to `m` or `n` depending on the :attr:`left`.
    tau (Tensor): tensor of shape `(*, min(mn, k))` where `*` is zero or more batch dimensions.
    other (Tensor): tensor of shape `(*, m, n)` where `*` is zero or more batch dimensions.
    left (bool): controls the order of multiplication.
    transpose (bool): controls whether the matrix `Q` is conjugate transposed or not.

Keyword args:
    out (Tensor, optional): the output Tensor. Ignored if `None`. Default: `None`.

.. _Representation of Orthogonal or Unitary Matrices:
    https://www.netlib.org/lapack/lug/node128.html
""")

add_docstr(torch.permute,
           r"""
permute(input, dims) -> Tensor

Returns a view of the original tensor :attr:`input` with its dimensions permuted.

Args:
    {input}
    dims (tuple of ints): The desired ordering of dimensions

Example:
    >>> x = torch.randn(2, 3, 5)
    >>> x.size()
    torch.Size([2, 3, 5])
    >>> torch.permute(x, (2, 0, 1)).size()
    torch.Size([5, 2, 3])
""")

add_docstr(torch.poisson,
           r"""
poisson(input, generator=None) -> Tensor

Returns a tensor of the same size as :attr:`input` with each element
sampled from a Poisson distribution with rate parameter given by the corresponding
element in :attr:`input` i.e.,

.. math::
    \text{{out}}_i \sim \text{{Poisson}}(\text{{input}}_i)

Args:
    input (Tensor): the input tensor containing the rates of the Poisson distribution

Keyword args:
    {generator}

Example::

    >>> rates = torch.rand(4, 4) * 5  # rate parameter between 0 and 5
    >>> torch.poisson(rates)
    tensor([[9., 1., 3., 5.],
            [8., 6., 6., 0.],
            [0., 4., 5., 3.],
            [2., 1., 4., 2.]])
""".format(**common_args))

add_docstr(torch.polygamma,
           r"""
polygamma(n, input, *, out=None) -> Tensor

Computes the :math:`n^{th}` derivative of the digamma function on :attr:`input`.
:math:`n \geq 0` is called the order of the polygamma function.

.. math::
    \psi^{(n)}(x) = \frac{d^{(n)}}{dx^{(n)}} \psi(x)

.. note::
    This function is implemented only for nonnegative integers :math:`n \geq 0`.
""" + """
Args:
    n (int): the order of the polygamma function
    {input}

Keyword args:
    {out}

Example::

    >>> a = torch.tensor([1, 0.5])
    >>> torch.polygamma(1, a)
    tensor([1.64493, 4.9348])
    >>> torch.polygamma(2, a)
    tensor([ -2.4041, -16.8288])
    >>> torch.polygamma(3, a)
    tensor([ 6.4939, 97.4091])
    >>> torch.polygamma(4, a)
    tensor([ -24.8863, -771.4742])
""".format(**common_args))

add_docstr(torch.positive,
           r"""
positive(input) -> Tensor

Returns :attr:`input`.
Throws a runtime error if :attr:`input` is a bool tensor.
""" + r"""
Args:
    {input}

Example::

    >>> t = torch.randn(5)
    >>> t
    tensor([ 0.0090, -0.2262, -0.0682, -0.2866,  0.3940])
    >>> torch.positive(t)
    tensor([ 0.0090, -0.2262, -0.0682, -0.2866,  0.3940])
""".format(**common_args))

add_docstr(torch.pow,
           r"""
pow(input, exponent, *, out=None) -> Tensor

Takes the power of each element in :attr:`input` with :attr:`exponent` and
returns a tensor with the result.

:attr:`exponent` can be either a single ``float`` number or a `Tensor`
with the same number of elements as :attr:`input`.

When :attr:`exponent` is a scalar value, the operation applied is:

.. math::
    \text{out}_i = x_i ^ \text{exponent}

When :attr:`exponent` is a tensor, the operation applied is:

.. math::
    \text{out}_i = x_i ^ {\text{exponent}_i}
""" + r"""
When :attr:`exponent` is a tensor, the shapes of :attr:`input`
and :attr:`exponent` must be :ref:`broadcastable <broadcasting-semantics>`.

Args:
    {input}
    exponent (float or tensor): the exponent value

Keyword args:
    {out}

Example::

    >>> a = torch.randn(4)
    >>> a
    tensor([ 0.4331,  1.2475,  0.6834, -0.2791])
    >>> torch.pow(a, 2)
    tensor([ 0.1875,  1.5561,  0.4670,  0.0779])
    >>> exp = torch.arange(1., 5.)

    >>> a = torch.arange(1., 5.)
    >>> a
    tensor([ 1.,  2.,  3.,  4.])
    >>> exp
    tensor([ 1.,  2.,  3.,  4.])
    >>> torch.pow(a, exp)
    tensor([   1.,    4.,   27.,  256.])

.. function:: pow(self, exponent, *, out=None) -> Tensor

:attr:`self` is a scalar ``float`` value, and :attr:`exponent` is a tensor.
The returned tensor :attr:`out` is of the same shape as :attr:`exponent`

The operation applied is:

.. math::
    \text{{out}}_i = \text{{self}} ^ {{\text{{exponent}}_i}}

Args:
    self (float): the scalar base value for the power operation
    exponent (Tensor): the exponent tensor

Keyword args:
    {out}

Example::

    >>> exp = torch.arange(1., 5.)
    >>> base = 2
    >>> torch.pow(base, exp)
    tensor([  2.,   4.,   8.,  16.])
""".format(**common_args))

add_docstr(torch.float_power,
           r"""
float_power(input, exponent, *, out=None) -> Tensor

Raises :attr:`input` to the power of :attr:`exponent`, elementwise, in double precision.
If neither input is complex returns a ``torch.float64`` tensor,
and if one or more inputs is complex returns a ``torch.complex128`` tensor.

.. note::
    This function always computes in double precision, unlike :func:`torch.pow`,
    which implements more typical :ref:`type promotion <type-promotion-doc>`.
    This is useful when the computation needs to be performed in a wider or more precise dtype,
    or the results of the computation may contain fractional values not representable in the input dtypes,
    like when an integer base is raised to a negative integer exponent.

Args:
    input (Tensor or Number): the base value(s)
    exponent (Tensor or Number): the exponent value(s)

Keyword args:
    {out}

Example::

    >>> a = torch.randint(10, (4,))
    >>> a
    tensor([6, 4, 7, 1])
    >>> torch.float_power(a, 2)
    tensor([36., 16., 49.,  1.], dtype=torch.float64)

    >>> a = torch.arange(1, 5)
    >>> a
    tensor([ 1,  2,  3,  4])
    >>> exp = torch.tensor([2, -3, 4, -5])
    >>> exp
    tensor([ 2, -3,  4, -5])
    >>> torch.float_power(a, exp)
    tensor([1.0000e+00, 1.2500e-01, 8.1000e+01, 9.7656e-04], dtype=torch.float64)
""".format(**common_args))

add_docstr(torch.prod,
           r"""
prod(input, *, dtype=None) -> Tensor

Returns the product of all elements in the :attr:`input` tensor.

Args:
    {input}

Keyword args:
    {dtype}

Example::

    >>> a = torch.randn(1, 3)
    >>> a
    tensor([[-0.8020,  0.5428, -1.5854]])
    >>> torch.prod(a)
    tensor(0.6902)

.. function:: prod(input, dim, keepdim=False, *, dtype=None) -> Tensor

Returns the product of each row of the :attr:`input` tensor in the given
dimension :attr:`dim`.

{keepdim_details}

Args:
    {input}
    {dim}
    {keepdim}

Keyword args:
    {dtype}

Example::

    >>> a = torch.randn(4, 2)
    >>> a
    tensor([[ 0.5261, -0.3837],
            [ 1.1857, -0.2498],
            [-1.1646,  0.0705],
            [ 1.1131, -1.0629]])
    >>> torch.prod(a, 1)
    tensor([-0.2018, -0.2962, -0.0821, -1.1831])
""".format(**single_dim_common))

add_docstr(torch.promote_types,
           r"""
promote_types(type1, type2) -> dtype

Returns the :class:`torch.dtype` with the smallest size and scalar kind that is
not smaller nor of lower kind than either `type1` or `type2`. See type promotion
:ref:`documentation <type-promotion-doc>` for more information on the type
promotion logic.

Args:
    type1 (:class:`torch.dtype`)
    type2 (:class:`torch.dtype`)

Example::

    >>> torch.promote_types(torch.int32, torch.float32)
    torch.float32
    >>> torch.promote_types(torch.uint8, torch.long)
    torch.long
""")

add_docstr(torch.qr,
           r"""
qr(input, some=True, *, out=None) -> (Tensor, Tensor)

Computes the QR decomposition of a matrix or a batch of matrices :attr:`input`,
and returns a namedtuple (Q, R) of tensors such that :math:`\text{input} = Q R`
with :math:`Q` being an orthogonal matrix or batch of orthogonal matrices and
:math:`R` being an upper triangular matrix or batch of upper triangular matrices.

If :attr:`some` is ``True``, then this function returns the thin (reduced) QR factorization.
Otherwise, if :attr:`some` is ``False``, this function returns the complete QR factorization.

.. warning::

    :func:`torch.qr` is deprecated in favor of :func:`torch.linalg.qr`
    and will be removed in a future PyTorch release. The boolean parameter :attr:`some` has been
    replaced with a string parameter :attr:`mode`.

    ``Q, R = torch.qr(A)`` should be replaced with

    .. code:: python

        Q, R = torch.linalg.qr(A)

    ``Q, R = torch.qr(A, some=False)`` should be replaced with

    .. code:: python

        Q, R = torch.linalg.qr(A, mode="complete")

.. warning::
          If you plan to backpropagate through QR, note that the current backward implementation
          is only well-defined when the first :math:`\min(input.size(-1), input.size(-2))`
          columns of :attr:`input` are linearly independent.
          This behavior will propably change once QR supports pivoting.

.. note:: This function uses LAPACK for CPU inputs and MAGMA for CUDA inputs,
          and may produce different (valid) decompositions on different device types
          or different platforms.

Args:
    input (Tensor): the input tensor of size :math:`(*, m, n)` where `*` is zero or more
                batch dimensions consisting of matrices of dimension :math:`m \times n`.
    some (bool, optional): Set to ``True`` for reduced QR decomposition and ``False`` for
                complete QR decomposition. If `k = min(m, n)` then:

                  * ``some=True`` : returns `(Q, R)` with dimensions (m, k), (k, n) (default)

                  * ``'some=False'``: returns `(Q, R)` with dimensions (m, m), (m, n)

Keyword args:
    out (tuple, optional): tuple of `Q` and `R` tensors.
                The dimensions of `Q` and `R` are detailed in the description of :attr:`some` above.

Example::

    >>> a = torch.tensor([[12., -51, 4], [6, 167, -68], [-4, 24, -41]])
    >>> q, r = torch.qr(a)
    >>> q
    tensor([[-0.8571,  0.3943,  0.3314],
            [-0.4286, -0.9029, -0.0343],
            [ 0.2857, -0.1714,  0.9429]])
    >>> r
    tensor([[ -14.0000,  -21.0000,   14.0000],
            [   0.0000, -175.0000,   70.0000],
            [   0.0000,    0.0000,  -35.0000]])
    >>> torch.mm(q, r).round()
    tensor([[  12.,  -51.,    4.],
            [   6.,  167.,  -68.],
            [  -4.,   24.,  -41.]])
    >>> torch.mm(q.t(), q).round()
    tensor([[ 1.,  0.,  0.],
            [ 0.,  1., -0.],
            [ 0., -0.,  1.]])
    >>> a = torch.randn(3, 4, 5)
    >>> q, r = torch.qr(a, some=False)
    >>> torch.allclose(torch.matmul(q, r), a)
    True
    >>> torch.allclose(torch.matmul(q.transpose(-2, -1), q), torch.eye(5))
    True
""")

add_docstr(torch.rad2deg,
           r"""
rad2deg(input, *, out=None) -> Tensor

Returns a new tensor with each of the elements of :attr:`input`
converted from angles in radians to degrees.

Args:
    {input}

Keyword arguments:
    {out}

Example::

    >>> a = torch.tensor([[3.142, -3.142], [6.283, -6.283], [1.570, -1.570]])
    >>> torch.rad2deg(a)
    tensor([[ 180.0233, -180.0233],
            [ 359.9894, -359.9894],
            [  89.9544,  -89.9544]])

""".format(**common_args))

add_docstr(torch.deg2rad,
           r"""
deg2rad(input, *, out=None) -> Tensor

Returns a new tensor with each of the elements of :attr:`input`
converted from angles in degrees to radians.

Args:
    {input}

Keyword arguments:
    {out}

Example::

    >>> a = torch.tensor([[180.0, -180.0], [360.0, -360.0], [90.0, -90.0]])
    >>> torch.deg2rad(a)
    tensor([[ 3.1416, -3.1416],
            [ 6.2832, -6.2832],
            [ 1.5708, -1.5708]])

""".format(**common_args))

add_docstr(torch.heaviside,
           r"""
heaviside(input, values, *, out=None) -> Tensor

Computes the Heaviside step function for each element in :attr:`input`.
The Heaviside step function is defined as:

.. math::
    \text{{heaviside}}(input, values) = \begin{cases}
        0, & \text{if input < 0}\\
        values, & \text{if input == 0}\\
        1, & \text{if input > 0}
    \end{cases}
""" + r"""

Args:
    {input}
    values (Tensor): The values to use where :attr:`input` is zero.

Keyword arguments:
    {out}

Example::

    >>> input = torch.tensor([-1.5, 0, 2.0])
    >>> values = torch.tensor([0.5])
    >>> torch.heaviside(input, values)
    tensor([0.0000, 0.5000, 1.0000])
    >>> values = torch.tensor([1.2, -2.0, 3.5])
    >>> torch.heaviside(input, values)
    tensor([0., -2., 1.])

""".format(**common_args))

add_docstr(torch.rand,
           r"""
rand(*size, *, out=None, dtype=None, layout=torch.strided, device=None, requires_grad=False) -> Tensor

Returns a tensor filled with random numbers from a uniform distribution
on the interval :math:`[0, 1)`

The shape of the tensor is defined by the variable argument :attr:`size`.

Args:
    size (int...): a sequence of integers defining the shape of the output tensor.
        Can be a variable number of arguments or a collection like a list or tuple.

Keyword args:
    {generator}
    {out}
    {dtype}
    {layout}
    {device}
    {requires_grad}

Example::

    >>> torch.rand(4)
    tensor([ 0.5204,  0.2503,  0.3525,  0.5673])
    >>> torch.rand(2, 3)
    tensor([[ 0.8237,  0.5781,  0.6879],
            [ 0.3816,  0.7249,  0.0998]])
""".format(**factory_common_args))

add_docstr(torch.rand_like,
           r"""
rand_like(input, *, dtype=None, layout=None, device=None, requires_grad=False, memory_format=torch.preserve_format) -> Tensor

Returns a tensor with the same size as :attr:`input` that is filled with
random numbers from a uniform distribution on the interval :math:`[0, 1)`.
``torch.rand_like(input)`` is equivalent to
``torch.rand(input.size(), dtype=input.dtype, layout=input.layout, device=input.device)``.

Args:
    {input}

Keyword args:
    {dtype}
    {layout}
    {device}
    {requires_grad}
    {memory_format}

""".format(**factory_like_common_args))

add_docstr(torch.randint,
           """
randint(low=0, high, size, \\*, generator=None, out=None, \
dtype=None, layout=torch.strided, device=None, requires_grad=False) -> Tensor

Returns a tensor filled with random integers generated uniformly
between :attr:`low` (inclusive) and :attr:`high` (exclusive).

The shape of the tensor is defined by the variable argument :attr:`size`.

.. note::
    With the global dtype default (``torch.float32``), this function returns
    a tensor with dtype ``torch.int64``.

Args:
    low (int, optional): Lowest integer to be drawn from the distribution. Default: 0.
    high (int): One above the highest integer to be drawn from the distribution.
    size (tuple): a tuple defining the shape of the output tensor.

Keyword args:
    {generator}
    {out}
    {dtype}
    {layout}
    {device}
    {requires_grad}

Example::

    >>> torch.randint(3, 5, (3,))
    tensor([4, 3, 4])


    >>> torch.randint(10, (2, 2))
    tensor([[0, 2],
            [5, 5]])


    >>> torch.randint(3, 10, (2, 2))
    tensor([[4, 5],
            [6, 7]])


""".format(**factory_common_args))

add_docstr(torch.randint_like,
           """
randint_like(input, low=0, high, \\*, dtype=None, layout=torch.strided, device=None, requires_grad=False, \
memory_format=torch.preserve_format) -> Tensor

Returns a tensor with the same shape as Tensor :attr:`input` filled with
random integers generated uniformly between :attr:`low` (inclusive) and
:attr:`high` (exclusive).

.. note:
    With the global dtype default (``torch.float32``), this function returns
    a tensor with dtype ``torch.int64``.

Args:
    {input}
    low (int, optional): Lowest integer to be drawn from the distribution. Default: 0.
    high (int): One above the highest integer to be drawn from the distribution.

Keyword args:
    {dtype}
    {layout}
    {device}
    {requires_grad}
    {memory_format}

""".format(**factory_like_common_args))

add_docstr(torch.randn,
           r"""
randn(*size, *, out=None, dtype=None, layout=torch.strided, device=None, requires_grad=False) -> Tensor

Returns a tensor filled with random numbers from a normal distribution
with mean `0` and variance `1` (also called the standard normal
distribution).

.. math::
    \text{{out}}_{{i}} \sim \mathcal{{N}}(0, 1)

The shape of the tensor is defined by the variable argument :attr:`size`.

Args:
    size (int...): a sequence of integers defining the shape of the output tensor.
        Can be a variable number of arguments or a collection like a list or tuple.

Keyword args:
    {generator}
    {out}
    {dtype}
    {layout}
    {device}
    {requires_grad}

Example::

    >>> torch.randn(4)
    tensor([-2.1436,  0.9966,  2.3426, -0.6366])
    >>> torch.randn(2, 3)
    tensor([[ 1.5954,  2.8929, -1.0923],
            [ 1.1719, -0.4709, -0.1996]])
""".format(**factory_common_args))

add_docstr(torch.randn_like,
           r"""
randn_like(input, *, dtype=None, layout=None, device=None, requires_grad=False, memory_format=torch.preserve_format) -> Tensor

Returns a tensor with the same size as :attr:`input` that is filled with
random numbers from a normal distribution with mean 0 and variance 1.
``torch.randn_like(input)`` is equivalent to
``torch.randn(input.size(), dtype=input.dtype, layout=input.layout, device=input.device)``.

Args:
    {input}

Keyword args:
    {dtype}
    {layout}
    {device}
    {requires_grad}
    {memory_format}

""".format(**factory_like_common_args))

add_docstr(torch.randperm,
           """
randperm(n, *, generator=None, out=None, dtype=torch.int64,layout=torch.strided, \
device=None, requires_grad=False, pin_memory=False) -> Tensor
""" + r"""
Returns a random permutation of integers from ``0`` to ``n - 1``.

Args:
    n (int): the upper bound (exclusive)

Keyword args:
    {generator}
    {out}
    dtype (:class:`torch.dtype`, optional): the desired data type of returned tensor.
        Default: ``torch.int64``.
    {layout}
    {device}
    {requires_grad}
    {pin_memory}

Example::

    >>> torch.randperm(4)
    tensor([2, 1, 0, 3])
""".format(**factory_common_args))

add_docstr(torch.tensor,
           r"""
tensor(data, *, dtype=None, device=None, requires_grad=False, pin_memory=False) -> Tensor

Constructs a tensor with :attr:`data`.

.. warning::

    :func:`torch.tensor` always copies :attr:`data`. If you have a Tensor
    ``data`` and want to avoid a copy, use :func:`torch.Tensor.requires_grad_`
    or :func:`torch.Tensor.detach`.
    If you have a NumPy ``ndarray`` and want to avoid a copy, use
    :func:`torch.as_tensor`.

.. warning::

    When data is a tensor `x`, :func:`torch.tensor` reads out 'the data' from whatever it is passed,
    and constructs a leaf variable. Therefore ``torch.tensor(x)`` is equivalent to ``x.clone().detach()``
    and ``torch.tensor(x, requires_grad=True)`` is equivalent to ``x.clone().detach().requires_grad_(True)``.
    The equivalents using ``clone()`` and ``detach()`` are recommended.

Args:
    {data}

Keyword args:
    {dtype}
    {device}
    {requires_grad}
    {pin_memory}


Example::

    >>> torch.tensor([[0.1, 1.2], [2.2, 3.1], [4.9, 5.2]])
    tensor([[ 0.1000,  1.2000],
            [ 2.2000,  3.1000],
            [ 4.9000,  5.2000]])

    >>> torch.tensor([0, 1])  # Type inference on data
    tensor([ 0,  1])

    >>> torch.tensor([[0.11111, 0.222222, 0.3333333]],
    ...              dtype=torch.float64,
    ...              device=torch.device('cuda:0'))  # creates a torch.cuda.DoubleTensor
    tensor([[ 0.1111,  0.2222,  0.3333]], dtype=torch.float64, device='cuda:0')

    >>> torch.tensor(3.14159)  # Create a scalar (zero-dimensional tensor)
    tensor(3.1416)

    >>> torch.tensor([])  # Create an empty tensor (of size (0,))
    tensor([])
""".format(**factory_data_common_args))

add_docstr(torch.range,
           r"""
range(start=0, end, step=1, *, out=None, dtype=None, layout=torch.strided, device=None, requires_grad=False) -> Tensor

Returns a 1-D tensor of size :math:`\left\lfloor \frac{\text{end} - \text{start}}{\text{step}} \right\rfloor + 1`
with values from :attr:`start` to :attr:`end` with step :attr:`step`. Step is
the gap between two values in the tensor.

.. math::
    \text{out}_{i+1} = \text{out}_i + \text{step}.
""" + r"""
.. warning::
    This function is deprecated and will be removed in a future release because its behavior is inconsistent with
    Python's range builtin. Instead, use :func:`torch.arange`, which produces values in [start, end).

Args:
    start (float): the starting value for the set of points. Default: ``0``.
    end (float): the ending value for the set of points
    step (float): the gap between each pair of adjacent points. Default: ``1``.

Keyword args:
    {out}
    {dtype} If `dtype` is not given, infer the data type from the other input
        arguments. If any of `start`, `end`, or `stop` are floating-point, the
        `dtype` is inferred to be the default dtype, see
        :meth:`~torch.get_default_dtype`. Otherwise, the `dtype` is inferred to
        be `torch.int64`.
    {layout}
    {device}
    {requires_grad}

Example::

    >>> torch.range(1, 4)
    tensor([ 1.,  2.,  3.,  4.])
    >>> torch.range(1, 4, 0.5)
    tensor([ 1.0000,  1.5000,  2.0000,  2.5000,  3.0000,  3.5000,  4.0000])
""".format(**factory_common_args))

add_docstr(torch.arange,
           r"""
arange(start=0, end, step=1, *, out=None, dtype=None, layout=torch.strided, device=None, requires_grad=False) -> Tensor

Returns a 1-D tensor of size :math:`\left\lceil \frac{\text{end} - \text{start}}{\text{step}} \right\rceil`
with values from the interval ``[start, end)`` taken with common difference
:attr:`step` beginning from `start`.

Note that non-integer :attr:`step` is subject to floating point rounding errors when
comparing against :attr:`end`; to avoid inconsistency, we advise adding a small epsilon to :attr:`end`
in such cases.

.. math::
    \text{out}_{{i+1}} = \text{out}_{i} + \text{step}
""" + r"""
Args:
    start (Number): the starting value for the set of points. Default: ``0``.
    end (Number): the ending value for the set of points
    step (Number): the gap between each pair of adjacent points. Default: ``1``.

Keyword args:
    {out}
    {dtype} If `dtype` is not given, infer the data type from the other input
        arguments. If any of `start`, `end`, or `stop` are floating-point, the
        `dtype` is inferred to be the default dtype, see
        :meth:`~torch.get_default_dtype`. Otherwise, the `dtype` is inferred to
        be `torch.int64`.
    {layout}
    {device}
    {requires_grad}

Example::

    >>> torch.arange(5)
    tensor([ 0,  1,  2,  3,  4])
    >>> torch.arange(1, 4)
    tensor([ 1,  2,  3])
    >>> torch.arange(1, 2.5, 0.5)
    tensor([ 1.0000,  1.5000,  2.0000])
""".format(**factory_common_args))

add_docstr(torch.ravel,
           r"""
ravel(input) -> Tensor

Return a contiguous flattened tensor. A copy is made only if needed.

Args:
    {input}

Example::

    >>> t = torch.tensor([[[1, 2],
    ...                    [3, 4]],
    ...                   [[5, 6],
    ...                    [7, 8]]])
    >>> torch.ravel(t)
    tensor([1, 2, 3, 4, 5, 6, 7, 8])
""".format(**common_args))

add_docstr(torch.remainder,
           r"""
remainder(input, other, *, out=None) -> Tensor

Like :func:`torch.fmod` this applies C++'s `std::fmod <https://en.cppreference.com/w/cpp/numeric/math/fmod>`_
for floating point tensors and the modulus operation for integer tensors.
Unlike :func:`torch.fmod`, however, if the sign of the modulus is different
than the sign of the divisor :attr:`other` then the divisor is added to the modulus.

Supports :ref:`broadcasting to a common shape <broadcasting-semantics>`,
:ref:`type promotion <type-promotion-doc>`, and integer and float inputs.

.. note::
    Complex inputs are not supported. In some cases, it is not mathematically
    possible to satisfy the definition of a modulo operation with complex numbers.
    See :func:`torch.fmod` for how division by zero is handled.

Args:
    input (Tensor or Scalar): the dividend
    other (Tensor or Scalar): the divisor

Keyword args:
    {out}

Example::

    >>> torch.remainder(torch.tensor([-3., -2, -1, 1, 2, 3]), 2)
    tensor([ 1.,  0.,  1.,  1.,  0.,  1.])
    >>> torch.remainder(torch.tensor([1, 2, 3, 4, 5]), -1.5)
    tensor([ -0.5000, -1.0000,  0.0000, -0.5000, -1.0000 ])

.. seealso::

    :func:`torch.fmod` which just computes the modulus for integer inputs and
    applies C++'s `std::fmod <https://en.cppreference.com/w/cpp/numeric/math/fmod>`_
    for floating point inputs.
""".format(**common_args))

add_docstr(torch.renorm,
           r"""
renorm(input, p, dim, maxnorm, *, out=None) -> Tensor

Returns a tensor where each sub-tensor of :attr:`input` along dimension
:attr:`dim` is normalized such that the `p`-norm of the sub-tensor is lower
than the value :attr:`maxnorm`

.. note:: If the norm of a row is lower than `maxnorm`, the row is unchanged

Args:
    {input}
    p (float): the power for the norm computation
    dim (int): the dimension to slice over to get the sub-tensors
    maxnorm (float): the maximum norm to keep each sub-tensor under

Keyword args:
    {out}

Example::

    >>> x = torch.ones(3, 3)
    >>> x[1].fill_(2)
    tensor([ 2.,  2.,  2.])
    >>> x[2].fill_(3)
    tensor([ 3.,  3.,  3.])
    >>> x
    tensor([[ 1.,  1.,  1.],
            [ 2.,  2.,  2.],
            [ 3.,  3.,  3.]])
    >>> torch.renorm(x, 1, 0, 5)
    tensor([[ 1.0000,  1.0000,  1.0000],
            [ 1.6667,  1.6667,  1.6667],
            [ 1.6667,  1.6667,  1.6667]])
""".format(**common_args))

add_docstr(torch.reshape,
           r"""
reshape(input, shape) -> Tensor

Returns a tensor with the same data and number of elements as :attr:`input`,
but with the specified shape. When possible, the returned tensor will be a view
of :attr:`input`. Otherwise, it will be a copy. Contiguous inputs and inputs
with compatible strides can be reshaped without copying, but you should not
depend on the copying vs. viewing behavior.

See :meth:`torch.Tensor.view` on when it is possible to return a view.

A single dimension may be -1, in which case it's inferred from the remaining
dimensions and the number of elements in :attr:`input`.

Args:
    input (Tensor): the tensor to be reshaped
    shape (tuple of ints): the new shape

Example::

    >>> a = torch.arange(4.)
    >>> torch.reshape(a, (2, 2))
    tensor([[ 0.,  1.],
            [ 2.,  3.]])
    >>> b = torch.tensor([[0, 1], [2, 3]])
    >>> torch.reshape(b, (-1,))
    tensor([ 0,  1,  2,  3])
""")


add_docstr(torch.result_type,
           r"""
result_type(tensor1, tensor2) -> dtype

Returns the :class:`torch.dtype` that would result from performing an arithmetic
operation on the provided input tensors. See type promotion :ref:`documentation <type-promotion-doc>`
for more information on the type promotion logic.

Args:
    tensor1 (Tensor or Number): an input tensor or number
    tensor2 (Tensor or Number): an input tensor or number

Example::

    >>> torch.result_type(torch.tensor([1, 2], dtype=torch.int), 1.0)
    torch.float32
    >>> torch.result_type(torch.tensor([1, 2], dtype=torch.uint8), torch.tensor(1))
    torch.uint8
""")

add_docstr(torch.row_stack,
           r"""
row_stack(tensors, *, out=None) -> Tensor

Alias of :func:`torch.vstack`.
""".format(**common_args))

add_docstr(torch.round,
           r"""
round(input, *, out=None) -> Tensor

Returns a new tensor with each of the elements of :attr:`input` rounded
to the closest integer.

Args:
    {input}

Keyword args:
    {out}

Example::

    >>> a = torch.randn(4)
    >>> a
    tensor([ 0.9920,  0.6077,  0.9734, -1.0362])
    >>> torch.round(a)
    tensor([ 1.,  1.,  1., -1.])
""".format(**common_args))

add_docstr(torch.rsqrt,
           r"""
rsqrt(input, *, out=None) -> Tensor

Returns a new tensor with the reciprocal of the square-root of each of
the elements of :attr:`input`.

.. math::
    \text{out}_{i} = \frac{1}{\sqrt{\text{input}_{i}}}
""" + r"""
Args:
    {input}

Keyword args:
    {out}

Example::

    >>> a = torch.randn(4)
    >>> a
    tensor([-0.0370,  0.2970,  1.5420, -0.9105])
    >>> torch.rsqrt(a)
    tensor([    nan,  1.8351,  0.8053,     nan])
""".format(**common_args))

add_docstr(torch.scatter,
           r"""
scatter(input, dim, index, src) -> Tensor

Out-of-place version of :meth:`torch.Tensor.scatter_`
""")

add_docstr(torch.scatter_add,
           r"""
scatter_add(input, dim, index, src) -> Tensor

Out-of-place version of :meth:`torch.Tensor.scatter_add_`
""")

add_docstr(torch.set_flush_denormal,
           r"""
set_flush_denormal(mode) -> bool

Disables denormal floating numbers on CPU.

Returns ``True`` if your system supports flushing denormal numbers and it
successfully configures flush denormal mode.  :meth:`~torch.set_flush_denormal`
is only supported on x86 architectures supporting SSE3.

Args:
    mode (bool): Controls whether to enable flush denormal mode or not

Example::

    >>> torch.set_flush_denormal(True)
    True
    >>> torch.tensor([1e-323], dtype=torch.float64)
    tensor([ 0.], dtype=torch.float64)
    >>> torch.set_flush_denormal(False)
    True
    >>> torch.tensor([1e-323], dtype=torch.float64)
    tensor(9.88131e-324 *
           [ 1.0000], dtype=torch.float64)
""")

add_docstr(torch.set_num_threads, r"""
set_num_threads(int)

Sets the number of threads used for intraop parallelism on CPU.

.. warning::
    To ensure that the correct number of threads is used, set_num_threads
    must be called before running eager, JIT or autograd code.
""")

add_docstr(torch.set_num_interop_threads, r"""
set_num_interop_threads(int)

Sets the number of threads used for interop parallelism
(e.g. in JIT interpreter) on CPU.

.. warning::
    Can only be called once and before any inter-op parallel work
    is started (e.g. JIT execution).
""")

add_docstr(torch.sigmoid, r"""
sigmoid(input, *, out=None) -> Tensor

Alias for :func:`torch.special.expit`.
""")

add_docstr(torch.logit,
           r"""
logit(input, eps=None, *, out=None) -> Tensor

Alias for :func:`torch.special.logit`.
""")

add_docstr(torch.sign,
           r"""
sign(input, *, out=None) -> Tensor

Returns a new tensor with the signs of the elements of :attr:`input`.

.. math::
    \text{out}_{i} = \operatorname{sgn}(\text{input}_{i})
""" + r"""
Args:
    {input}

Keyword args:
    {out}

Example::

    >>> a = torch.tensor([0.7, -1.2, 0., 2.3])
    >>> a
    tensor([ 0.7000, -1.2000,  0.0000,  2.3000])
    >>> torch.sign(a)
    tensor([ 1., -1.,  0.,  1.])
""".format(**common_args))

add_docstr(torch.signbit,
           r"""
signbit(input, *, out=None) -> Tensor

Tests if each element of :attr:`input` has its sign bit set (is less than zero) or not.

Args:
  {input}

Keyword args:
  {out}

Example::

    >>> a = torch.tensor([0.7, -1.2, 0., 2.3])
    >>> torch.signbit(a)
    tensor([ False, True,  False,  False])
""".format(**common_args))

add_docstr(torch.sgn,
           r"""
sgn(input, *, out=None) -> Tensor

This function is an extension of torch.sign() to complex tensors.
It computes a new tensor whose elements have
the same angles as the corresponding elements of :attr:`input` and
absolute values (i.e. magnitudes) of one for complex tensors and
is equivalent to torch.sign() for non-complex tensors.

.. math::
    \text{out}_{i} = \begin{cases}
                    0 & |\text{{input}}_i| == 0 \\
                    \frac{{\text{{input}}_i}}{|{\text{{input}}_i}|} & \text{otherwise}
                    \end{cases}

""" + r"""
Args:
    {input}

Keyword args:
  {out}

Example::

    >>> t = torch.tensor([3+4j, 7-24j, 0, 1+2j])
    >>> t.sgn()
    tensor([0.6000+0.8000j, 0.2800-0.9600j, 0.0000+0.0000j, 0.4472+0.8944j])
""".format(**common_args))

add_docstr(torch.sin,
           r"""
sin(input, *, out=None) -> Tensor

Returns a new tensor with the sine of the elements of :attr:`input`.

.. math::
    \text{out}_{i} = \sin(\text{input}_{i})
""" + r"""
Args:
    {input}

Keyword args:
    {out}

Example::

    >>> a = torch.randn(4)
    >>> a
    tensor([-0.5461,  0.1347, -2.7266, -0.2746])
    >>> torch.sin(a)
    tensor([-0.5194,  0.1343, -0.4032, -0.2711])
""".format(**common_args))

add_docstr(torch.sinc,
           r"""
sinc(input, *, out=None) -> Tensor

Computes the normalized sinc of :attr:`input.`

.. math::
    \text{out}_{i} =
    \begin{cases}
      1, & \text{if}\ \text{input}_{i}=0 \\
      \sin(\pi \text{input}_{i}) / (\pi \text{input}_{i}), & \text{otherwise}
    \end{cases}
""" + r"""
Args:
    {input}

Keyword args:
    {out}

Example::

    >>> a = torch.randn(4)
    >>> a
    tensor([ 0.2252, -0.2948,  1.0267, -1.1566])
    >>> torch.sinc(a)
    tensor([ 0.9186,  0.8631, -0.0259, -0.1300])
""".format(**common_args))

add_docstr(torch.sinh,
           r"""
sinh(input, *, out=None) -> Tensor

Returns a new tensor with the hyperbolic sine of the elements of
:attr:`input`.

.. math::
    \text{out}_{i} = \sinh(\text{input}_{i})
""" + r"""
Args:
    {input}

Keyword args:
    {out}

Example::

    >>> a = torch.randn(4)
    >>> a
    tensor([ 0.5380, -0.8632, -0.1265,  0.9399])
    >>> torch.sinh(a)
    tensor([ 0.5644, -0.9744, -0.1268,  1.0845])

.. note::
   When :attr:`input` is on the CPU, the implementation of torch.sinh may use
   the Sleef library, which rounds very large results to infinity or negative
   infinity. See `here <https://sleef.org/purec.xhtml>`_ for details.
""".format(**common_args))

add_docstr(torch.sort,
           r"""
sort(input, dim=-1, descending=False, stable=False, *, out=None) -> (Tensor, LongTensor)

Sorts the elements of the :attr:`input` tensor along a given dimension
in ascending order by value.

If :attr:`dim` is not given, the last dimension of the `input` is chosen.

If :attr:`descending` is ``True`` then the elements are sorted in descending
order by value.

If :attr:`stable` is ``True`` then the sorting routine becomes stable, preserving
the order of equivalent elements.

A namedtuple of (values, indices) is returned, where the `values` are the
sorted values and `indices` are the indices of the elements in the original
`input` tensor.

.. warning:: `stable=True` only works on the CPU for now.

Args:
    {input}
    dim (int, optional): the dimension to sort along
    descending (bool, optional): controls the sorting order (ascending or descending)
    stable (bool, optional): makes the sorting routine stable, which guarantees that the order
       of equivalent elements is preserved.

Keyword args:
    out (tuple, optional): the output tuple of (`Tensor`, `LongTensor`) that can
        be optionally given to be used as output buffers

Example::

    >>> x = torch.randn(3, 4)
    >>> sorted, indices = torch.sort(x)
    >>> sorted
    tensor([[-0.2162,  0.0608,  0.6719,  2.3332],
            [-0.5793,  0.0061,  0.6058,  0.9497],
            [-0.5071,  0.3343,  0.9553,  1.0960]])
    >>> indices
    tensor([[ 1,  0,  2,  3],
            [ 3,  1,  0,  2],
            [ 0,  3,  1,  2]])

    >>> sorted, indices = torch.sort(x, 0)
    >>> sorted
    tensor([[-0.5071, -0.2162,  0.6719, -0.5793],
            [ 0.0608,  0.0061,  0.9497,  0.3343],
            [ 0.6058,  0.9553,  1.0960,  2.3332]])
    >>> indices
    tensor([[ 2,  0,  0,  1],
            [ 0,  1,  1,  2],
            [ 1,  2,  2,  0]])
    >>> x = torch.tensor([0, 1] * 9)
    >>> x.sort()
    torch.return_types.sort(
        values=tensor([0, 0, 0, 0, 0, 0, 0, 0, 0, 1, 1, 1, 1, 1, 1, 1, 1, 1]),
        indices=tensor([ 2, 16,  4,  6, 14,  8,  0, 10, 12,  9, 17, 15, 13, 11,  7,  5,  3,  1]))
    >>> x.sort(stable=True)
    torch.return_types.sort(
        values=tensor([0, 0, 0, 0, 0, 0, 0, 0, 0, 1, 1, 1, 1, 1, 1, 1, 1, 1]),
        indices=tensor([ 0,  2,  4,  6,  8, 10, 12, 14, 16,  1,  3,  5,  7,  9, 11, 13, 15, 17]))
""".format(**common_args))

add_docstr(torch.argsort,
           r"""
argsort(input, dim=-1, descending=False) -> LongTensor

Returns the indices that sort a tensor along a given dimension in ascending
order by value.

This is the second value returned by :meth:`torch.sort`.  See its documentation
for the exact semantics of this method.

Args:
    {input}
    dim (int, optional): the dimension to sort along
    descending (bool, optional): controls the sorting order (ascending or descending)

Example::

    >>> a = torch.randn(4, 4)
    >>> a
    tensor([[ 0.0785,  1.5267, -0.8521,  0.4065],
            [ 0.1598,  0.0788, -0.0745, -1.2700],
            [ 1.2208,  1.0722, -0.7064,  1.2564],
            [ 0.0669, -0.2318, -0.8229, -0.9280]])


    >>> torch.argsort(a, dim=1)
    tensor([[2, 0, 3, 1],
            [3, 2, 1, 0],
            [2, 1, 0, 3],
            [3, 2, 1, 0]])
""".format(**common_args))

add_docstr(torch.msort,
           r"""
msort(input, *, out=None) -> Tensor

Sorts the elements of the :attr:`input` tensor along its first dimension
in ascending order by value.

.. note:: `torch.msort(t)` is equivalent to `torch.sort(t, dim=0)[0]`.
          See also :func:`torch.sort`.

Args:
    {input}

Keyword args:
    {out}

Example::

    >>> t = torch.randn(3, 4)
    >>> t
    tensor([[-0.1321,  0.4370, -1.2631, -1.1289],
            [-2.0527, -1.1250,  0.2275,  0.3077],
            [-0.0881, -0.1259, -0.5495,  1.0284]])
    >>> torch.msort(t)
    tensor([[-2.0527, -1.1250, -1.2631, -1.1289],
            [-0.1321, -0.1259, -0.5495,  0.3077],
            [-0.0881,  0.4370,  0.2275,  1.0284]])
""".format(**common_args))

add_docstr(torch.sparse_csr_tensor,
           r"""
sparse_csr_tensor(crow_indices, col_indices, values, size=None, *, dtype=None, device=None, requires_grad=False) -> Tensor

Constructs a :ref:`sparse tensor in CSR (Compressed Sparse Row) <sparse-csr-docs>` with specified
values at the given :attr:`crow_indices` and :attr:`col_indices`. Sparse matrix multiplication operations
in CSR format are typically faster than that for sparse tensors in COO format. Make you have a look
at :ref:`the note on the data type of the indices <sparse-csr-docs>`.

Args:
    crow_indices (array_like): One-dimensional array of size size[0] + 1. The last element
        is the number of non-zeros. This tensor encodes the index in values and col_indices
        depending on where the given row starts. Each successive number in the tensor
        subtracted by the number before it denotes the number of elements in a given row.
    col_indices (array_like): Column co-ordinates of each element in values. Strictly one
        dimensional tensor with the same length as values.
    values (array_list): Initial values for the tensor. Can be a list, tuple, NumPy ``ndarray``, scalar,
        and other types.
    size (list, tuple, :class:`torch.Size`, optional): Size of the sparse tensor. If not provided, the
        size will be inferred as the minimum size big enough to hold all non-zero elements.

Keyword args:
    dtype (:class:`torch.dtype`, optional): the desired data type of returned tensor.
        Default: if None, infers data type from :attr:`values`.
    device (:class:`torch.device`, optional): the desired device of returned tensor.
        Default: if None, uses the current device for the default tensor type
        (see :func:`torch.set_default_tensor_type`). :attr:`device` will be the CPU
        for CPU tensor types and the current CUDA device for CUDA tensor types.
    {requires_grad}

Example ::
    >>> crow_indices = [0, 2, 4]
    >>> col_indices = [0, 1, 0, 1]
    >>> values = [1, 2, 3, 4]
    >>> torch.sparse_csr_tensor(torch.tensor(crow_indices, dtype=torch.int64),
    ...                         torch.tensor(col_indices, dtype=torch.int64),
    ...                         torch.tensor(values), dtype=torch.double)
    tensor(crow_indices=tensor([0, 2, 4]),
           col_indices=tensor([0, 1, 0, 1]),
           values=tensor([1., 2., 3., 4.]), size=(2, 2), nnz=4,
           dtype=torch.float64, layout=torch.sparse_csr)
""".format(**factory_common_args))

add_docstr(torch.sparse_coo_tensor,
           r"""
sparse_coo_tensor(indices, values, size=None, *, dtype=None, device=None, requires_grad=False) -> Tensor

Constructs a :ref:`sparse tensor in COO(rdinate) format
<sparse-coo-docs>` with specified values at the given
:attr:`indices`.

.. note::

   This function returns an :ref:`uncoalesced tensor <sparse-uncoalesced-coo-docs>`.

Args:
    indices (array_like): Initial data for the tensor. Can be a list, tuple,
        NumPy ``ndarray``, scalar, and other types. Will be cast to a :class:`torch.LongTensor`
        internally. The indices are the coordinates of the non-zero values in the matrix, and thus
        should be two-dimensional where the first dimension is the number of tensor dimensions and
        the second dimension is the number of non-zero values.
    values (array_like): Initial values for the tensor. Can be a list, tuple,
        NumPy ``ndarray``, scalar, and other types.
    size (list, tuple, or :class:`torch.Size`, optional): Size of the sparse tensor. If not
        provided the size will be inferred as the minimum size big enough to hold all non-zero
        elements.

Keyword args:
    dtype (:class:`torch.dtype`, optional): the desired data type of returned tensor.
        Default: if None, infers data type from :attr:`values`.
    device (:class:`torch.device`, optional): the desired device of returned tensor.
        Default: if None, uses the current device for the default tensor type
        (see :func:`torch.set_default_tensor_type`). :attr:`device` will be the CPU
        for CPU tensor types and the current CUDA device for CUDA tensor types.
    {requires_grad}


Example::

    >>> i = torch.tensor([[0, 1, 1],
    ...                   [2, 0, 2]])
    >>> v = torch.tensor([3, 4, 5], dtype=torch.float32)
    >>> torch.sparse_coo_tensor(i, v, [2, 4])
    tensor(indices=tensor([[0, 1, 1],
                           [2, 0, 2]]),
           values=tensor([3., 4., 5.]),
           size=(2, 4), nnz=3, layout=torch.sparse_coo)

    >>> torch.sparse_coo_tensor(i, v)  # Shape inference
    tensor(indices=tensor([[0, 1, 1],
                           [2, 0, 2]]),
           values=tensor([3., 4., 5.]),
           size=(2, 3), nnz=3, layout=torch.sparse_coo)

    >>> torch.sparse_coo_tensor(i, v, [2, 4],
    ...                         dtype=torch.float64,
    ...                         device=torch.device('cuda:0'))
    tensor(indices=tensor([[0, 1, 1],
                           [2, 0, 2]]),
           values=tensor([3., 4., 5.]),
           device='cuda:0', size=(2, 4), nnz=3, dtype=torch.float64,
           layout=torch.sparse_coo)

    # Create an empty sparse tensor with the following invariants:
    #   1. sparse_dim + dense_dim = len(SparseTensor.shape)
    #   2. SparseTensor._indices().shape = (sparse_dim, nnz)
    #   3. SparseTensor._values().shape = (nnz, SparseTensor.shape[sparse_dim:])
    #
    # For instance, to create an empty sparse tensor with nnz = 0, dense_dim = 0 and
    # sparse_dim = 1 (hence indices is a 2D tensor of shape = (1, 0))
    >>> S = torch.sparse_coo_tensor(torch.empty([1, 0]), [], [1])
    tensor(indices=tensor([], size=(1, 0)),
           values=tensor([], size=(0,)),
           size=(1,), nnz=0, layout=torch.sparse_coo)

    # and to create an empty sparse tensor with nnz = 0, dense_dim = 1 and
    # sparse_dim = 1
    >>> S = torch.sparse_coo_tensor(torch.empty([1, 0]), torch.empty([0, 2]), [1, 2])
    tensor(indices=tensor([], size=(1, 0)),
           values=tensor([], size=(0, 2)),
           size=(1, 2), nnz=0, layout=torch.sparse_coo)

.. _torch.sparse: https://pytorch.org/docs/stable/sparse.html
""".format(**factory_common_args))

add_docstr(torch.sqrt,
           r"""
sqrt(input, *, out=None) -> Tensor

Returns a new tensor with the square-root of the elements of :attr:`input`.

.. math::
    \text{out}_{i} = \sqrt{\text{input}_{i}}
""" + r"""
Args:
    {input}

Keyword args:
    {out}

Example::

    >>> a = torch.randn(4)
    >>> a
    tensor([-2.0755,  1.0226,  0.0831,  0.4806])
    >>> torch.sqrt(a)
    tensor([    nan,  1.0112,  0.2883,  0.6933])
""".format(**common_args))

add_docstr(torch.square,
           r"""
square(input, *, out=None) -> Tensor

Returns a new tensor with the square of the elements of :attr:`input`.

Args:
    {input}

Keyword args:
    {out}

Example::

    >>> a = torch.randn(4)
    >>> a
    tensor([-2.0755,  1.0226,  0.0831,  0.4806])
    >>> torch.square(a)
    tensor([ 4.3077,  1.0457,  0.0069,  0.2310])
""".format(**common_args))

add_docstr(torch.squeeze,
           r"""
squeeze(input, dim=None, *, out=None) -> Tensor

Returns a tensor with all the dimensions of :attr:`input` of size `1` removed.

For example, if `input` is of shape:
:math:`(A \times 1 \times B \times C \times 1 \times D)` then the `out` tensor
will be of shape: :math:`(A \times B \times C \times D)`.

When :attr:`dim` is given, a squeeze operation is done only in the given
dimension. If `input` is of shape: :math:`(A \times 1 \times B)`,
``squeeze(input, 0)`` leaves the tensor unchanged, but ``squeeze(input, 1)``
will squeeze the tensor to the shape :math:`(A \times B)`.

.. note:: The returned tensor shares the storage with the input tensor,
          so changing the contents of one will change the contents of the other.

.. warning:: If the tensor has a batch dimension of size 1, then `squeeze(input)`
          will also remove the batch dimension, which can lead to unexpected
          errors.

Args:
    {input}
    dim (int, optional): if given, the input will be squeezed only in
           this dimension

Keyword args:
    {out}

Example::

    >>> x = torch.zeros(2, 1, 2, 1, 2)
    >>> x.size()
    torch.Size([2, 1, 2, 1, 2])
    >>> y = torch.squeeze(x)
    >>> y.size()
    torch.Size([2, 2, 2])
    >>> y = torch.squeeze(x, 0)
    >>> y.size()
    torch.Size([2, 1, 2, 1, 2])
    >>> y = torch.squeeze(x, 1)
    >>> y.size()
    torch.Size([2, 2, 1, 2])
""".format(**common_args))

add_docstr(torch.std, r"""
<<<<<<< HEAD
std(input, dim=None, *, correction=1, keepdim=False, out=None) -> Tensor

Calculates the standard deviation over the dimensions specified by :attr:`dim`.
:attr:`dim` can be a single dimension, list of dimensions, or ``None`` to
reduce over all dimensions.

The standard deviation (:math:`\sigma`) is calculated as

.. math:: \sigma = \sqrt{\frac{1}{N - \delta N}\sum_{i=0}^{N-1}(x_i-\bar{x})^2}

where :math:`x` is the sample set of elements, :math:`\bar{x}` is the
sample mean, :math:`N` is the number of samples and :math:`\delta N` is
the :attr:`correction`.
""" + r"""

{keepdim_details}
=======
std(input, dim, unbiased, keepdim=False, *, out=None) -> Tensor

If :attr:`unbiased` is ``True``, Bessel's correction will be used.
Otherwise, the sample deviation is calculated, without any correction.
>>>>>>> 1fc3576d

Args:
    {input}
    {dim}

Keyword args:
<<<<<<< HEAD
    correction (int): difference between the sample size and sample degrees of freedom.
                      Defaults to Bessel's correction, ``correction = 1``.
      .. warning:: The default correction value is deprecated. Pass ``correction=1`` explicitly instead.
    {keepdim}
    {out}

Example::

    >>> a = torch.tensor(
    ...     [[ 0.2035,  1.2959,  1.8101, -0.4644],
    ...      [ 1.5027, -0.3270,  0.5905,  0.6538],
    ...      [-1.5745,  1.3330, -0.5596, -0.6548],
    ...      [ 0.1264, -0.5080,  1.6420,  0.1992]])
    >>> torch.std(a, dim=1, keepdim=True)
    tensor([[1.0311],
            [0.7477],
            [1.2204],
            [0.9087]])

.. function:: std(input, dim, unbiased, keepdim=False, *, out=None) -> Tensor
   :noindex:
=======
    unbiased (bool): whether to use Bessel's correction (:math:`\delta N = 1`).
    {keepdim}
    {out}


.. function:: std(input, unbiased) -> Tensor
   :noindex:

Calculates the standard deviation of all elements in the :attr:`input` tensor.
>>>>>>> 1fc3576d

If :attr:`unbiased` is ``True``, Bessel's correction will be used.
Otherwise, the sample deviation is calculated, without any correction.

Args:
    {input}
<<<<<<< HEAD
    {dim}

Keyword args:
    unbiased (bool): whether to use Bessel's correction (:math:`\delta N = 1`).
    {keepdim}
    {out}
=======
    unbiased (bool): whether to use Bessel's correction (:math:`\delta N = 1`).
>>>>>>> 1fc3576d


.. function:: std(input, unbiased) -> Tensor
   :noindex:

Calculates the standard deviation of all elements in the :attr:`input` tensor.

If :attr:`unbiased` is ``True``, Bessel's correction will be used.
Otherwise, the sample deviation is calculated, without any correction.

Args:
    {input}
    unbiased (bool): whether to use Bessel's correction (:math:`\delta N = 1`).

Example::

    >>> a = torch.tensor([[-0.8166, -1.3802, -0.3560]])
    >>> torch.std(a, unbiased=False)
    tensor(0.4188)
""".format(**multi_dim_common))

add_docstr(torch.std_mean,
           r"""
<<<<<<< HEAD
std_mean(input, dim=None, *, correction=1, keepdim=False, out=None) -> (Tensor, Tensor)

Calculates the standard deviation and mean over the dimensions specified by
:attr:`dim`. :attr:`dim` can be a single dimension, list of dimensions, or
``None`` to reduce over all dimensions.

The standard deviation (:math:`\sigma`) is calculated as

.. math:: \sigma = \sqrt{\frac{1}{N - \delta N}\sum_{i=0}^{N-1}(x_i-\bar{x})^2}

where :math:`x` is the sample set of elements, :math:`\bar{x}` is the
sample mean, :math:`N` is the number of samples and :math:`\delta N` is
the :attr:`correction`.

""" + r"""

{keepdim_details}
=======
std_mean(input, dim, unbiased, keepdim=False, *, out=None) -> (Tensor, Tensor)

If :attr:`unbiased` is ``True``, Bessel's correction will be used to calculate
the standard deviation. Otherwise, the sample deviation is calculated, without
any correction.
>>>>>>> 1fc3576d

Args:
    {input}
    {dim}
<<<<<<< HEAD

Keyword args:
    correction (int): difference between the sample size and sample degrees of freedom.
                      Defaults to Bessel's correction, ``correction = 1``.
      .. warning:: The default correction value is deprecated. Pass ``correction=1`` explicitly instead.
    {keepdim}
    {out}

Returns:
    A tuple (std, mean) containing the standard deviation and mean.

Example::

    >>> a = torch.tensor(
    ...     [[ 0.2035,  1.2959,  1.8101, -0.4644],
    ...      [ 1.5027, -0.3270,  0.5905,  0.6538],
    ...      [-1.5745,  1.3330, -0.5596, -0.6548],
    ...      [ 0.1264, -0.5080,  1.6420,  0.1992]])
    >>> torch.std_mean(a, dim=0, keepdim=True)
    (tensor([[1.2620, 1.0028, 1.0957, 0.6038]]),
     tensor([[ 0.0645,  0.4485,  0.8707, -0.0665]]))

.. function:: std_mean(input, dim, unbiased, keepdim=False, *, out=None) -> (Tensor, Tensor)
   :noindex:

If :attr:`unbiased` is ``True``, Bessel's correction will be used to calculate
the standard deviation. Otherwise, the sample deviation is calculated, without
any correction.

Args:
    {input}
    {dim}

Keyword args:
    unbiased (bool): whether to use Bessel's correction (:math:`\delta N = 1`).
    {keepdim}
    {out}

Returns:
    A tuple (std, mean) containing the standard deviation and mean.

.. function:: std_mean(input, unbiased) -> (Tensor, Tensor)
   :noindex:

Calculates the standard deviation and mean of all elements in the :attr:`input`
tensor.

If :attr:`unbiased` is ``True``, Bessel's correction will be used.
Otherwise, the sample deviation is calculated, without any correction.

Args:
    {input}
=======

Keyword args:
    unbiased (bool): whether to use Bessel's correction (:math:`\delta N = 1`).
    {keepdim}
    {out}

Returns:
    A tuple (std, mean) containing the standard deviation and mean.

.. function:: std_mean(input, unbiased) -> (Tensor, Tensor)
   :noindex:

Calculates the standard deviation and mean of all elements in the :attr:`input`
tensor.

If :attr:`unbiased` is ``True``, Bessel's correction will be used.
Otherwise, the sample deviation is calculated, without any correction.

Args:
    {input}
>>>>>>> 1fc3576d
    unbiased (bool): whether to use Bessel's correction (:math:`\delta N = 1`).

Returns:
    A tuple (std, mean) containing the standard deviation and mean.

Example::

    >>> a = torch.tensor([[-0.8166, -1.3802, -0.3560]])
    >>> torch.std_mean(a, unbiased=False)
    (tensor(0.4188), tensor(-0.8509))
""".format(**multi_dim_common))

add_docstr(torch.sub, r"""
sub(input, other, *, alpha=1, out=None) -> Tensor

Subtracts :attr:`other`, scaled by :attr:`alpha`, from :attr:`input`.

.. math::
    \text{{out}}_i = \text{{input}}_i - \text{{alpha}} \times \text{{other}}_i
""" + r"""

Supports :ref:`broadcasting to a common shape <broadcasting-semantics>`,
:ref:`type promotion <type-promotion-doc>`, and integer, float, and complex inputs.

Args:
    {input}
    other (Tensor or Scalar): the tensor or scalar to subtract from :attr:`input`

Keyword args:
    alpha (Scalar): the scalar multiplier for :attr:`other`
    {out}

Example::

    >>> a = torch.tensor((1, 2))
    >>> b = torch.tensor((0, 1))
    >>> torch.sub(a, b, alpha=2)
    tensor([1, 0])
""".format(**common_args))

add_docstr(torch.subtract, r"""
subtract(input, other, *, alpha=1, out=None) -> Tensor

Alias for :func:`torch.sub`.
""")

add_docstr(torch.sum,
           r"""
sum(input, *, dtype=None) -> Tensor

Returns the sum of all elements in the :attr:`input` tensor.

Args:
    {input}

Keyword args:
    {dtype}

Example::

    >>> a = torch.randn(1, 3)
    >>> a
    tensor([[ 0.1133, -0.9567,  0.2958]])
    >>> torch.sum(a)
    tensor(-0.5475)

.. function:: sum(input, dim, keepdim=False, *, dtype=None) -> Tensor

Returns the sum of each row of the :attr:`input` tensor in the given
dimension :attr:`dim`. If :attr:`dim` is a list of dimensions,
reduce over all of them.

{keepdim_details}

Args:
    {input}
    {dim}
    {keepdim}

Keyword args:
    {dtype}

Example::

    >>> a = torch.randn(4, 4)
    >>> a
    tensor([[ 0.0569, -0.2475,  0.0737, -0.3429],
            [-0.2993,  0.9138,  0.9337, -1.6864],
            [ 0.1132,  0.7892, -0.1003,  0.5688],
            [ 0.3637, -0.9906, -0.4752, -1.5197]])
    >>> torch.sum(a, 1)
    tensor([-0.4598, -0.1381,  1.3708, -2.6217])
    >>> b = torch.arange(4 * 5 * 6).view(4, 5, 6)
    >>> torch.sum(b, (2, 1))
    tensor([  435.,  1335.,  2235.,  3135.])
""".format(**multi_dim_common))

add_docstr(torch.nansum,
           r"""
nansum(input, *, dtype=None) -> Tensor

Returns the sum of all elements, treating Not a Numbers (NaNs) as zero.

Args:
    {input}

Keyword args:
    {dtype}

Example::

    >>> a = torch.tensor([1., 2., float('nan'), 4.])
    >>> torch.nansum(a)
    tensor(7.)

.. function:: nansum(input, dim, keepdim=False, *, dtype=None) -> Tensor

Returns the sum of each row of the :attr:`input` tensor in the given
dimension :attr:`dim`, treating Not a Numbers (NaNs) as zero.
If :attr:`dim` is a list of dimensions, reduce over all of them.

{keepdim_details}

Args:
    {input}
    {dim}
    {keepdim}

Keyword args:
    {dtype}

Example::

    >>> torch.nansum(torch.tensor([1., float("nan")]))
    1.0
    >>> a = torch.tensor([[1, 2], [3., float("nan")]])
    >>> torch.nansum(a)
    tensor(6.)
    >>> torch.nansum(a, dim=0)
    tensor([4., 2.])
    >>> torch.nansum(a, dim=1)
    tensor([3., 3.])
""".format(**multi_dim_common))

add_docstr(torch.svd,
           r"""
svd(input, some=True, compute_uv=True, *, out=None) -> (Tensor, Tensor, Tensor)

Computes the singular value decomposition of either a matrix or batch of
matrices :attr:`input`. The singular value decomposition is represented as a
namedtuple `(U, S, V)`, such that :attr:`input` `= U diag(S) Vᴴ`.
where `Vᴴ` is the transpose of `V` for real inputs,
and the conjugate transpose of `V` for complex inputs.
If :attr:`input` is a batch of matrices, then `U`, `S`, and `V` are also
batched with the same batch dimensions as :attr:`input`.

If :attr:`some` is `True` (default), the method returns the reduced singular
value decomposition. In this case, if the last two dimensions of :attr:`input` are
`m` and `n`, then the returned `U` and `V` matrices will contain only
`min(n, m)` orthonormal columns.

If :attr:`compute_uv` is `False`, the returned `U` and `V` will be
zero-filled matrices of shape `(m, m)` and `(n, n)`
respectively, and the same device as :attr:`input`. The argument :attr:`some`
has no effect when :attr:`compute_uv` is `False`.

Supports :attr:`input` of float, double, cfloat and cdouble data types.
The dtypes of `U` and `V` are the same as :attr:`input`'s. `S` will
always be real-valued, even if :attr:`input` is complex.

.. warning::

    :func:`torch.svd` is deprecated in favor of :func:`torch.linalg.svd`
    and will be removed in a future PyTorch release.

    ``U, S, V = torch.svd(A, some=some, compute_uv=True)`` (default) should be replaced with

    .. code:: python

        U, S, Vh = torch.linalg.svd(A, full_matrices=not some)
        V = Vh.transpose(-2, -1).conj()

    ``_, S, _ = torch.svd(A, some=some, compute_uv=False)`` should be replaced with

    .. code:: python

        S = torch.svdvals(A)

.. note:: Differences with :func:`torch.linalg.svd`:

             * :attr:`some` is the opposite of
               :func:`torch.linalg.svd`'s :attr:`full_matrices`. Note that
               default value for both is `True`, so the default behavior is
               effectively the opposite.
             * :func:`torch.svd` returns `V`, whereas :func:`torch.linalg.svd` returns
               `Vh`, that is, `Vᴴ`.
             * If :attr:`compute_uv` is `False`, :func:`torch.svd` returns zero-filled
               tensors for `U` and `Vh`, whereas :func:`torch.linalg.svd` returns
               empty tensors.

.. note:: The singular values are returned in descending order. If :attr:`input` is a batch of matrices,
          then the singular values of each matrix in the batch are returned in descending order.

.. note:: The `S` tensor can only be used to compute gradients if :attr:`compute_uv` is `True`.

.. note:: When :attr:`some` is `False`, the gradients on `U[..., :, min(m, n):]`
          and `V[..., :, min(m, n):]` will be ignored in the backward pass, as those vectors
          can be arbitrary bases of the corresponding subspaces.

.. note:: The implementation of :func:`torch.linalg.svd` on CPU uses LAPACK's routine `?gesdd`
          (a divide-and-conquer algorithm) instead of `?gesvd` for speed. Analogously,
          on GPU, it uses cuSOLVER's routines `gesvdj` and `gesvdjBatched` on CUDA 10.1.243
          and later, and MAGMA's routine `gesdd` on earlier versions of CUDA.

.. note:: The returned `U` will not be contiguous. The matrix (or batch of matrices) will
          be represented as a column-major matrix (i.e. Fortran-contiguous).

.. warning:: The gradients with respect to `U` and `V` will only be finite when the input does not
             have zero nor repeated singular values.

.. warning:: If the distance between any two singular values is close to zero, the gradients with respect to
             `U` and `V` will be numerically unstable, as they depends on
             :math:`\frac{1}{\min_{i \neq j} \sigma_i^2 - \sigma_j^2}`. The same happens when the matrix
             has small singular values, as these gradients also depend on `S⁻¹`.

.. warning:: For complex-valued :attr:`input` the singular value decomposition is not unique,
             as `U` and `V` may be multiplied by an arbitrary phase factor :math:`e^{i \phi}` on every column.
             The same happens when :attr:`input` has repeated singular values, where one may multiply
             the columns of the spanning subspace in `U` and `V` by a rotation matrix
             and `the resulting vectors will span the same subspace`_.
             Different platforms, like NumPy, or inputs on different device types,
             may produce different `U` and `V` tensors.

Args:
    input (Tensor): the input tensor of size `(*, m, n)` where `*` is zero or more
                    batch dimensions consisting of `(m, n)` matrices.
    some (bool, optional): controls whether to compute the reduced or full decomposition, and
                           consequently, the shape of returned `U` and `V`. Default: `True`.
    compute_uv (bool, optional): controls whether to compute `U` and `V`. Default: `True`.

Keyword args:
    out (tuple, optional): the output tuple of tensors

Example::

    >>> a = torch.randn(5, 3)
    >>> a
    tensor([[ 0.2364, -0.7752,  0.6372],
            [ 1.7201,  0.7394, -0.0504],
            [-0.3371, -1.0584,  0.5296],
            [ 0.3550, -0.4022,  1.5569],
            [ 0.2445, -0.0158,  1.1414]])
    >>> u, s, v = torch.svd(a)
    >>> u
    tensor([[ 0.4027,  0.0287,  0.5434],
            [-0.1946,  0.8833,  0.3679],
            [ 0.4296, -0.2890,  0.5261],
            [ 0.6604,  0.2717, -0.2618],
            [ 0.4234,  0.2481, -0.4733]])
    >>> s
    tensor([2.3289, 2.0315, 0.7806])
    >>> v
    tensor([[-0.0199,  0.8766,  0.4809],
            [-0.5080,  0.4054, -0.7600],
            [ 0.8611,  0.2594, -0.4373]])
    >>> torch.dist(a, torch.mm(torch.mm(u, torch.diag(s)), v.t()))
    tensor(8.6531e-07)
    >>> a_big = torch.randn(7, 5, 3)
    >>> u, s, v = torch.svd(a_big)
    >>> torch.dist(a_big, torch.matmul(torch.matmul(u, torch.diag_embed(s)), v.transpose(-2, -1)))
    tensor(2.6503e-06)

.. _the resulting vectors will span the same subspace:
       (https://en.wikipedia.org/wiki/Singular_value_decomposition#Singular_values,_singular_vectors,_and_their_relation_to_the_SVD)
""")

add_docstr(torch.symeig, r"""
symeig(input, eigenvectors=False, upper=True, *, out=None) -> (Tensor, Tensor)

This function returns eigenvalues and eigenvectors
of a real symmetric or complex Hermitian matrix :attr:`input` or a batch thereof,
represented by a namedtuple (eigenvalues, eigenvectors).

This function calculates all eigenvalues (and vectors) of :attr:`input`
such that :math:`\text{input} = V \text{diag}(e) V^T`.

The boolean argument :attr:`eigenvectors` defines computation of
both eigenvectors and eigenvalues or eigenvalues only.

If it is ``False``, only eigenvalues are computed. If it is ``True``,
both eigenvalues and eigenvectors are computed.

Since the input matrix :attr:`input` is supposed to be symmetric or Hermitian,
only the upper triangular portion is used by default.

If :attr:`upper` is ``False``, then lower triangular portion is used.

.. warning::

    :func:`torch.symeig` is deprecated in favor of :func:`torch.linalg.eigh`
    and will be removed in a future PyTorch release. The default behavior has changed
    from using the upper triangular portion of the matrix by default to using the
    lower triangular portion.

    ``L, _ = torch.symeig(A, upper=upper)`` should be replaced with

    .. code :: python

        UPLO = "U" if upper else "L"
        L = torch.linalg.eigvalsh(A, UPLO=UPLO)

    ``L, V = torch.symeig(A, eigenvectors=True, upper=upper)`` should be replaced with

    .. code :: python

        UPLO = "U" if upper else "L"
        L, V = torch.linalg.eigh(A, UPLO=UPLO)

.. note:: The eigenvalues are returned in ascending order. If :attr:`input` is a batch of matrices,
          then the eigenvalues of each matrix in the batch is returned in ascending order.

.. note:: Irrespective of the original strides, the returned matrix `V` will
          be transposed, i.e. with strides `V.contiguous().transpose(-1, -2).stride()`.

.. warning:: Extra care needs to be taken when backward through outputs. Such
             operation is only stable when all eigenvalues are distinct and becomes
             less stable the smaller :math:`\min_{i \neq j} |\lambda_i - \lambda_j|` is.

Args:
    input (Tensor): the input tensor of size :math:`(*, n, n)` where `*` is zero or more
                    batch dimensions consisting of symmetric or Hermitian matrices.
    eigenvectors(bool, optional): controls whether eigenvectors have to be computed
    upper(boolean, optional): controls whether to consider upper-triangular or lower-triangular region

Keyword args:
    out (tuple, optional): the output tuple of (Tensor, Tensor)

Returns:
    (Tensor, Tensor): A namedtuple (eigenvalues, eigenvectors) containing

        - **eigenvalues** (*Tensor*): Shape :math:`(*, m)`. The eigenvalues in ascending order.
        - **eigenvectors** (*Tensor*): Shape :math:`(*, m, m)`.
          If ``eigenvectors=False``, it's an empty tensor.
          Otherwise, this tensor contains the orthonormal eigenvectors of the ``input``.

Examples::


    >>> a = torch.randn(5, 5)
    >>> a = a + a.t()  # To make a symmetric
    >>> a
    tensor([[-5.7827,  4.4559, -0.2344, -1.7123, -1.8330],
            [ 4.4559,  1.4250, -2.8636, -3.2100, -0.1798],
            [-0.2344, -2.8636,  1.7112, -5.5785,  7.1988],
            [-1.7123, -3.2100, -5.5785, -2.6227,  3.1036],
            [-1.8330, -0.1798,  7.1988,  3.1036, -5.1453]])
    >>> e, v = torch.symeig(a, eigenvectors=True)
    >>> e
    tensor([-13.7012,  -7.7497,  -2.3163,   5.2477,   8.1050])
    >>> v
    tensor([[ 0.1643,  0.9034, -0.0291,  0.3508,  0.1817],
            [-0.2417, -0.3071, -0.5081,  0.6534,  0.4026],
            [-0.5176,  0.1223, -0.0220,  0.3295, -0.7798],
            [-0.4850,  0.2695, -0.5773, -0.5840,  0.1337],
            [ 0.6415, -0.0447, -0.6381, -0.0193, -0.4230]])
    >>> a_big = torch.randn(5, 2, 2)
    >>> a_big = a_big + a_big.transpose(-2, -1)  # To make a_big symmetric
    >>> e, v = a_big.symeig(eigenvectors=True)
    >>> torch.allclose(torch.matmul(v, torch.matmul(e.diag_embed(), v.transpose(-2, -1))), a_big)
    True
""")

add_docstr(torch.t,
           r"""
t(input) -> Tensor

Expects :attr:`input` to be <= 2-D tensor and transposes dimensions 0
and 1.

0-D and 1-D tensors are returned as is. When input is a 2-D tensor this
is equivalent to ``transpose(input, 0, 1)``.

Args:
    {input}

Example::

    >>> x = torch.randn(())
    >>> x
    tensor(0.1995)
    >>> torch.t(x)
    tensor(0.1995)
    >>> x = torch.randn(3)
    >>> x
    tensor([ 2.4320, -0.4608,  0.7702])
    >>> torch.t(x)
    tensor([ 2.4320, -0.4608,  0.7702])
    >>> x = torch.randn(2, 3)
    >>> x
    tensor([[ 0.4875,  0.9158, -0.5872],
            [ 0.3938, -0.6929,  0.6932]])
    >>> torch.t(x)
    tensor([[ 0.4875,  0.3938],
            [ 0.9158, -0.6929],
            [-0.5872,  0.6932]])
""".format(**common_args))

add_docstr(torch.flip,
           r"""
flip(input, dims) -> Tensor

Reverse the order of a n-D tensor along given axis in dims.

.. note::
    `torch.flip` makes a copy of :attr:`input`'s data. This is different from NumPy's `np.flip`,
    which returns a view in constant time. Since copying a tensor's data is more work than viewing that data,
    `torch.flip` is expected to be slower than `np.flip`.

Args:
    {input}
    dims (a list or tuple): axis to flip on

Example::

    >>> x = torch.arange(8).view(2, 2, 2)
    >>> x
    tensor([[[ 0,  1],
             [ 2,  3]],

            [[ 4,  5],
             [ 6,  7]]])
    >>> torch.flip(x, [0, 1])
    tensor([[[ 6,  7],
             [ 4,  5]],

            [[ 2,  3],
             [ 0,  1]]])
""".format(**common_args))

add_docstr(torch.fliplr,
           r"""
fliplr(input) -> Tensor

Flip tensor in the left/right direction, returning a new tensor.

Flip the entries in each row in the left/right direction.
Columns are preserved, but appear in a different order than before.

Note:
    Requires the tensor to be at least 2-D.

.. note::
    `torch.fliplr` makes a copy of :attr:`input`'s data. This is different from NumPy's `np.fliplr`,
    which returns a view in constant time. Since copying a tensor's data is more work than viewing that data,
    `torch.fliplr` is expected to be slower than `np.fliplr`.

Args:
    input (Tensor): Must be at least 2-dimensional.

Example::

    >>> x = torch.arange(4).view(2, 2)
    >>> x
    tensor([[0, 1],
            [2, 3]])
    >>> torch.fliplr(x)
    tensor([[1, 0],
            [3, 2]])
""".format(**common_args))

add_docstr(torch.flipud,
           r"""
flipud(input) -> Tensor

Flip tensor in the up/down direction, returning a new tensor.

Flip the entries in each column in the up/down direction.
Rows are preserved, but appear in a different order than before.

Note:
    Requires the tensor to be at least 1-D.

.. note::
    `torch.flipud` makes a copy of :attr:`input`'s data. This is different from NumPy's `np.flipud`,
    which returns a view in constant time. Since copying a tensor's data is more work than viewing that data,
    `torch.flipud` is expected to be slower than `np.flipud`.

Args:
    input (Tensor): Must be at least 1-dimensional.

Example::

    >>> x = torch.arange(4).view(2, 2)
    >>> x
    tensor([[0, 1],
            [2, 3]])
    >>> torch.flipud(x)
    tensor([[2, 3],
            [0, 1]])
""".format(**common_args))

add_docstr(torch.roll,
           r"""
roll(input, shifts, dims=None) -> Tensor

Roll the tensor along the given dimension(s). Elements that are shifted beyond the
last position are re-introduced at the first position. If a dimension is not
specified, the tensor will be flattened before rolling and then restored
to the original shape.

Args:
    {input}
    shifts (int or tuple of ints): The number of places by which the elements
        of the tensor are shifted. If shifts is a tuple, dims must be a tuple of
        the same size, and each dimension will be rolled by the corresponding
        value
    dims (int or tuple of ints): Axis along which to roll

Example::

    >>> x = torch.tensor([1, 2, 3, 4, 5, 6, 7, 8]).view(4, 2)
    >>> x
    tensor([[1, 2],
            [3, 4],
            [5, 6],
            [7, 8]])
    >>> torch.roll(x, 1, 0)
    tensor([[7, 8],
            [1, 2],
            [3, 4],
            [5, 6]])
    >>> torch.roll(x, -1, 0)
    tensor([[3, 4],
            [5, 6],
            [7, 8],
            [1, 2]])
    >>> torch.roll(x, shifts=(2, 1), dims=(0, 1))
    tensor([[6, 5],
            [8, 7],
            [2, 1],
            [4, 3]])
""".format(**common_args))

add_docstr(torch.rot90,
           r"""
rot90(input, k, dims) -> Tensor

Rotate a n-D tensor by 90 degrees in the plane specified by dims axis.
Rotation direction is from the first towards the second axis if k > 0, and from the second towards the first for k < 0.

Args:
    {input}
    k (int): number of times to rotate
    dims (a list or tuple): axis to rotate

Example::

    >>> x = torch.arange(4).view(2, 2)
    >>> x
    tensor([[0, 1],
            [2, 3]])
    >>> torch.rot90(x, 1, [0, 1])
    tensor([[1, 3],
            [0, 2]])

    >>> x = torch.arange(8).view(2, 2, 2)
    >>> x
    tensor([[[0, 1],
             [2, 3]],

            [[4, 5],
             [6, 7]]])
    >>> torch.rot90(x, 1, [1, 2])
    tensor([[[1, 3],
             [0, 2]],

            [[5, 7],
             [4, 6]]])
""".format(**common_args))

add_docstr(torch.take,
           r"""
take(input, index) -> Tensor

Returns a new tensor with the elements of :attr:`input` at the given indices.
The input tensor is treated as if it were viewed as a 1-D tensor. The result
takes the same shape as the indices.

Args:
    {input}
    index (LongTensor): the indices into tensor

Example::

    >>> src = torch.tensor([[4, 3, 5],
    ...                     [6, 7, 8]])
    >>> torch.take(src, torch.tensor([0, 2, 5]))
    tensor([ 4,  5,  8])
""".format(**common_args))

add_docstr(torch.take_along_dim,
           r"""
take_along_dim(input, indices, dim, *, out=None) -> Tensor

Selects values from :attr:`input` at the 1-dimensional indices from :attr:`indices` along the given :attr:`dim`.

Functions that return indices along a dimension, like :func:`torch.argmax` and :func:`torch.argsort`,
are designed to work with this function. See the examples below.

.. note::
    This function is similar to NumPy's `take_along_axis`.
    See also :func:`torch.gather`.

Args:
    {input}
    indices (tensor): the indices into :attr:`input`. Must have long dtype.
    dim (int): dimension to select along.

Keyword args:
    {out}

Example::

    >>> t = torch.tensor([[10, 30, 20], [60, 40, 50]])
    >>> max_idx = torch.argmax(t)
    >>> torch.take_along_dim(t, max_idx)
    tensor([60])
    >>> sorted_idx = torch.argsort(t, dim=1)
    >>> torch.take_along_dim(t, sorted_idx, dim=1)
    tensor([[10, 20, 30],
            [40, 50, 60]])
""".format(**common_args))

add_docstr(torch.tan,
           r"""
tan(input, *, out=None) -> Tensor

Returns a new tensor with the tangent of the elements of :attr:`input`.

.. math::
    \text{out}_{i} = \tan(\text{input}_{i})
""" + r"""
Args:
    {input}

Keyword args:
    {out}

Example::

    >>> a = torch.randn(4)
    >>> a
    tensor([-1.2027, -1.7687,  0.4412, -1.3856])
    >>> torch.tan(a)
    tensor([-2.5930,  4.9859,  0.4722, -5.3366])
""".format(**common_args))

add_docstr(torch.tanh,
           r"""
tanh(input, *, out=None) -> Tensor

Returns a new tensor with the hyperbolic tangent of the elements
of :attr:`input`.

.. math::
    \text{out}_{i} = \tanh(\text{input}_{i})
""" + r"""
Args:
    {input}

Keyword args:
    {out}

Example::

    >>> a = torch.randn(4)
    >>> a
    tensor([ 0.8986, -0.7279,  1.1745,  0.2611])
    >>> torch.tanh(a)
    tensor([ 0.7156, -0.6218,  0.8257,  0.2553])
""".format(**common_args))

add_docstr(torch.topk,
           r"""
topk(input, k, dim=None, largest=True, sorted=True, *, out=None) -> (Tensor, LongTensor)

Returns the :attr:`k` largest elements of the given :attr:`input` tensor along
a given dimension.

If :attr:`dim` is not given, the last dimension of the `input` is chosen.

If :attr:`largest` is ``False`` then the `k` smallest elements are returned.

A namedtuple of `(values, indices)` is returned, where the `indices` are the indices
of the elements in the original `input` tensor.

The boolean option :attr:`sorted` if ``True``, will make sure that the returned
`k` elements are themselves sorted

Args:
    {input}
    k (int): the k in "top-k"
    dim (int, optional): the dimension to sort along
    largest (bool, optional): controls whether to return largest or
           smallest elements
    sorted (bool, optional): controls whether to return the elements
           in sorted order

Keyword args:
    out (tuple, optional): the output tuple of (Tensor, LongTensor) that can be
        optionally given to be used as output buffers

Example::

    >>> x = torch.arange(1., 6.)
    >>> x
    tensor([ 1.,  2.,  3.,  4.,  5.])
    >>> torch.topk(x, 3)
    torch.return_types.topk(values=tensor([5., 4., 3.]), indices=tensor([4, 3, 2]))
""".format(**common_args))

add_docstr(torch.trace,
           r"""
trace(input) -> Tensor

Returns the sum of the elements of the diagonal of the input 2-D matrix.

Example::

    >>> x = torch.arange(1., 10.).view(3, 3)
    >>> x
    tensor([[ 1.,  2.,  3.],
            [ 4.,  5.,  6.],
            [ 7.,  8.,  9.]])
    >>> torch.trace(x)
    tensor(15.)
""")

add_docstr(torch.transpose,
           r"""
transpose(input, dim0, dim1) -> Tensor

Returns a tensor that is a transposed version of :attr:`input`.
The given dimensions :attr:`dim0` and :attr:`dim1` are swapped.

The resulting :attr:`out` tensor shares its underlying storage with the
:attr:`input` tensor, so changing the content of one would change the content
of the other.

Args:
    {input}
    dim0 (int): the first dimension to be transposed
    dim1 (int): the second dimension to be transposed

Example::

    >>> x = torch.randn(2, 3)
    >>> x
    tensor([[ 1.0028, -0.9893,  0.5809],
            [-0.1669,  0.7299,  0.4942]])
    >>> torch.transpose(x, 0, 1)
    tensor([[ 1.0028, -0.1669],
            [-0.9893,  0.7299],
            [ 0.5809,  0.4942]])
""".format(**common_args))

add_docstr(torch.triangular_solve,
           r"""
triangular_solve(b, A, upper=True, transpose=False, unitriangular=False) -> (Tensor, Tensor)

Solves a system of equations with a triangular coefficient matrix :math:`A`
and multiple right-hand sides :math:`b`.

In particular, solves :math:`AX = b` and assumes :math:`A` is upper-triangular
with the default keyword arguments.

`torch.triangular_solve(b, A)` can take in 2D inputs `b, A` or inputs that are
batches of 2D matrices. If the inputs are batches, then returns
batched outputs `X`

Supports input of float, double, cfloat and cdouble data types.

Args:
    b (Tensor): multiple right-hand sides of size :math:`(*, m, k)` where
                :math:`*` is zero of more batch dimensions
    A (Tensor): the input triangular coefficient matrix of size :math:`(*, m, m)`
                where :math:`*` is zero or more batch dimensions
    upper (bool, optional): whether to solve the upper-triangular system
        of equations (default) or the lower-triangular system of equations. Default: ``True``.
    transpose (bool, optional): whether :math:`A` should be transposed before
        being sent into the solver. Default: ``False``.
    unitriangular (bool, optional): whether :math:`A` is unit triangular.
        If True, the diagonal elements of :math:`A` are assumed to be
        1 and not referenced from :math:`A`. Default: ``False``.

Returns:
    A namedtuple `(solution, cloned_coefficient)` where `cloned_coefficient`
    is a clone of :math:`A` and `solution` is the solution :math:`X` to :math:`AX = b`
    (or whatever variant of the system of equations, depending on the keyword arguments.)

Examples::

    >>> A = torch.randn(2, 2).triu()
    >>> A
    tensor([[ 1.1527, -1.0753],
            [ 0.0000,  0.7986]])
    >>> b = torch.randn(2, 3)
    >>> b
    tensor([[-0.0210,  2.3513, -1.5492],
            [ 1.5429,  0.7403, -1.0243]])
    >>> torch.triangular_solve(b, A)
    torch.return_types.triangular_solve(
    solution=tensor([[ 1.7841,  2.9046, -2.5405],
            [ 1.9320,  0.9270, -1.2826]]),
    cloned_coefficient=tensor([[ 1.1527, -1.0753],
            [ 0.0000,  0.7986]]))
""")

add_docstr(torch.tril,
           r"""
tril(input, diagonal=0, *, out=None) -> Tensor

Returns the lower triangular part of the matrix (2-D tensor) or batch of matrices
:attr:`input`, the other elements of the result tensor :attr:`out` are set to 0.

The lower triangular part of the matrix is defined as the elements on and
below the diagonal.

The argument :attr:`diagonal` controls which diagonal to consider. If
:attr:`diagonal` = 0, all elements on and below the main diagonal are
retained. A positive value includes just as many diagonals above the main
diagonal, and similarly a negative value excludes just as many diagonals below
the main diagonal. The main diagonal are the set of indices
:math:`\lbrace (i, i) \rbrace` for :math:`i \in [0, \min\{d_{1}, d_{2}\} - 1]` where
:math:`d_{1}, d_{2}` are the dimensions of the matrix.
""" + r"""
Args:
    {input}
    diagonal (int, optional): the diagonal to consider

Keyword args:
    {out}

Example::

    >>> a = torch.randn(3, 3)
    >>> a
    tensor([[-1.0813, -0.8619,  0.7105],
            [ 0.0935,  0.1380,  2.2112],
            [-0.3409, -0.9828,  0.0289]])
    >>> torch.tril(a)
    tensor([[-1.0813,  0.0000,  0.0000],
            [ 0.0935,  0.1380,  0.0000],
            [-0.3409, -0.9828,  0.0289]])

    >>> b = torch.randn(4, 6)
    >>> b
    tensor([[ 1.2219,  0.5653, -0.2521, -0.2345,  1.2544,  0.3461],
            [ 0.4785, -0.4477,  0.6049,  0.6368,  0.8775,  0.7145],
            [ 1.1502,  3.2716, -1.1243, -0.5413,  0.3615,  0.6864],
            [-0.0614, -0.7344, -1.3164, -0.7648, -1.4024,  0.0978]])
    >>> torch.tril(b, diagonal=1)
    tensor([[ 1.2219,  0.5653,  0.0000,  0.0000,  0.0000,  0.0000],
            [ 0.4785, -0.4477,  0.6049,  0.0000,  0.0000,  0.0000],
            [ 1.1502,  3.2716, -1.1243, -0.5413,  0.0000,  0.0000],
            [-0.0614, -0.7344, -1.3164, -0.7648, -1.4024,  0.0000]])
    >>> torch.tril(b, diagonal=-1)
    tensor([[ 0.0000,  0.0000,  0.0000,  0.0000,  0.0000,  0.0000],
            [ 0.4785,  0.0000,  0.0000,  0.0000,  0.0000,  0.0000],
            [ 1.1502,  3.2716,  0.0000,  0.0000,  0.0000,  0.0000],
            [-0.0614, -0.7344, -1.3164,  0.0000,  0.0000,  0.0000]])
""".format(**common_args))

# docstr is split in two parts to avoid format mis-captureing :math: braces '{}'
# as common args.
add_docstr(torch.tril_indices,
           r"""
tril_indices(row, col, offset=0, *, dtype=torch.long, device='cpu', layout=torch.strided) -> Tensor

Returns the indices of the lower triangular part of a :attr:`row`-by-
:attr:`col` matrix in a 2-by-N Tensor, where the first row contains row
coordinates of all indices and the second row contains column coordinates.
Indices are ordered based on rows and then columns.

The lower triangular part of the matrix is defined as the elements on and
below the diagonal.

The argument :attr:`offset` controls which diagonal to consider. If
:attr:`offset` = 0, all elements on and below the main diagonal are
retained. A positive value includes just as many diagonals above the main
diagonal, and similarly a negative value excludes just as many diagonals below
the main diagonal. The main diagonal are the set of indices
:math:`\lbrace (i, i) \rbrace` for :math:`i \in [0, \min\{d_{1}, d_{2}\} - 1]`
where :math:`d_{1}, d_{2}` are the dimensions of the matrix.

.. note::
    When running on CUDA, ``row * col`` must be less than :math:`2^{59}` to
    prevent overflow during calculation.
""" + r"""
Args:
    row (``int``): number of rows in the 2-D matrix.
    col (``int``): number of columns in the 2-D matrix.
    offset (``int``): diagonal offset from the main diagonal.
        Default: if not provided, 0.

Keyword args:
    dtype (:class:`torch.dtype`, optional): the desired data type of returned tensor.
        Default: if ``None``, ``torch.long``.
    {device}
    layout (:class:`torch.layout`, optional): currently only support ``torch.strided``.

Example::

    >>> a = torch.tril_indices(3, 3)
    >>> a
    tensor([[0, 1, 1, 2, 2, 2],
            [0, 0, 1, 0, 1, 2]])

    >>> a = torch.tril_indices(4, 3, -1)
    >>> a
    tensor([[1, 2, 2, 3, 3, 3],
            [0, 0, 1, 0, 1, 2]])

    >>> a = torch.tril_indices(4, 3, 1)
    >>> a
    tensor([[0, 0, 1, 1, 1, 2, 2, 2, 3, 3, 3],
            [0, 1, 0, 1, 2, 0, 1, 2, 0, 1, 2]])
""".format(**factory_common_args))

add_docstr(torch.triu,
           r"""
triu(input, diagonal=0, *, out=None) -> Tensor

Returns the upper triangular part of a matrix (2-D tensor) or batch of matrices
:attr:`input`, the other elements of the result tensor :attr:`out` are set to 0.

The upper triangular part of the matrix is defined as the elements on and
above the diagonal.

The argument :attr:`diagonal` controls which diagonal to consider. If
:attr:`diagonal` = 0, all elements on and above the main diagonal are
retained. A positive value excludes just as many diagonals above the main
diagonal, and similarly a negative value includes just as many diagonals below
the main diagonal. The main diagonal are the set of indices
:math:`\lbrace (i, i) \rbrace` for :math:`i \in [0, \min\{d_{1}, d_{2}\} - 1]` where
:math:`d_{1}, d_{2}` are the dimensions of the matrix.
""" + r"""
Args:
    {input}
    diagonal (int, optional): the diagonal to consider

Keyword args:
    {out}

Example::

    >>> a = torch.randn(3, 3)
    >>> a
    tensor([[ 0.2309,  0.5207,  2.0049],
            [ 0.2072, -1.0680,  0.6602],
            [ 0.3480, -0.5211, -0.4573]])
    >>> torch.triu(a)
    tensor([[ 0.2309,  0.5207,  2.0049],
            [ 0.0000, -1.0680,  0.6602],
            [ 0.0000,  0.0000, -0.4573]])
    >>> torch.triu(a, diagonal=1)
    tensor([[ 0.0000,  0.5207,  2.0049],
            [ 0.0000,  0.0000,  0.6602],
            [ 0.0000,  0.0000,  0.0000]])
    >>> torch.triu(a, diagonal=-1)
    tensor([[ 0.2309,  0.5207,  2.0049],
            [ 0.2072, -1.0680,  0.6602],
            [ 0.0000, -0.5211, -0.4573]])

    >>> b = torch.randn(4, 6)
    >>> b
    tensor([[ 0.5876, -0.0794, -1.8373,  0.6654,  0.2604,  1.5235],
            [-0.2447,  0.9556, -1.2919,  1.3378, -0.1768, -1.0857],
            [ 0.4333,  0.3146,  0.6576, -1.0432,  0.9348, -0.4410],
            [-0.9888,  1.0679, -1.3337, -1.6556,  0.4798,  0.2830]])
    >>> torch.triu(b, diagonal=1)
    tensor([[ 0.0000, -0.0794, -1.8373,  0.6654,  0.2604,  1.5235],
            [ 0.0000,  0.0000, -1.2919,  1.3378, -0.1768, -1.0857],
            [ 0.0000,  0.0000,  0.0000, -1.0432,  0.9348, -0.4410],
            [ 0.0000,  0.0000,  0.0000,  0.0000,  0.4798,  0.2830]])
    >>> torch.triu(b, diagonal=-1)
    tensor([[ 0.5876, -0.0794, -1.8373,  0.6654,  0.2604,  1.5235],
            [-0.2447,  0.9556, -1.2919,  1.3378, -0.1768, -1.0857],
            [ 0.0000,  0.3146,  0.6576, -1.0432,  0.9348, -0.4410],
            [ 0.0000,  0.0000, -1.3337, -1.6556,  0.4798,  0.2830]])
""".format(**common_args))

# docstr is split in two parts to avoid format mis-capturing :math: braces '{}'
# as common args.
add_docstr(torch.triu_indices,
           r"""
triu_indices(row, col, offset=0, *, dtype=torch.long, device='cpu', layout=torch.strided) -> Tensor

Returns the indices of the upper triangular part of a :attr:`row` by
:attr:`col` matrix in a 2-by-N Tensor, where the first row contains row
coordinates of all indices and the second row contains column coordinates.
Indices are ordered based on rows and then columns.

The upper triangular part of the matrix is defined as the elements on and
above the diagonal.

The argument :attr:`offset` controls which diagonal to consider. If
:attr:`offset` = 0, all elements on and above the main diagonal are
retained. A positive value excludes just as many diagonals above the main
diagonal, and similarly a negative value includes just as many diagonals below
the main diagonal. The main diagonal are the set of indices
:math:`\lbrace (i, i) \rbrace` for :math:`i \in [0, \min\{d_{1}, d_{2}\} - 1]`
where :math:`d_{1}, d_{2}` are the dimensions of the matrix.

.. note::
    When running on CUDA, ``row * col`` must be less than :math:`2^{59}` to
    prevent overflow during calculation.
""" + r"""
Args:
    row (``int``): number of rows in the 2-D matrix.
    col (``int``): number of columns in the 2-D matrix.
    offset (``int``): diagonal offset from the main diagonal.
        Default: if not provided, 0.

Keyword args:
    dtype (:class:`torch.dtype`, optional): the desired data type of returned tensor.
        Default: if ``None``, ``torch.long``.
    {device}
    layout (:class:`torch.layout`, optional): currently only support ``torch.strided``.

Example::

    >>> a = torch.triu_indices(3, 3)
    >>> a
    tensor([[0, 0, 0, 1, 1, 2],
            [0, 1, 2, 1, 2, 2]])

    >>> a = torch.triu_indices(4, 3, -1)
    >>> a
    tensor([[0, 0, 0, 1, 1, 1, 2, 2, 3],
            [0, 1, 2, 0, 1, 2, 1, 2, 2]])

    >>> a = torch.triu_indices(4, 3, 1)
    >>> a
    tensor([[0, 0, 1],
            [1, 2, 2]])
""".format(**factory_common_args))

add_docstr(torch.true_divide, r"""
true_divide(dividend, divisor, *, out) -> Tensor

Alias for :func:`torch.div` with ``rounding_mode=None``.
""".format(**common_args))

add_docstr(torch.trunc,
           r"""
trunc(input, *, out=None) -> Tensor

Returns a new tensor with the truncated integer values of
the elements of :attr:`input`.

Args:
    {input}

Keyword args:
    {out}

Example::

    >>> a = torch.randn(4)
    >>> a
    tensor([ 3.4742,  0.5466, -0.8008, -0.9079])
    >>> torch.trunc(a)
    tensor([ 3.,  0., -0., -0.])
""".format(**common_args))

add_docstr(torch.fake_quantize_per_tensor_affine,
           r"""
fake_quantize_per_tensor_affine(input, scale, zero_point, quant_min, quant_max) -> Tensor

Returns a new tensor with the data in :attr:`input` fake quantized using :attr:`scale`,
:attr:`zero_point`, :attr:`quant_min` and :attr:`quant_max`.

.. math::
    \text{output} = min(
        \text{quant\_max},
        max(
            \text{quant\_min},
            \text{std::nearby\_int}(\text{input} / \text{scale}) + \text{zero\_point}
        )
    )

Args:
    input (Tensor): the input value(s), in ``torch.float32``.
    scale (double): quantization scale
    zero_point (int64): quantization zero_point
    quant_min (int64): lower bound of the quantized domain
    quant_max (int64): upper bound of the quantized domain

Returns:
    Tensor: A newly fake_quantized tensor

Example::

    >>> x = torch.randn(4)
    >>> x
    tensor([ 0.0552,  0.9730,  0.3973, -1.0780])
    >>> torch.fake_quantize_per_tensor_affine(x, 0.1, 0, 0, 255)
    tensor([0.1000, 1.0000, 0.4000, 0.0000])
""")

add_docstr(torch.fake_quantize_per_channel_affine,
           r"""
fake_quantize_per_channel_affine(input, scale, zero_point, quant_min, quant_max) -> Tensor

Returns a new tensor with the data in :attr:`input` fake quantized per channel using :attr:`scale`,
:attr:`zero_point`, :attr:`quant_min` and :attr:`quant_max`, across the channel specified by :attr:`axis`.

.. math::
    \text{output} = min(
        \text{quant\_max},
        max(
            \text{quant\_min},
            \text{std::nearby\_int}(\text{input} / \text{scale}) + \text{zero\_point}
        )
    )

Args:
    input (Tensor): the input value(s), in ``torch.float32``.
    scale (Tensor): quantization scale, per channel
    zero_point (Tensor): quantization zero_point, per channel
    axis (int32): channel axis
    quant_min (int64): lower bound of the quantized domain
    quant_max (int64): upper bound of the quantized domain

Returns:
    Tensor: A newly fake_quantized per channel tensor

Example::

    >>> x = torch.randn(2, 2, 2)
    >>> x
    tensor([[[-0.2525, -0.0466],
             [ 0.3491, -0.2168]],

            [[-0.5906,  1.6258],
             [ 0.6444, -0.0542]]])
    >>> scales = (torch.randn(2) + 1) * 0.05
    >>> scales
    tensor([0.0475, 0.0486])
    >>> zero_points = torch.zeros(2).to(torch.long)
    >>> zero_points
    tensor([0, 0])
    >>> torch.fake_quantize_per_channel_affine(x, scales, zero_points, 1, 0, 255)
    tensor([[[0.0000, 0.0000],
             [0.3405, 0.0000]],

            [[0.0000, 1.6134],
            [0.6323, 0.0000]]])
""")

add_docstr(torch.fix,
           r"""
fix(input, *, out=None) -> Tensor

Alias for :func:`torch.trunc`
""".format(**common_args))

add_docstr(torch.unsqueeze,
           r"""
unsqueeze(input, dim) -> Tensor

Returns a new tensor with a dimension of size one inserted at the
specified position.

The returned tensor shares the same underlying data with this tensor.

A :attr:`dim` value within the range ``[-input.dim() - 1, input.dim() + 1)``
can be used. Negative :attr:`dim` will correspond to :meth:`unsqueeze`
applied at :attr:`dim` = ``dim + input.dim() + 1``.

Args:
    {input}
    dim (int): the index at which to insert the singleton dimension

Example::

    >>> x = torch.tensor([1, 2, 3, 4])
    >>> torch.unsqueeze(x, 0)
    tensor([[ 1,  2,  3,  4]])
    >>> torch.unsqueeze(x, 1)
    tensor([[ 1],
            [ 2],
            [ 3],
            [ 4]])
""".format(**common_args))

add_docstr(torch.var, r"""
<<<<<<< HEAD
var(input, dim=None, *, correction=1, keepdim=False, out=None) -> Tensor

Calcualtes the variance over the dimensions specified by :attr:`dim`. :attr:`dim`
can be a single dimension, list of dimensions, or ``None`` to reduce over all
dimensions.

The variance (:math:`\sigma^2`) is calculated as

.. math:: \sigma^2 = \frac{1}{N - \delta N}\sum_{i=0}^{N-1}(x_i-\bar{x})^2

where :math:`x` is the sample set of elements, :math:`\bar{x}` is the
sample mean, :math:`N` is the number of samples and :math:`\delta N` is
the :attr:`correction`.
""" + r"""

{keepdim_details}

=======
var(input, dim, unbiased, keepdim=False, *, out=None) -> Tensor

If :attr:`unbiased` is ``True``, Bessel's correction will be used.
Otherwise, the sample variance is calculated, without any correction.

>>>>>>> 1fc3576d
Args:
    {input}
    {dim}

Keyword args:
<<<<<<< HEAD
    correction (int): difference between the sample size and sample degrees of freedom.
                      Defaults to Bessel's correction, ``correction = 1``.
      .. warning:: The default correction value is deprecated. Pass ``correction=1`` explicitly instead.
    {keepdim}
    {out}

Example::

    >>> a = torch.tensor(
    ...     [[ 0.2035,  1.2959,  1.8101, -0.4644],
    ...      [ 1.5027, -0.3270,  0.5905,  0.6538],
    ...      [-1.5745,  1.3330, -0.5596, -0.6548],
    ...      [ 0.1264, -0.5080,  1.6420,  0.1992]])
    >>> torch.var(a, dim=1, keepdim=True)
    tensor([[1.0631],
            [0.5590],
            [1.4893],
            [0.8258]])

.. function:: var(input, dim, unbiased, keepdim=False, *, out=None) -> Tensor
   :noindex:

If :attr:`unbiased` is ``True``, Bessel's correction will be used.
Otherwise, the sample variance is calculated, without any correction.

Args:
    {input}
    {dim}

Keyword args:
    unbiased (bool): whether to use Bessel's correction (:math:`\delta N = 1`).
    {keepdim}
    {out}
=======
    unbiased (bool): whether to use Bessel's correction (:math:`\delta N = 1`).
    {keepdim}
    {out}

.. function:: var(input, unbiased) -> Tensor
   :noindex:

Calculates the variance of all elements in the :attr:`input` tensor.

If :attr:`unbiased` is ``True``, Bessel's correction will be used.
Otherwise, the sample deviation is calculated, without any correction.

Args:
    {input}
    unbiased (bool): whether to use Bessel's correction (:math:`\delta N = 1`).
>>>>>>> 1fc3576d

.. function:: var(input, unbiased) -> Tensor
   :noindex:

Calculates the variance of all elements in the :attr:`input` tensor.

If :attr:`unbiased` is ``True``, Bessel's correction will be used.
Otherwise, the sample deviation is calculated, without any correction.

Args:
    {input}
    unbiased (bool): whether to use Bessel's correction (:math:`\delta N = 1`).

Example::

    >>> a = torch.tensor([[-0.8166, -1.3802, -0.3560]])
    >>> torch.var(a, unbiased=False)
    tensor(0.1754)
""".format(**multi_dim_common))

add_docstr(torch.var_mean,
           r"""
<<<<<<< HEAD
var_mean(input, dim=None, *, correction=1, keepdim=False, out=None) -> (Tensor, Tensor)

Calculates the variance and mean over the dimensions specified by :attr:`dim`.
:attr:`dim` can be a single dimension, list of dimensions, or ``None`` to
reduce over all dimensions.

The variance (:math:`\sigma^2`) is calculated as

.. math:: \sigma^2 = \frac{1}{N - \delta N}\sum_{i=0}^{N-1}(x_i-\bar{x})^2

where :math:`x` is the sample set of elements, :math:`\bar{x}` is the
sample mean, :math:`N` is the number of samples and :math:`\delta N` is
the :attr:`correction`.
""" + r"""

{keepdim_details}
=======
var_mean(input, dim, unbiased, keepdim=False, *, out=None) -> (Tensor, Tensor)

If :attr:`unbiased` is ``True``, Bessel's correction will be used to calculate
the variance. Otherwise, the sample variance is calculated, without any
correction.
>>>>>>> 1fc3576d

Args:
    {input}
    {dim}
<<<<<<< HEAD

Keyword args:
    correction (int): difference between the sample size and sample degrees of freedom.
                      Defaults to Bessel's correction, ``correction = 1``.
      .. warning:: The default correction value is deprecated. Pass ``correction=1`` explicitly instead.
    {keepdim}
    {out}

Returns:
    A tuple (var, mean) containing the variance and mean.

Example::

    >>> a = torch.tensor(
    ...     [[ 0.2035,  1.2959,  1.8101, -0.4644],
    ...      [ 1.5027, -0.3270,  0.5905,  0.6538],
    ...      [-1.5745,  1.3330, -0.5596, -0.6548],
    ...      [ 0.1264, -0.5080,  1.6420,  0.1992]])
    >>> torch.var_mean(a, dim=0, keepdim=True)
    (tensor([[1.5926, 1.0056, 1.2005, 0.3646]]),
     tensor([[ 0.0645,  0.4485,  0.8707, -0.0665]]))

.. function:: var_mean(input, dim, unbiased, keepdim=False, *, out=None) -> (Tensor, Tensor)
   :noindex:

If :attr:`unbiased` is ``True``, Bessel's correction will be used to calculate
the variance. Otherwise, the sample variance is calculated, without any
correction.

Args:
    {input}
    {dim}

Keyword args:
    unbiased (bool): whether to use Bessel's correction (:math:`\delta N = 1`).
    {keepdim}
    {out}

Returns:
    A tuple (var, mean) containing the variance and mean.

.. function:: var_mean(input, unbiased) -> (Tensor, Tensor)
   :noindex:

Calculates the variance and mean of all elements in the :attr:`input`
tensor.

If :attr:`unbiased` is ``True``, Bessel's correction will be used.
Otherwise, the sample deviation is calculated, without any correction.

Args:
    {input}
=======

Keyword args:
    unbiased (bool): whether to use Bessel's correction (:math:`\delta N = 1`).
    {keepdim}
    {out}

Returns:
    A tuple (var, mean) containing the variance and mean.

.. function:: var_mean(input, unbiased) -> (Tensor, Tensor)
   :noindex:

Calculates the variance and mean of all elements in the :attr:`input`
tensor.

If :attr:`unbiased` is ``True``, Bessel's correction will be used.
Otherwise, the sample deviation is calculated, without any correction.

Args:
    {input}
>>>>>>> 1fc3576d
    unbiased (bool): whether to use Bessel's correction (:math:`\delta N = 1`).

Returns:
    A tuple (var, mean) containing the variance and mean.

Example::

    >>> a = torch.tensor([[-0.8166, -1.3802, -0.3560]])
    >>> torch.var_mean(a, unbiased=False)
    (tensor(0.1754), tensor(-0.8509))
""".format(**multi_dim_common))

add_docstr(torch.zeros,
           r"""
zeros(*size, *, out=None, dtype=None, layout=torch.strided, device=None, requires_grad=False) -> Tensor

Returns a tensor filled with the scalar value `0`, with the shape defined
by the variable argument :attr:`size`.

Args:
    size (int...): a sequence of integers defining the shape of the output tensor.
        Can be a variable number of arguments or a collection like a list or tuple.

Keyword args:
    {out}
    {dtype}
    {layout}
    {device}
    {requires_grad}

Example::

    >>> torch.zeros(2, 3)
    tensor([[ 0.,  0.,  0.],
            [ 0.,  0.,  0.]])

    >>> torch.zeros(5)
    tensor([ 0.,  0.,  0.,  0.,  0.])
""".format(**factory_common_args))

add_docstr(torch.zeros_like,
           r"""
zeros_like(input, *, dtype=None, layout=None, device=None, requires_grad=False, memory_format=torch.preserve_format) -> Tensor

Returns a tensor filled with the scalar value `0`, with the same size as
:attr:`input`. ``torch.zeros_like(input)`` is equivalent to
``torch.zeros(input.size(), dtype=input.dtype, layout=input.layout, device=input.device)``.

.. warning::
    As of 0.4, this function does not support an :attr:`out` keyword. As an alternative,
    the old ``torch.zeros_like(input, out=output)`` is equivalent to
    ``torch.zeros(input.size(), out=output)``.

Args:
    {input}

Keyword args:
    {dtype}
    {layout}
    {device}
    {requires_grad}
    {memory_format}

Example::

    >>> input = torch.empty(2, 3)
    >>> torch.zeros_like(input)
    tensor([[ 0.,  0.,  0.],
            [ 0.,  0.,  0.]])
""".format(**factory_like_common_args))

add_docstr(torch.empty,
           """
empty(*size, *, out=None, dtype=None, layout=torch.strided, device=None, requires_grad=False, pin_memory=False, \
memory_format=torch.contiguous_format) -> Tensor

Returns a tensor filled with uninitialized data. The shape of the tensor is
defined by the variable argument :attr:`size`.

Args:
    size (int...): a sequence of integers defining the shape of the output tensor.
        Can be a variable number of arguments or a collection like a list or tuple.

Keyword args:
    {out}
    {dtype}
    {layout}
    {device}
    {requires_grad}
    {pin_memory}
    {memory_format}

Example::

    >>> a=torch.empty((2,3), dtype=torch.int32, device = 'cuda')
    >>> torch.empty_like(a)
    tensor([[0, 0, 0],
            [0, 0, 0]], device='cuda:0', dtype=torch.int32)
""".format(**factory_common_args))

add_docstr(torch.empty_like,
           r"""
empty_like(input, *, dtype=None, layout=None, device=None, requires_grad=False, memory_format=torch.preserve_format) -> Tensor

Returns an uninitialized tensor with the same size as :attr:`input`.
``torch.empty_like(input)`` is equivalent to
``torch.empty(input.size(), dtype=input.dtype, layout=input.layout, device=input.device)``.

Args:
    {input}

Keyword args:
    {dtype}
    {layout}
    {device}
    {requires_grad}
    {memory_format}

Example::

    >>> torch.empty((2,3), dtype=torch.int64)
    tensor([[ 9.4064e+13,  2.8000e+01,  9.3493e+13],
            [ 7.5751e+18,  7.1428e+18,  7.5955e+18]])
""".format(**factory_like_common_args))

add_docstr(torch.empty_strided,
           r"""
empty_strided(size, stride, *, dtype=None, layout=None, device=None, requires_grad=False, pin_memory=False) -> Tensor

Returns a tensor filled with uninitialized data. The shape and strides of the tensor is
defined by the variable argument :attr:`size` and :attr:`stride` respectively.
``torch.empty_strided(size, stride)`` is equivalent to
``torch.empty(size).as_strided(size, stride)``.

.. warning::
    More than one element of the created tensor may refer to a single memory
    location. As a result, in-place operations (especially ones that are
    vectorized) may result in incorrect behavior. If you need to write to
    the tensors, please clone them first.

Args:
    size (tuple of ints): the shape of the output tensor
    stride (tuple of ints): the strides of the output tensor

Keyword args:
    {dtype}
    {layout}
    {device}
    {requires_grad}
    {pin_memory}

Example::

    >>> a = torch.empty_strided((2, 3), (1, 2))
    >>> a
    tensor([[8.9683e-44, 4.4842e-44, 5.1239e+07],
            [0.0000e+00, 0.0000e+00, 3.0705e-41]])
    >>> a.stride()
    (1, 2)
    >>> a.size()
    torch.Size([2, 3])
""".format(**factory_common_args))

add_docstr(torch.full, r"""
full(size, fill_value, *, out=None, dtype=None, layout=torch.strided, device=None, requires_grad=False) -> Tensor

Creates a tensor of size :attr:`size` filled with :attr:`fill_value`. The
tensor's dtype is inferred from :attr:`fill_value`.

Args:
    size (int...): a list, tuple, or :class:`torch.Size` of integers defining the
        shape of the output tensor.
    fill_value (Scalar): the value to fill the output tensor with.

Keyword args:
    {out}
    {dtype}
    {layout}
    {device}
    {requires_grad}

Example::

    >>> torch.full((2, 3), 3.141592)
    tensor([[ 3.1416,  3.1416,  3.1416],
            [ 3.1416,  3.1416,  3.1416]])
""".format(**factory_common_args))

add_docstr(torch.full_like,
           """
full_like(input, fill_value, \\*, dtype=None, layout=torch.strided, device=None, requires_grad=False, \
memory_format=torch.preserve_format) -> Tensor

Returns a tensor with the same size as :attr:`input` filled with :attr:`fill_value`.
``torch.full_like(input, fill_value)`` is equivalent to
``torch.full(input.size(), fill_value, dtype=input.dtype, layout=input.layout, device=input.device)``.

Args:
    {input}
    fill_value: the number to fill the output tensor with.

Keyword args:
    {dtype}
    {layout}
    {device}
    {requires_grad}
    {memory_format}
""".format(**factory_like_common_args))

add_docstr(torch.det, r"""
det(input) -> Tensor

Alias for :func:`torch.linalg.det`
""")

add_docstr(torch.where,
           r"""
where(condition, x, y) -> Tensor

Return a tensor of elements selected from either :attr:`x` or :attr:`y`, depending on :attr:`condition`.

The operation is defined as:

.. math::
    \text{out}_i = \begin{cases}
        \text{x}_i & \text{if } \text{condition}_i \\
        \text{y}_i & \text{otherwise} \\
    \end{cases}

.. note::
    The tensors :attr:`condition`, :attr:`x`, :attr:`y` must be :ref:`broadcastable <broadcasting-semantics>`.

.. note::
    Currently valid scalar and tensor combination are
    1. Scalar of floating dtype and torch.double
    2. Scalar of integral dtype and torch.long
    3. Scalar of complex dtype and torch.complex128

Arguments:
    condition (BoolTensor): When True (nonzero), yield x, otherwise yield y
    x (Tensor or Scalar): value (if :attr:x is a scalar) or values selected at indices
                          where :attr:`condition` is ``True``
    y (Tensor or Scalar): value (if :attr:x is a scalar) or values selected at indices
                          where :attr:`condition` is ``False``

Returns:
    Tensor: A tensor of shape equal to the broadcasted shape of :attr:`condition`, :attr:`x`, :attr:`y`

Example::

    >>> x = torch.randn(3, 2)
    >>> y = torch.ones(3, 2)
    >>> x
    tensor([[-0.4620,  0.3139],
            [ 0.3898, -0.7197],
            [ 0.0478, -0.1657]])
    >>> torch.where(x > 0, x, y)
    tensor([[ 1.0000,  0.3139],
            [ 0.3898,  1.0000],
            [ 0.0478,  1.0000]])
    >>> x = torch.randn(2, 2, dtype=torch.double)
    >>> x
    tensor([[ 1.0779,  0.0383],
            [-0.8785, -1.1089]], dtype=torch.float64)
    >>> torch.where(x > 0, x, 0.)
    tensor([[1.0779, 0.0383],
            [0.0000, 0.0000]], dtype=torch.float64)

.. function:: where(condition) -> tuple of LongTensor

``torch.where(condition)`` is identical to
``torch.nonzero(condition, as_tuple=True)``.

.. note::
    See also :func:`torch.nonzero`.
""")

add_docstr(torch.logdet,
           r"""
logdet(input) -> Tensor

Calculates log determinant of a square matrix or batches of square matrices.

.. note::
    Result is ``-inf`` if :attr:`input` has zero log determinant, and is ``nan`` if
    :attr:`input` has negative determinant.

.. note::
    Backward through :meth:`logdet` internally uses SVD results when :attr:`input`
    is not invertible. In this case, double backward through :meth:`logdet` will
    be unstable in when :attr:`input` doesn't have distinct singular values. See
    :meth:`~torch.svd` for details.

Arguments:
    input (Tensor): the input tensor of size ``(*, n, n)`` where ``*`` is zero or more
                batch dimensions.

Example::

    >>> A = torch.randn(3, 3)
    >>> torch.det(A)
    tensor(0.2611)
    >>> torch.logdet(A)
    tensor(-1.3430)
    >>> A
    tensor([[[ 0.9254, -0.6213],
             [-0.5787,  1.6843]],

            [[ 0.3242, -0.9665],
             [ 0.4539, -0.0887]],

            [[ 1.1336, -0.4025],
             [-0.7089,  0.9032]]])
    >>> A.det()
    tensor([1.1990, 0.4099, 0.7386])
    >>> A.det().log()
    tensor([ 0.1815, -0.8917, -0.3031])
""")

add_docstr(torch.slogdet, r"""
slogdet(input) -> (Tensor, Tensor)

Alias for :func:`torch.linalg.slogdet`
""")

add_docstr(torch.pinverse, r"""
pinverse(input, rcond=1e-15) -> Tensor

Alias for :func:`torch.linalg.pinv`
""")

add_docstr(torch.hann_window,
           """
hann_window(window_length, periodic=True, *, dtype=None, \
layout=torch.strided, device=None, requires_grad=False) -> Tensor
""" + r"""
Hann window function.

.. math::
    w[n] = \frac{1}{2}\ \left[1 - \cos \left( \frac{2 \pi n}{N - 1} \right)\right] =
            \sin^2 \left( \frac{\pi n}{N - 1} \right),

where :math:`N` is the full window size.

The input :attr:`window_length` is a positive integer controlling the
returned window size. :attr:`periodic` flag determines whether the returned
window trims off the last duplicate value from the symmetric window and is
ready to be used as a periodic window with functions like
:meth:`torch.stft`. Therefore, if :attr:`periodic` is true, the :math:`N` in
above formula is in fact :math:`\text{window\_length} + 1`. Also, we always have
``torch.hann_window(L, periodic=True)`` equal to
``torch.hann_window(L + 1, periodic=False)[:-1])``.

.. note::
    If :attr:`window_length` :math:`=1`, the returned window contains a single value 1.
""" + r"""
Arguments:
    window_length (int): the size of returned window
    periodic (bool, optional): If True, returns a window to be used as periodic
        function. If False, return a symmetric window.

Keyword args:
    {dtype} Only floating point types are supported.
    layout (:class:`torch.layout`, optional): the desired layout of returned window tensor. Only
          ``torch.strided`` (dense layout) is supported.
    {device}
    {requires_grad}

Returns:
    Tensor: A 1-D tensor of size :math:`(\text{{window\_length}},)` containing the window

""".format(**factory_common_args))


add_docstr(torch.hamming_window,
           """
hamming_window(window_length, periodic=True, alpha=0.54, beta=0.46, *, dtype=None, \
layout=torch.strided, device=None, requires_grad=False) -> Tensor
""" + r"""
Hamming window function.

.. math::
    w[n] = \alpha - \beta\ \cos \left( \frac{2 \pi n}{N - 1} \right),

where :math:`N` is the full window size.

The input :attr:`window_length` is a positive integer controlling the
returned window size. :attr:`periodic` flag determines whether the returned
window trims off the last duplicate value from the symmetric window and is
ready to be used as a periodic window with functions like
:meth:`torch.stft`. Therefore, if :attr:`periodic` is true, the :math:`N` in
above formula is in fact :math:`\text{window\_length} + 1`. Also, we always have
``torch.hamming_window(L, periodic=True)`` equal to
``torch.hamming_window(L + 1, periodic=False)[:-1])``.

.. note::
    If :attr:`window_length` :math:`=1`, the returned window contains a single value 1.

.. note::
    This is a generalized version of :meth:`torch.hann_window`.
""" + r"""
Arguments:
    window_length (int): the size of returned window
    periodic (bool, optional): If True, returns a window to be used as periodic
        function. If False, return a symmetric window.
    alpha (float, optional): The coefficient :math:`\alpha` in the equation above
    beta (float, optional): The coefficient :math:`\beta` in the equation above

Keyword args:
    {dtype} Only floating point types are supported.
    layout (:class:`torch.layout`, optional): the desired layout of returned window tensor. Only
          ``torch.strided`` (dense layout) is supported.
    {device}
    {requires_grad}

Returns:
    Tensor: A 1-D tensor of size :math:`(\text{{window\_length}},)` containing the window

""".format(**factory_common_args))


add_docstr(torch.bartlett_window,
           """
bartlett_window(window_length, periodic=True, *, dtype=None, \
layout=torch.strided, device=None, requires_grad=False) -> Tensor
""" + r"""
Bartlett window function.

.. math::
    w[n] = 1 - \left| \frac{2n}{N-1} - 1 \right| = \begin{cases}
        \frac{2n}{N - 1} & \text{if } 0 \leq n \leq \frac{N - 1}{2} \\
        2 - \frac{2n}{N - 1} & \text{if } \frac{N - 1}{2} < n < N \\
    \end{cases},

where :math:`N` is the full window size.

The input :attr:`window_length` is a positive integer controlling the
returned window size. :attr:`periodic` flag determines whether the returned
window trims off the last duplicate value from the symmetric window and is
ready to be used as a periodic window with functions like
:meth:`torch.stft`. Therefore, if :attr:`periodic` is true, the :math:`N` in
above formula is in fact :math:`\text{window\_length} + 1`. Also, we always have
``torch.bartlett_window(L, periodic=True)`` equal to
``torch.bartlett_window(L + 1, periodic=False)[:-1])``.

.. note::
    If :attr:`window_length` :math:`=1`, the returned window contains a single value 1.
""" + r"""
Arguments:
    window_length (int): the size of returned window
    periodic (bool, optional): If True, returns a window to be used as periodic
        function. If False, return a symmetric window.

Keyword args:
    {dtype} Only floating point types are supported.
    layout (:class:`torch.layout`, optional): the desired layout of returned window tensor. Only
          ``torch.strided`` (dense layout) is supported.
    {device}
    {requires_grad}

Returns:
    Tensor: A 1-D tensor of size :math:`(\text{{window\_length}},)` containing the window

""".format(**factory_common_args))


add_docstr(torch.blackman_window,
           """
blackman_window(window_length, periodic=True, *, dtype=None, \
layout=torch.strided, device=None, requires_grad=False) -> Tensor
""" + r"""
Blackman window function.

.. math::
    w[n] = 0.42 - 0.5 \cos \left( \frac{2 \pi n}{N - 1} \right) + 0.08 \cos \left( \frac{4 \pi n}{N - 1} \right)

where :math:`N` is the full window size.

The input :attr:`window_length` is a positive integer controlling the
returned window size. :attr:`periodic` flag determines whether the returned
window trims off the last duplicate value from the symmetric window and is
ready to be used as a periodic window with functions like
:meth:`torch.stft`. Therefore, if :attr:`periodic` is true, the :math:`N` in
above formula is in fact :math:`\text{window\_length} + 1`. Also, we always have
``torch.blackman_window(L, periodic=True)`` equal to
``torch.blackman_window(L + 1, periodic=False)[:-1])``.

.. note::
    If :attr:`window_length` :math:`=1`, the returned window contains a single value 1.
""" + r"""
Arguments:
    window_length (int): the size of returned window
    periodic (bool, optional): If True, returns a window to be used as periodic
        function. If False, return a symmetric window.

Keyword args:
    {dtype} Only floating point types are supported.
    layout (:class:`torch.layout`, optional): the desired layout of returned window tensor. Only
          ``torch.strided`` (dense layout) is supported.
    {device}
    {requires_grad}

Returns:
    Tensor: A 1-D tensor of size :math:`(\text{{window\_length}},)` containing the window

""".format(**factory_common_args))


add_docstr(torch.kaiser_window, """
kaiser_window(window_length, periodic=True, beta=12.0, *, dtype=None, \
layout=torch.strided, device=None, requires_grad=False) -> Tensor
""" + r"""
Computes the Kaiser window with window length :attr:`window_length` and shape parameter :attr:`beta`.

Let I_0 be the zeroth order modified Bessel function of the first kind (see :func:`torch.i0`) and
``N = L - 1`` if :attr:`periodic` is False and ``L`` if :attr:`periodic` is True,
where ``L`` is the :attr:`window_length`. This function computes:

.. math::
    out_i = I_0 \left( \beta \sqrt{1 - \left( {\frac{i - N/2}{N/2}} \right) ^2 } \right) / I_0( \beta )

Calling ``torch.kaiser_window(L, B, periodic=True)`` is equivalent to calling
``torch.kaiser_window(L + 1, B, periodic=False)[:-1])``.
The :attr:`periodic` argument is intended as a helpful shorthand
to produce a periodic window as input to functions like :func:`torch.stft`.

.. note::
    If :attr:`window_length` is one, then the returned window is a single element tensor containing a one.

""" + r"""
Args:
    window_length (int): length of the window.
    periodic (bool, optional): If True, returns a periodic window suitable for use in spectral analysis.
        If False, returns a symmetric window suitable for use in filter design.
    beta (float, optional): shape parameter for the window.

Keyword args:
    {dtype}
    layout (:class:`torch.layout`, optional): the desired layout of returned window tensor. Only
          ``torch.strided`` (dense layout) is supported.
    {device}
    {requires_grad}

""".format(**factory_common_args))


add_docstr(torch.vander,
           """
vander(x, N=None, increasing=False) -> Tensor
""" + r"""
Generates a Vandermonde matrix.

The columns of the output matrix are elementwise powers of the input vector :math:`x^{{(N-1)}}, x^{{(N-2)}}, ..., x^0`.
If increasing is True, the order of the columns is reversed :math:`x^0, x^1, ..., x^{{(N-1)}}`. Such a
matrix with a geometric progression in each row is named for Alexandre-Theophile Vandermonde.

Arguments:
    x (Tensor): 1-D input tensor.
    N (int, optional): Number of columns in the output. If N is not specified,
        a square array is returned :math:`(N = len(x))`.
    increasing (bool, optional): Order of the powers of the columns. If True,
        the powers increase from left to right, if False (the default) they are reversed.

Returns:
    Tensor: Vandermonde matrix. If increasing is False, the first column is :math:`x^{{(N-1)}}`,
    the second :math:`x^{{(N-2)}}` and so forth. If increasing is True, the columns
    are :math:`x^0, x^1, ..., x^{{(N-1)}}`.

Example::

    >>> x = torch.tensor([1, 2, 3, 5])
    >>> torch.vander(x)
    tensor([[  1,   1,   1,   1],
            [  8,   4,   2,   1],
            [ 27,   9,   3,   1],
            [125,  25,   5,   1]])
    >>> torch.vander(x, N=3)
    tensor([[ 1,  1,  1],
            [ 4,  2,  1],
            [ 9,  3,  1],
            [25,  5,  1]])
    >>> torch.vander(x, N=3, increasing=True)
    tensor([[ 1,  1,  1],
            [ 1,  2,  4],
            [ 1,  3,  9],
            [ 1,  5, 25]])

""".format(**factory_common_args))


add_docstr(torch.unbind,
           r"""
unbind(input, dim=0) -> seq

Removes a tensor dimension.

Returns a tuple of all slices along a given dimension, already without it.

Arguments:
    input (Tensor): the tensor to unbind
    dim (int): dimension to remove

Example::

    >>> torch.unbind(torch.tensor([[1, 2, 3],
    >>>                            [4, 5, 6],
    >>>                            [7, 8, 9]]))
    (tensor([1, 2, 3]), tensor([4, 5, 6]), tensor([7, 8, 9]))
""")


add_docstr(torch.combinations,
           r"""
combinations(input, r=2, with_replacement=False) -> seq

Compute combinations of length :math:`r` of the given tensor. The behavior is similar to
python's `itertools.combinations` when `with_replacement` is set to `False`, and
`itertools.combinations_with_replacement` when `with_replacement` is set to `True`.

Arguments:
    input (Tensor): 1D vector.
    r (int, optional): number of elements to combine
    with_replacement (boolean, optional): whether to allow duplication in combination

Returns:
    Tensor: A tensor equivalent to converting all the input tensors into lists, do
    `itertools.combinations` or `itertools.combinations_with_replacement` on these
    lists, and finally convert the resulting list into tensor.

Example::

    >>> a = [1, 2, 3]
    >>> list(itertools.combinations(a, r=2))
    [(1, 2), (1, 3), (2, 3)]
    >>> list(itertools.combinations(a, r=3))
    [(1, 2, 3)]
    >>> list(itertools.combinations_with_replacement(a, r=2))
    [(1, 1), (1, 2), (1, 3), (2, 2), (2, 3), (3, 3)]
    >>> tensor_a = torch.tensor(a)
    >>> torch.combinations(tensor_a)
    tensor([[1, 2],
            [1, 3],
            [2, 3]])
    >>> torch.combinations(tensor_a, r=3)
    tensor([[1, 2, 3]])
    >>> torch.combinations(tensor_a, with_replacement=True)
    tensor([[1, 1],
            [1, 2],
            [1, 3],
            [2, 2],
            [2, 3],
            [3, 3]])
""")

add_docstr(torch.trapz,
           r"""
trapz(y, x, *, dim=-1) -> Tensor

Estimate :math:`\int y\,dx` along `dim`, using the trapezoid rule.

Arguments:
    y (Tensor): The values of the function to integrate
    x (Tensor): The points at which the function `y` is sampled.
        If `x` is not in ascending order, intervals on which it is decreasing
        contribute negatively to the estimated integral (i.e., the convention
        :math:`\int_a^b f = -\int_b^a f` is followed).
    dim (int): The dimension along which to integrate.
        By default, use the last dimension.

Returns:
    A Tensor with the same shape as the input, except with `dim` removed.
    Each element of the returned tensor represents the estimated integral
    :math:`\int y\,dx` along `dim`.

Example::

    >>> y = torch.randn((2, 3))
    >>> y
    tensor([[-2.1156,  0.6857, -0.2700],
            [-1.2145,  0.5540,  2.0431]])
    >>> x = torch.tensor([[1, 3, 4], [1, 2, 3]])
    >>> torch.trapz(y, x)
    tensor([-1.2220,  0.9683])

.. function:: trapz(y, *, dx=1, dim=-1) -> Tensor

As above, but the sample points are spaced uniformly at a distance of `dx`.

Arguments:
    y (Tensor): The values of the function to integrate

Keyword args:
    dx (float): The distance between points at which `y` is sampled.
    dim (int): The dimension along which to integrate.
        By default, use the last dimension.

Returns:
    A Tensor with the same shape as the input, except with `dim` removed.
    Each element of the returned tensor represents the estimated integral
    :math:`\int y\,dx` along `dim`.
""")

add_docstr(torch.repeat_interleave,
           r"""
repeat_interleave(input, repeats, dim=None, *, output_size=None) -> Tensor

Repeat elements of a tensor.

.. warning::

    This is different from :meth:`torch.Tensor.repeat` but similar to ``numpy.repeat``.

Args:
    {input}
    repeats (Tensor or int): The number of repetitions for each element.
        repeats is broadcasted to fit the shape of the given axis.
    dim (int, optional): The dimension along which to repeat values.
        By default, use the flattened input array, and return a flat output
        array.

Keyword args:
    output_size (int, optional): Total output size for the given axis
        ( e.g. sum of repeats). If given, it will avoid stream syncronization
        needed to calculate output shape of the tensor.

Returns:
    Tensor: Repeated tensor which has the same shape as input, except along the given axis.

Example::

    >>> x = torch.tensor([1, 2, 3])
    >>> x.repeat_interleave(2)
    tensor([1, 1, 2, 2, 3, 3])
    >>> y = torch.tensor([[1, 2], [3, 4]])
    >>> torch.repeat_interleave(y, 2)
    tensor([1, 1, 2, 2, 3, 3, 4, 4])
    >>> torch.repeat_interleave(y, 3, dim=1)
    tensor([[1, 1, 1, 2, 2, 2],
            [3, 3, 3, 4, 4, 4]])
    >>> torch.repeat_interleave(y, torch.tensor([1, 2]), dim=0)
    tensor([[1, 2],
            [3, 4],
            [3, 4]])
    >>> torch.repeat_interleave(y, torch.tensor([1, 2]), dim=0, output_size=3)
    tensor([[1, 2],
            [3, 4],
            [3, 4]])

.. function:: repeat_interleave(repeats, *, output_size=None) -> Tensor

If the `repeats` is `tensor([n1, n2, n3, ...])`, then the output will be
`tensor([0, 0, ..., 1, 1, ..., 2, 2, ..., ...])` where `0` appears `n1` times,
`1` appears `n2` times, `2` appears `n3` times, etc.
""".format(**common_args))

add_docstr(torch.tile, r"""
tile(input, dims) -> Tensor

Constructs a tensor by repeating the elements of :attr:`input`.
The :attr:`dims` argument specifies the number of repetitions
in each dimension.

If :attr:`dims` specifies fewer dimensions than :attr:`input` has, then
ones are prepended to :attr:`dims` until all dimensions are specified.
For example, if :attr:`input` has shape (8, 6, 4, 2) and :attr:`dims`
is (2, 2), then :attr:`dims` is treated as (1, 1, 2, 2).

Analogously, if :attr:`input` has fewer dimensions than :attr:`dims`
specifies, then :attr:`input` is treated as if it were unsqueezed at
dimension zero until it has as many dimensions as :attr:`dims` specifies.
For example, if :attr:`input` has shape (4, 2) and :attr:`dims`
is (3, 3, 2, 2), then :attr:`input` is treated as if it had the
shape (1, 1, 4, 2).

.. note::

    This function is similar to NumPy's tile function.

Args:
    input (Tensor): the tensor whose elements to repeat.
    dims (tuple): the number of repetitions per dimension.

Example::

    >>> x = torch.tensor([1, 2, 3])
    >>> x.tile((2,))
    tensor([1, 2, 3, 1, 2, 3])
    >>> y = torch.tensor([[1, 2], [3, 4]])
    >>> torch.tile(y, (2, 2))
    tensor([[1, 2, 1, 2],
            [3, 4, 3, 4],
            [1, 2, 1, 2],
            [3, 4, 3, 4]])
""")

add_docstr(torch.quantize_per_tensor,
           r"""
quantize_per_tensor(input, scale, zero_point, dtype) -> Tensor

Converts a float tensor to a quantized tensor with given scale and zero point.

Arguments:
    input (Tensor): float tensor to quantize
    scale (float): scale to apply in quantization formula
    zero_point (int): offset in integer value that maps to float zero
    dtype (:class:`torch.dtype`): the desired data type of returned tensor.
        Has to be one of the quantized dtypes: ``torch.quint8``, ``torch.qint8``, ``torch.qint32``

Returns:
    Tensor: A newly quantized tensor

Example::

    >>> torch.quantize_per_tensor(torch.tensor([-1.0, 0.0, 1.0, 2.0]), 0.1, 10, torch.quint8)
    tensor([-1.,  0.,  1.,  2.], size=(4,), dtype=torch.quint8,
           quantization_scheme=torch.per_tensor_affine, scale=0.1, zero_point=10)
    >>> torch.quantize_per_tensor(torch.tensor([-1.0, 0.0, 1.0, 2.0]), 0.1, 10, torch.quint8).int_repr()
    tensor([ 0, 10, 20, 30], dtype=torch.uint8)
""")

add_docstr(torch.quantize_per_channel,
           r"""
quantize_per_channel(input, scales, zero_points, axis, dtype) -> Tensor

Converts a float tensor to a per-channel quantized tensor with given scales and zero points.

Arguments:
    input (Tensor): float tensor to quantize
    scales (Tensor): float 1D tensor of scales to use, size should match ``input.size(axis)``
    zero_points (int): integer 1D tensor of offset to use, size should match ``input.size(axis)``
    axis (int): dimension on which apply per-channel quantization
    dtype (:class:`torch.dtype`): the desired data type of returned tensor.
        Has to be one of the quantized dtypes: ``torch.quint8``, ``torch.qint8``, ``torch.qint32``

Returns:
    Tensor: A newly quantized tensor

Example::

    >>> x = torch.tensor([[-1.0, 0.0], [1.0, 2.0]])
    >>> torch.quantize_per_channel(x, torch.tensor([0.1, 0.01]), torch.tensor([10, 0]), 0, torch.quint8)
    tensor([[-1.,  0.],
            [ 1.,  2.]], size=(2, 2), dtype=torch.quint8,
           quantization_scheme=torch.per_channel_affine,
           scale=tensor([0.1000, 0.0100], dtype=torch.float64),
           zero_point=tensor([10,  0]), axis=0)
    >>> torch.quantize_per_channel(x, torch.tensor([0.1, 0.01]), torch.tensor([10, 0]), 0, torch.quint8).int_repr()
    tensor([[  0,  10],
            [100, 200]], dtype=torch.uint8)
""")

add_docstr(torch.Generator,
           r"""
Generator(device='cpu') -> Generator

Creates and returns a generator object that manages the state of the algorithm which
produces pseudo random numbers. Used as a keyword argument in many :ref:`inplace-random-sampling`
functions.

Arguments:
    device (:class:`torch.device`, optional): the desired device for the generator.

Returns:
    Generator: An torch.Generator object.

Example::

    >>> g_cpu = torch.Generator()
    >>> g_cuda = torch.Generator(device='cuda')
""")


add_docstr(torch.Generator.set_state,
           r"""
Generator.set_state(new_state) -> void

Sets the Generator state.

Arguments:
    new_state (torch.ByteTensor): The desired state.

Example::

    >>> g_cpu = torch.Generator()
    >>> g_cpu_other = torch.Generator()
    >>> g_cpu.set_state(g_cpu_other.get_state())
""")


add_docstr(torch.Generator.get_state,
           r"""
Generator.get_state() -> Tensor

Returns the Generator state as a ``torch.ByteTensor``.

Returns:
    Tensor: A ``torch.ByteTensor`` which contains all the necessary bits
    to restore a Generator to a specific point in time.

Example::

    >>> g_cpu = torch.Generator()
    >>> g_cpu.get_state()
""")


add_docstr(torch.Generator.manual_seed,
           r"""
Generator.manual_seed(seed) -> Generator

Sets the seed for generating random numbers. Returns a `torch.Generator` object.
It is recommended to set a large seed, i.e. a number that has a good balance of 0
and 1 bits. Avoid having many 0 bits in the seed.

Arguments:
    seed (int): The desired seed. Value must be within the inclusive range
        `[-0x8000_0000_0000_0000, 0xffff_ffff_ffff_ffff]`. Otherwise, a RuntimeError
        is raised. Negative inputs are remapped to positive values with the formula
        `0xffff_ffff_ffff_ffff + seed`.

Returns:
    Generator: An torch.Generator object.

Example::

    >>> g_cpu = torch.Generator()
    >>> g_cpu.manual_seed(2147483647)
""")


add_docstr(torch.Generator.initial_seed,
           r"""
Generator.initial_seed() -> int

Returns the initial seed for generating random numbers.

Example::

    >>> g_cpu = torch.Generator()
    >>> g_cpu.initial_seed()
    2147483647
""")


add_docstr(torch.Generator.seed,
           r"""
Generator.seed() -> int

Gets a non-deterministic random number from std::random_device or the current
time and uses it to seed a Generator.

Example::

    >>> g_cpu = torch.Generator()
    >>> g_cpu.seed()
    1516516984916
""")


add_docstr(torch.Generator.device,
           r"""
Generator.device -> device

Gets the current device of the generator.

Example::

    >>> g_cpu = torch.Generator()
    >>> g_cpu.device
    device(type='cpu')
""")

add_docstr(torch._assert_async,
           r"""
_assert_async(tensor) -> void

Asynchronously assert that the contents of tensor are nonzero.  For CPU tensors,
this is equivalent to ``assert tensor`` or ``assert tensor.is_nonzero()``; for
CUDA tensors, we DO NOT synchronize and you may only find out the assertion
failed at a later CUDA kernel launch.  Asynchronous assertion can be helpful for
testing invariants in CUDA tensors without giving up performance.  This function
is NOT intended to be used for regular error checking, as it will trash your CUDA
context if the assert fails (forcing you to restart your PyTorch process.)

Args:
    tensor (Tensor): a one element tensor to test to see if it is nonzero.  Zero
        elements (including False for boolean tensors) cause an assertion failure
        to be raised.
""")

add_docstr(torch.searchsorted,
           r"""
searchsorted(sorted_sequence, values, *, out_int32=False, right=False, out=None) -> Tensor

Find the indices from the *innermost* dimension of :attr:`sorted_sequence` such that, if the
corresponding values in :attr:`values` were inserted before the indices, the order of the
corresponding *innermost* dimension within :attr:`sorted_sequence` would be preserved.
Return a new tensor with the same size as :attr:`values`. If :attr:`right` is False (default),
then the left boundary of :attr:`sorted_sequence` is closed. More formally, the returned index
satisfies the following rules:

.. list-table::
   :widths: 12 10 78
   :header-rows: 1

   * - :attr:`sorted_sequence`
     - :attr:`right`
     - *returned index satisfies*
   * - 1-D
     - False
     - ``sorted_sequence[i-1] < values[m][n]...[l][x] <= sorted_sequence[i]``
   * - 1-D
     - True
     - ``sorted_sequence[i-1] <= values[m][n]...[l][x] < sorted_sequence[i]``
   * - N-D
     - False
     - ``sorted_sequence[m][n]...[l][i-1] < values[m][n]...[l][x] <= sorted_sequence[m][n]...[l][i]``
   * - N-D
     - True
     - ``sorted_sequence[m][n]...[l][i-1] <= values[m][n]...[l][x] < sorted_sequence[m][n]...[l][i]``

Args:
    sorted_sequence (Tensor): N-D or 1-D tensor, containing monotonically increasing sequence on the *innermost*
                              dimension.
    values (Tensor or Scalar): N-D tensor or a Scalar containing the search value(s).

Keyword args:
    out_int32 (bool, optional): indicate the output data type. torch.int32 if True, torch.int64 otherwise.
                                Default value is False, i.e. default output data type is torch.int64.
    right (bool, optional): if False, return the first suitable location that is found. If True, return the
                            last such index. If no suitable index found, return 0 for non-numerical value
                            (eg. nan, inf) or the size of *innermost* dimension within :attr:`sorted_sequence`
                            (one pass the last index of the *innermost* dimension). In other words, if False,
                            gets the lower bound index for each value in :attr:`values` on the corresponding
                            *innermost* dimension of the :attr:`sorted_sequence`. If True, gets the upper
                            bound index instead. Default value is False.
    out (Tensor, optional): the output tensor, must be the same size as :attr:`values` if provided.

.. note:: If your use case is always 1-D sorted sequence, :func:`torch.bucketize` is preferred,
          because it has fewer dimension checks resulting in slightly better performance.


Example::

    >>> sorted_sequence = torch.tensor([[1, 3, 5, 7, 9], [2, 4, 6, 8, 10]])
    >>> sorted_sequence
    tensor([[ 1,  3,  5,  7,  9],
            [ 2,  4,  6,  8, 10]])
    >>> values = torch.tensor([[3, 6, 9], [3, 6, 9]])
    >>> values
    tensor([[3, 6, 9],
            [3, 6, 9]])
    >>> torch.searchsorted(sorted_sequence, values)
    tensor([[1, 3, 4],
            [1, 2, 4]])
    >>> torch.searchsorted(sorted_sequence, values, right=True)
    tensor([[2, 3, 5],
            [1, 3, 4]])

    >>> sorted_sequence_1d = torch.tensor([1, 3, 5, 7, 9])
    >>> sorted_sequence_1d
    tensor([1, 3, 5, 7, 9])
    >>> torch.searchsorted(sorted_sequence_1d, values)
    tensor([[1, 3, 4],
            [1, 3, 4]])
""")

add_docstr(torch.bucketize,
           r"""
bucketize(input, boundaries, *, out_int32=False, right=False, out=None) -> Tensor

Returns the indices of the buckets to which each value in the :attr:`input` belongs, where the
boundaries of the buckets are set by :attr:`boundaries`. Return a new tensor with the same size
as :attr:`input`. If :attr:`right` is False (default), then the left boundary is closed. More
formally, the returned index satisfies the following rules:

.. list-table::
   :widths: 15 85
   :header-rows: 1

   * - :attr:`right`
     - *returned index satisfies*
   * - False
     - ``boundaries[i-1] < input[m][n]...[l][x] <= boundaries[i]``
   * - True
     - ``boundaries[i-1] <= input[m][n]...[l][x] < boundaries[i]``

Args:
    input (Tensor or Scalar): N-D tensor or a Scalar containing the search value(s).
    boundaries (Tensor): 1-D tensor, must contain a monotonically increasing sequence.

Keyword args:
    out_int32 (bool, optional): indicate the output data type. torch.int32 if True, torch.int64 otherwise.
                                Default value is False, i.e. default output data type is torch.int64.
    right (bool, optional): if False, return the first suitable location that is found. If True, return the
                            last such index. If no suitable index found, return 0 for non-numerical value
                            (eg. nan, inf) or the size of :attr:`boundaries` (one pass the last index).
                            In other words, if False, gets the lower bound index for each value in :attr:`input`
                            from :attr:`boundaries`. If True, gets the upper bound index instead.
                            Default value is False.
    out (Tensor, optional): the output tensor, must be the same size as :attr:`input` if provided.


Example::

    >>> boundaries = torch.tensor([1, 3, 5, 7, 9])
    >>> boundaries
    tensor([1, 3, 5, 7, 9])
    >>> v = torch.tensor([[3, 6, 9], [3, 6, 9]])
    >>> v
    tensor([[3, 6, 9],
            [3, 6, 9]])
    >>> torch.bucketize(v, boundaries)
    tensor([[1, 3, 4],
            [1, 3, 4]])
    >>> torch.bucketize(v, boundaries, right=True)
    tensor([[2, 3, 5],
            [2, 3, 5]])
""")<|MERGE_RESOLUTION|>--- conflicted
+++ resolved
@@ -8461,7 +8461,6 @@
 """.format(**common_args))
 
 add_docstr(torch.std, r"""
-<<<<<<< HEAD
 std(input, dim=None, *, correction=1, keepdim=False, out=None) -> Tensor
 
 Calculates the standard deviation over the dimensions specified by :attr:`dim`.
@@ -8478,19 +8477,12 @@
 """ + r"""
 
 {keepdim_details}
-=======
-std(input, dim, unbiased, keepdim=False, *, out=None) -> Tensor
-
-If :attr:`unbiased` is ``True``, Bessel's correction will be used.
-Otherwise, the sample deviation is calculated, without any correction.
->>>>>>> 1fc3576d
 
 Args:
     {input}
     {dim}
 
 Keyword args:
-<<<<<<< HEAD
     correction (int): difference between the sample size and sample degrees of freedom.
                       Defaults to Bessel's correction, ``correction = 1``.
       .. warning:: The default correction value is deprecated. Pass ``correction=1`` explicitly instead.
@@ -8512,33 +8504,18 @@
 
 .. function:: std(input, dim, unbiased, keepdim=False, *, out=None) -> Tensor
    :noindex:
-=======
+
+If :attr:`unbiased` is ``True``, Bessel's correction will be used.
+Otherwise, the sample deviation is calculated, without any correction.
+
+Args:
+    {input}
+    {dim}
+
+Keyword args:
     unbiased (bool): whether to use Bessel's correction (:math:`\delta N = 1`).
     {keepdim}
     {out}
-
-
-.. function:: std(input, unbiased) -> Tensor
-   :noindex:
-
-Calculates the standard deviation of all elements in the :attr:`input` tensor.
->>>>>>> 1fc3576d
-
-If :attr:`unbiased` is ``True``, Bessel's correction will be used.
-Otherwise, the sample deviation is calculated, without any correction.
-
-Args:
-    {input}
-<<<<<<< HEAD
-    {dim}
-
-Keyword args:
-    unbiased (bool): whether to use Bessel's correction (:math:`\delta N = 1`).
-    {keepdim}
-    {out}
-=======
-    unbiased (bool): whether to use Bessel's correction (:math:`\delta N = 1`).
->>>>>>> 1fc3576d
 
 
 .. function:: std(input, unbiased) -> Tensor
@@ -8562,7 +8539,6 @@
 
 add_docstr(torch.std_mean,
            r"""
-<<<<<<< HEAD
 std_mean(input, dim=None, *, correction=1, keepdim=False, out=None) -> (Tensor, Tensor)
 
 Calculates the standard deviation and mean over the dimensions specified by
@@ -8580,18 +8556,10 @@
 """ + r"""
 
 {keepdim_details}
-=======
-std_mean(input, dim, unbiased, keepdim=False, *, out=None) -> (Tensor, Tensor)
-
-If :attr:`unbiased` is ``True``, Bessel's correction will be used to calculate
-the standard deviation. Otherwise, the sample deviation is calculated, without
-any correction.
->>>>>>> 1fc3576d
 
 Args:
     {input}
     {dim}
-<<<<<<< HEAD
 
 Keyword args:
     correction (int): difference between the sample size and sample degrees of freedom.
@@ -8644,28 +8612,6 @@
 
 Args:
     {input}
-=======
-
-Keyword args:
-    unbiased (bool): whether to use Bessel's correction (:math:`\delta N = 1`).
-    {keepdim}
-    {out}
-
-Returns:
-    A tuple (std, mean) containing the standard deviation and mean.
-
-.. function:: std_mean(input, unbiased) -> (Tensor, Tensor)
-   :noindex:
-
-Calculates the standard deviation and mean of all elements in the :attr:`input`
-tensor.
-
-If :attr:`unbiased` is ``True``, Bessel's correction will be used.
-Otherwise, the sample deviation is calculated, without any correction.
-
-Args:
-    {input}
->>>>>>> 1fc3576d
     unbiased (bool): whether to use Bessel's correction (:math:`\delta N = 1`).
 
 Returns:
@@ -9864,7 +9810,6 @@
 """.format(**common_args))
 
 add_docstr(torch.var, r"""
-<<<<<<< HEAD
 var(input, dim=None, *, correction=1, keepdim=False, out=None) -> Tensor
 
 Calcualtes the variance over the dimensions specified by :attr:`dim`. :attr:`dim`
@@ -9882,19 +9827,11 @@
 
 {keepdim_details}
 
-=======
-var(input, dim, unbiased, keepdim=False, *, out=None) -> Tensor
-
-If :attr:`unbiased` is ``True``, Bessel's correction will be used.
-Otherwise, the sample variance is calculated, without any correction.
-
->>>>>>> 1fc3576d
 Args:
     {input}
     {dim}
 
 Keyword args:
-<<<<<<< HEAD
     correction (int): difference between the sample size and sample degrees of freedom.
                       Defaults to Bessel's correction, ``correction = 1``.
       .. warning:: The default correction value is deprecated. Pass ``correction=1`` explicitly instead.
@@ -9928,23 +9865,6 @@
     unbiased (bool): whether to use Bessel's correction (:math:`\delta N = 1`).
     {keepdim}
     {out}
-=======
-    unbiased (bool): whether to use Bessel's correction (:math:`\delta N = 1`).
-    {keepdim}
-    {out}
-
-.. function:: var(input, unbiased) -> Tensor
-   :noindex:
-
-Calculates the variance of all elements in the :attr:`input` tensor.
-
-If :attr:`unbiased` is ``True``, Bessel's correction will be used.
-Otherwise, the sample deviation is calculated, without any correction.
-
-Args:
-    {input}
-    unbiased (bool): whether to use Bessel's correction (:math:`\delta N = 1`).
->>>>>>> 1fc3576d
 
 .. function:: var(input, unbiased) -> Tensor
    :noindex:
@@ -9967,7 +9887,6 @@
 
 add_docstr(torch.var_mean,
            r"""
-<<<<<<< HEAD
 var_mean(input, dim=None, *, correction=1, keepdim=False, out=None) -> (Tensor, Tensor)
 
 Calculates the variance and mean over the dimensions specified by :attr:`dim`.
@@ -9984,18 +9903,10 @@
 """ + r"""
 
 {keepdim_details}
-=======
-var_mean(input, dim, unbiased, keepdim=False, *, out=None) -> (Tensor, Tensor)
-
-If :attr:`unbiased` is ``True``, Bessel's correction will be used to calculate
-the variance. Otherwise, the sample variance is calculated, without any
-correction.
->>>>>>> 1fc3576d
 
 Args:
     {input}
     {dim}
-<<<<<<< HEAD
 
 Keyword args:
     correction (int): difference between the sample size and sample degrees of freedom.
@@ -10048,28 +9959,6 @@
 
 Args:
     {input}
-=======
-
-Keyword args:
-    unbiased (bool): whether to use Bessel's correction (:math:`\delta N = 1`).
-    {keepdim}
-    {out}
-
-Returns:
-    A tuple (var, mean) containing the variance and mean.
-
-.. function:: var_mean(input, unbiased) -> (Tensor, Tensor)
-   :noindex:
-
-Calculates the variance and mean of all elements in the :attr:`input`
-tensor.
-
-If :attr:`unbiased` is ``True``, Bessel's correction will be used.
-Otherwise, the sample deviation is calculated, without any correction.
-
-Args:
-    {input}
->>>>>>> 1fc3576d
     unbiased (bool): whether to use Bessel's correction (:math:`\delta N = 1`).
 
 Returns:
