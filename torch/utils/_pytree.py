--- conflicted
+++ resolved
@@ -490,18 +490,12 @@
     num_children: int = dataclasses.field(init=False)
 
     def __post_init__(self) -> None:
-<<<<<<< HEAD
         num_nodes = 1 + sum(spec.num_nodes for spec in self.children_specs)
         num_leaves = sum(spec.num_leaves for spec in self.children_specs)
         num_children = len(self.children_specs)
         object.__setattr__(self, "num_nodes", num_nodes)
         object.__setattr__(self, "num_leaves", num_leaves)
         object.__setattr__(self, "num_children", num_children)
-=======
-        self.num_nodes = 1 + sum(spec.num_nodes for spec in self.children_specs)
-        self.num_leaves = sum(spec.num_leaves for spec in self.children_specs)
-        self.num_children = len(self.children_specs)
->>>>>>> d4327f9b
 
     def __repr__(self, indent: int = 0) -> str:
         repr_prefix: str = f"TreeSpec({self.type.__name__}, {self.context}, ["
@@ -632,15 +626,9 @@
 class LeafSpec(TreeSpec):
     def __init__(self) -> None:
         super().__init__(None, None, [])
-<<<<<<< HEAD
         object.__setattr__(self, "num_nodes", 1)
         object.__setattr__(self, "num_leaves", 1)
         object.__setattr__(self, "num_children", 0)
-=======
-        self.num_nodes = 1
-        self.num_leaves = 1
-        self.num_children = 0
->>>>>>> d4327f9b
 
     def __repr__(self, indent: int = 0) -> str:
         return "*"
