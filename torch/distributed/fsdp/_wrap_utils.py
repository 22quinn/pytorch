import functools
import warnings
<<<<<<< HEAD
from typing import Any, Callable, Deque, Dict, List, Set, Tuple

import torch
import torch.nn as nn
=======
from typing import Any, Dict

>>>>>>> 2a945b69
from torch.distributed.fsdp._utils import (
    _contains_batchnorm,
    _override_batchnorm_mixed_precision,
)
from torch.distributed.fsdp.wrap import (
    _or_policy,
    _recursive_wrap,
    _wrap_batchnorm_individually,
)


def _auto_wrap(
    auto_wrap_kwargs: Dict[str, Any],
    fsdp_kwargs: Dict[str, Any],
    module_wrapper_cls: Any,  # e.g. `FullyShardedDataParallel`
) -> None:
    """
    Recursively auto wraps the root module given by the key "module" in
    ``auto_wrap_kwargs`` with the arguments in ``auto_wrap_kwargs`` and
    ``fsdp_kwargs``.

    Precondition: ``auto_wrap_policy`` contains the arguments expected by
    ``_recursive_wrap()``, where ``auto_wrap_policy`` is not ``None``.
    ``fsdp_kwargs`` contains all FSDP arguments except ``module``.
    """
    auto_wrap_policy = auto_wrap_kwargs["auto_wrap_policy"]
    root_module = auto_wrap_kwargs["module"]
    assert auto_wrap_policy is not None
    # For auto wrapping, submodules should not already be wrapped with FSDP
    # since double wrapping is not supported
    for module_name, module in root_module.named_modules():
        if isinstance(module, module_wrapper_cls):
            raise ValueError(
                f"Expected {module_name} to NOT be FullyShardedDataParallel "
                "if using an `auto_wrap_policy`"
            )
    mixed_precision = fsdp_kwargs["mixed_precision"]
    if mixed_precision is not None and _contains_batchnorm(root_module):
        _override_batchnorm_mixed_precision(root_module)
        auto_wrap_policy = functools.partial(
            _or_policy, policies=[_wrap_batchnorm_individually, auto_wrap_policy]
        )
        warnings.warn(
            "Both mixed precision and an `auto_wrap_policy` were specified "
            "for FSDP, where the wrapped module has batch norm submodules. "
            "The batch norm submodules will be wrapped as separate FSDP "
            "instances with mixed precision disabled since some batch norm "
            "kernels do not support low precision."
        )
        auto_wrap_kwargs["auto_wrap_policy"] = auto_wrap_policy
    _recursive_wrap(**auto_wrap_kwargs, **fsdp_kwargs)


def _get_submodule_to_states(
    root_module: nn.Module,
    auto_wrap_policy: Callable,
    ignored_modules: Set[nn.Module],
    ignored_params: Set[nn.Parameter],
) -> Dict[
    nn.Module, Tuple[List[nn.Parameter], List[torch.Tensor], List[str], List[str]]
]:
    """
    Returns a mapping from submodule to its parameters, buffers, parameter
    names, and buffer names, where each entry logically represents a wrapping
    according to the given auto wrap policy and ignored modules/parameters.
    However, this method does not actually perform any explicit module
    wrapping.

    The mapping values are aligned to module tree boundaries, meaning that they
    are exactly the parameters of the subtree rooted at the corresponding
    submodule key. Sibling submodules cannot be grouped together. Each
    parameter and each buffer in the module tree appears exactly once in the
    returned dict. The returned dict is ordered by increasing tree depth.

    If a parameter is shared among multiple wrapped submodules, then it is
    assigned to the lowest common ancestor (LCA) wrapped module. A mapped-to
    list may be empty, either because the wrapped module truly has no
    parameters or because its parameters were assigned to the LCA.
    """
    # Record the modules to wrap without actually wrapping
    wrapped_modules: List[nn.Module] = []  # these are only logically wrapped
    wrapper_cls = functools.partial(_record_module_wrapper_cls, wrapped_modules)
    _recursive_wrap(
        root_module,
        auto_wrap_policy=auto_wrap_policy,
        wrapper_cls=wrapper_cls,
        ignored_modules=ignored_modules,
        ignored_params=ignored_params,
        only_wrap_children=False,
    )
    # Always include the root module even if not wrapped by the given policy
    if root_module not in wrapped_modules:
        wrapped_modules.append(root_module)

    submodule_to_states = collections.OrderedDict()
    visited_params = set()
    visited_buffers = set()
    # Constructing `wrapped_modules` with `_recursive_wrap()` orders the
    # modules following a post-order traversal. We record parameters in
    # `params_per_wrapped_module` using a reverse post-ordering, which is a
    # topological sort, so that each shared parameter is guaranteed to be
    # grouped with its lowest common ancestor module's parameters.
    wrapped_modules.reverse()
    wrapped_modules_set = set(wrapped_modules)
    for submodule in wrapped_modules:
        # Perform a BFS from `module_to_wrap` and record all untraversed
        # parameters that are not already associated with another module in
        # `wrapped_modules`.
        queue: Deque[Tuple[nn.Module, str]] = collections.deque()
        queue.append((submodule, ""))
        params: List[nn.Parameter] = []
        param_names: List[str] = []
        buffers: List[torch.Tensor] = []
        buffer_names: List[str] = []
        while len(queue) > 0:
            module, prefix = queue.popleft()
            for param_name, param in module.named_parameters(recurse=False):
                if param not in visited_params:
                    params.append(param)
                    visited_params.add(param)
                    param_names.append(prefix + param_name)
            for buffer_name, buffer in module.named_buffers(recurse=False):
                if buffer not in visited_buffers:
                    buffers.append(buffer)
                    visited_buffers.add(buffer)
                    buffer_names.append(prefix + buffer_name)
            for child_module_name, child_module in module.named_children():
                if child_module not in wrapped_modules_set:
                    queue.append((child_module, prefix + child_module_name + "."))
        submodule_to_states[submodule] = (params, buffers, param_names, buffer_names)
    return submodule_to_states


def _record_module_wrapper_cls(
    wrapped_modules: List[nn.Module],
    module: nn.Module,
    **kwargs,
) -> nn.Module:
    """
    This defines a wrapper class to be passed to ``_recursive_wrap()`` that
    records the wrapped module to the input ``wrapped_modules``.
    """
    wrapped_modules.append(module)
    return module<|MERGE_RESOLUTION|>--- conflicted
+++ resolved
@@ -1,14 +1,9 @@
 import functools
 import warnings
-<<<<<<< HEAD
-from typing import Any, Callable, Deque, Dict, List, Set, Tuple
+from typing import Any, Callable, Deque, Dict, List, NamedTuple, Set, Tuple
 
 import torch
 import torch.nn as nn
-=======
-from typing import Any, Dict
-
->>>>>>> 2a945b69
 from torch.distributed.fsdp._utils import (
     _contains_batchnorm,
     _override_batchnorm_mixed_precision,
@@ -18,6 +13,20 @@
     _recursive_wrap,
     _wrap_batchnorm_individually,
 )
+
+
+class SubmoduleState(NamedTuple):
+    """
+    Submodule state for ``_get_submodule_to_states()``, representing a logical
+    grouping (e.g. parameters to be flattened together).
+    """
+
+    params: List[nn.Parameter]
+    buffers: List[torch.Tensor]
+    # Parameter and buffer names are prefixed starting from the submodule,
+    # which is not necessarily the root module
+    param_names: List[str]
+    buffer_names: List[str]
 
 
 def _auto_wrap(
@@ -67,26 +76,22 @@
     auto_wrap_policy: Callable,
     ignored_modules: Set[nn.Module],
     ignored_params: Set[nn.Parameter],
-) -> Dict[
-    nn.Module, Tuple[List[nn.Parameter], List[torch.Tensor], List[str], List[str]]
-]:
+) -> Dict[nn.Module, SubmoduleState]:
     """
     Returns a mapping from submodule to its parameters, buffers, parameter
-    names, and buffer names, where each entry logically represents a wrapping
+    names, and buffer names, where each entry logically represents a grouping
     according to the given auto wrap policy and ignored modules/parameters.
-    However, this method does not actually perform any explicit module
-    wrapping.
+    However, this method does not actually perform any module wrapping.
 
-    The mapping values are aligned to module tree boundaries, meaning that they
-    are exactly the parameters of the subtree rooted at the corresponding
-    submodule key. Sibling submodules cannot be grouped together. Each
-    parameter and each buffer in the module tree appears exactly once in the
-    returned dict. The returned dict is ordered by increasing tree depth.
+    The mapped-to values are the states from the subtree rooted at the
+    corresponding submodule key, excluding child submodules in the mapping and
+    ignored state. Sibling submodules cannot be grouped together. The parameter
+    and buffer names are prefixed starting from the submodule.
 
-    If a parameter is shared among multiple wrapped submodules, then it is
-    assigned to the lowest common ancestor (LCA) wrapped module. A mapped-to
-    list may be empty, either because the wrapped module truly has no
-    parameters or because its parameters were assigned to the LCA.
+    Each non-ignored parameter and buffer appears exactly once in the returned
+    ``dict``, and the ``dict`` is ordered by increasing tree depth. A mapped-to
+    parameter list may be empty if the submodule has no parameters or if its
+    parameters were assigned to a parent submodule instead.
     """
     # Record the modules to wrap without actually wrapping
     wrapped_modules: List[nn.Module] = []  # these are only logically wrapped
@@ -105,18 +110,20 @@
 
     submodule_to_states = collections.OrderedDict()
     visited_params = set()
+    for ignored_param in ignored_params:
+        visited_params.add(ignored_param)
     visited_buffers = set()
-    # Constructing `wrapped_modules` with `_recursive_wrap()` orders the
-    # modules following a post-order traversal. We record parameters in
-    # `params_per_wrapped_module` using a reverse post-ordering, which is a
-    # topological sort, so that each shared parameter is guaranteed to be
-    # grouped with its lowest common ancestor module's parameters.
+    # Constructing `wrapped_modules` with `_recursive_wrap()` follows a
+    # post-order traversal. We record state in `submodule_to_states` using a
+    # reverse post-ordering since that is a topological sort. This assigns
+    # parent-child shared parameters to the parent submodule.
+    # TODO: To handle sibling shared parameters, we need to pre-compute the
+    # shared parameters and assign them to the LCA submodule manually.
     wrapped_modules.reverse()
     wrapped_modules_set = set(wrapped_modules)
     for submodule in wrapped_modules:
-        # Perform a BFS from `module_to_wrap` and record all untraversed
-        # parameters that are not already associated with another module in
-        # `wrapped_modules`.
+        # Perform a BFS from `submodule` and record all unvisited state that is
+        # not already associated with another module in `wrapped_modules`.
         queue: Deque[Tuple[nn.Module, str]] = collections.deque()
         queue.append((submodule, ""))
         params: List[nn.Parameter] = []
@@ -138,7 +145,9 @@
             for child_module_name, child_module in module.named_children():
                 if child_module not in wrapped_modules_set:
                     queue.append((child_module, prefix + child_module_name + "."))
-        submodule_to_states[submodule] = (params, buffers, param_names, buffer_names)
+        submodule_to_states[submodule] = SubmoduleState(
+            params, buffers, param_names, buffer_names
+        )
     return submodule_to_states
 
 
