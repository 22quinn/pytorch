--- conflicted
+++ resolved
@@ -1,15 +1,9 @@
-<<<<<<< HEAD
-import io
-import itertools
-import os
-=======
 import cProfile
 import io
 import itertools
 import os
 from contextlib import contextmanager
 from pstats import Stats
->>>>>>> ed038346
 from typing import Any, Callable, cast, Dict, List, Optional, Sequence, TypeVar, Union
 
 import torch
