import copy
import itertools
import logging
import operator
import random
import weakref
from typing import Optional

import numpy

import torch
import torch.nn as nn
from torch import _prims
from torch._dynamo.utils import fake_mode_from_tensors
from torch.fx.experimental.optimization import (
    matches_module_pattern,
    replace_node_module,
)
from torch.fx.experimental.proxy_tensor import ProxyTorchDispatchMode
from torch.fx.passes.shape_prop import ShapeProp
from torch.nn import functional as F
from torch.nn.modules.utils import _pair
from torch.nn.utils.fusion import fuse_conv_bn_eval, fuse_conv_bn_weights
from torch.overrides import TorchFunctionMode

from . import config

log = logging.getLogger(__name__)


class AutogradMonkeypatch(TorchFunctionMode):
    def __torch_function__(self, func, types, args=(), kwargs=None):
        if not kwargs:
            kwargs = {}
        if func is replacements:
            return replacements[func](*args, **kwargs)
        return func(*args, **kwargs)


patch_functions = AutogradMonkeypatch


def replace_fx(gm: torch.fx.GraphModule):
    # Sometimes patch_functions() misses things already in the graph
    for node in reversed(list(gm.graph.nodes)):
        if node.op == "call_function" and node.target in replacements:
            if (
                config.fallback_random
                and replacements[node.target] in replacements_using_triton_random
            ):
                continue
            with gm.graph.inserting_before(node):
                node.replace_all_uses_with(
                    gm.graph.call_function(
                        replacements[node.target], node.args, node.kwargs
                    )
                )
            gm.graph.erase_node(node)
    gm.recompile()
    return gm


class UnaryAttr(object):
    def __init__(self, op_name: str, scalars_attr=None, algorithm_attr=None):
        self.op_name = op_name
        self.scalars_attr = scalars_attr if scalars_attr else []
        self.algorithm_attr = algorithm_attr if algorithm_attr else ""
        super(UnaryAttr, self).__init__()

    def __call__(self, unary_module: nn.Module):
        if type(unary_module) is nn.ReLU6:
            unary_module = nn.Hardtanh(min_val=0, max_val=6)
        assert all(hasattr(unary_module, item) for item in self.scalars_attr)
        scalars = [getattr(unary_module, item) for item in self.scalars_attr]

        algorithm = ""
        if self.algorithm_attr:
            assert hasattr(unary_module, self.algorithm_attr)
            algorithm = getattr(unary_module, self.algorithm_attr)

        return self.op_name, scalars, algorithm


class ConvUnary2d(nn.Conv2d):
    def __init__(
        self,
        conv: nn.Module,
        unary: Optional[nn.Module],
        input_size: list,
    ):
        super(ConvUnary2d, self).__init__(
            conv.in_channels,
            conv.out_channels,
            conv.kernel_size,
            conv.stride,
            conv.padding,
            conv.dilation,
            conv.groups,
            conv.bias is not None,
            conv.padding_mode,
            conv.weight.device,
            conv.weight.dtype,
        )
        self._update_module_params(conv, unary, input_size)

    def _update_module_params(self, conv, unary, input_size):
        self.__dict__ = copy.deepcopy(conv.__dict__)
        self.attr = "none"
        self.scalars = []
        self.algorithm = ""
        if unary is not None:
            self.attr, self.scalars, self.algorithm = unary_modules_map[
                unary.__class__
            ](unary)
        self.weight = torch.nn.Parameter(
            torch._C._nn.mkldnn_reorder_conv2d_weight(
                self.weight.to_mkldnn(),
                self.padding,
                self.stride,
                self.dilation,
                self.groups,
                input_size,
            ),
            requires_grad=self.weight.requires_grad,
        )

    def _conv_forward(self, input, weight, bias):
        if self.padding_mode != "zeros":
            return torch.ops.mkldnn._convolution_pointwise(
                F.pad(
                    input, self._reversed_padding_repeated_twice, mode=self.padding_mode
                ),
                weight,
                bias,
                _pair(0),
                self.stride,
                self.dilation,
                self.groups,
                self.attr,
                self.scalars,
                self.algorithm,
            )
        return torch.ops.mkldnn._convolution_pointwise(
            input,
            weight,
            bias,
            self.padding,
            self.stride,
            self.dilation,
            self.groups,
            self.attr,
            self.scalars,
            self.algorithm,
        )

    def forward(self, input):
        return self._conv_forward(input, self.weight, self.bias)


class ConvBinary2d(nn.Conv2d):
    def __init__(
        self,
        conv: nn.Module,
        binary_op_name: str,
        input_size: list,
    ):
        super(ConvBinary2d, self).__init__(
            conv.in_channels,
            conv.out_channels,
            conv.kernel_size,
            conv.stride,
            conv.padding,
            conv.dilation,
            conv.groups,
            conv.bias is not None,
            conv.padding_mode,
            conv.weight.device,
            conv.weight.dtype,
        )
        self._update_module_params(conv, binary_op_name, input_size)

    def _update_module_params(self, conv, binary_op_name, input_size):
        self.__dict__ = copy.deepcopy(conv.__dict__)
        self.binary_attr = binary_op_name
        self.binary_alpha = None
        self.unary_attr = None
        self.unary_scalars = []
        self.unary_algorithm = None
        self.weight = torch.nn.Parameter(
            torch._C._nn.mkldnn_reorder_conv2d_weight(
                self.weight.to_mkldnn(),
                self.padding,
                self.stride,
                self.dilation,
                self.groups,
                input_size,
            ),
            requires_grad=self.weight.requires_grad,
        )

    def _update_unary_params(self, unary):
        self.unary_attr, self.unary_scalars, self.unary_algorithm = unary_modules_map[
            unary.__class__
        ](unary)

    def _conv_forward(self, input, other, weight, bias):
        if self.padding_mode != "zeros":
            return torch.ops.mkldnn._convolution_pointwise(
                F.pad(
                    input, self._reversed_padding_repeated_twice, mode=self.padding_mode
                ),
                other,
                weight,
                bias,
                _pair(0),
                self.stride,
                self.dilation,
                self.groups,
                self.binary_attr,
                self.binary_alpha,
                self.unary_attr,
                self.unary_scalars,
                self.unary_algorithm,
            )
        return torch.ops.mkldnn._convolution_pointwise(
            input,
            other,
            weight,
            bias,
            self.padding,
            self.stride,
            self.dilation,
            self.groups,
            self.binary_attr,
            self.binary_alpha,
            self.unary_attr,
            self.unary_scalars,
            self.unary_algorithm,
        )

    def forward(self, input, other):
        return self._conv_forward(input, other, self.weight, self.bias)


class ConvBinaryInplace2d(nn.Conv2d):
    def __init__(
        self,
        conv: nn.Module,
        binary_op_name: str,
        input_size: list,
    ):
        super(ConvBinaryInplace2d, self).__init__(
            conv.in_channels,
            conv.out_channels,
            conv.kernel_size,
            conv.stride,
            conv.padding,
            conv.dilation,
            conv.groups,
            conv.bias is not None,
            conv.padding_mode,
            conv.weight.device,
            conv.weight.dtype,
        )
        self._update_module_params(conv, binary_op_name, input_size)

    def _update_module_params(self, conv, binary_op_name, input_size):
        self.__dict__ = copy.deepcopy(conv.__dict__)
        self.binary_attr = binary_op_name
        self.binary_alpha = None
        self.unary_attr = None
        self.unary_scalars = []
        self.unary_algorithm = None
        self.weight = torch.nn.Parameter(
            torch._C._nn.mkldnn_reorder_conv2d_weight(
                self.weight.to_mkldnn(),
                self.padding,
                self.stride,
                self.dilation,
                self.groups,
                input_size,
            ),
            requires_grad=self.weight.requires_grad,
        )

    def _update_unary_params(self, unary):
        self.unary_attr, self.unary_scalars, self.unary_algorithm = unary_modules_map[
            unary.__class__
        ](unary)

    def _conv_forward(self, input, other, weight, bias):
        if self.padding_mode != "zeros":
            return torch.ops.mkldnn._convolution_pointwise_(
                F.pad(
                    input, self._reversed_padding_repeated_twice, mode=self.padding_mode
                ),
                other,
                weight,
                bias,
                _pair(0),
                self.stride,
                self.dilation,
                self.groups,
                self.binary_attr,
                self.binary_alpha,
                self.unary_attr,
                self.unary_scalars,
                self.unary_algorithm,
            )
        return torch.ops.mkldnn._convolution_pointwise_(
            input,
            other,
            weight,
            bias,
            self.padding,
            self.stride,
            self.dilation,
            self.groups,
            self.binary_attr,
            self.binary_alpha,
            self.unary_attr,
            self.unary_scalars,
            self.unary_algorithm,
        )

    def forward(self, input, other):
        return self._conv_forward(input, other, self.weight, self.bias)


class PackedLinear(nn.Linear):
    def __init__(self, linear: nn.Module, input_size: list):
        super(PackedLinear, self).__init__(
            linear.in_features,
            linear.out_features,
            linear.bias is not None,
            linear.weight.device,
            linear.weight.dtype,
        )
        self._update_module_params(linear, input_size)

    def _update_module_params(self, linear, input_size):
        self.__dict__ = copy.deepcopy(linear.__dict__)
        self.batch_size = int(numpy.prod(input_size) / input_size[-1])
        self.packed_weight = torch.nn.Parameter(
            torch.ops.mkl._mkl_reorder_linear_weight(
                self.weight.to_mkldnn(), self.batch_size
            ),
            requires_grad=self.weight.requires_grad,
        )

    def forward(self, input):
        y = torch.ops.mkl._mkl_linear(
            input, self.packed_weight, self.weight, self.bias, self.batch_size
        )
        return y


class LinearUnary(nn.Linear):
    def __init__(
        self,
        linear: nn.Module,
        unary: nn.Module,
    ):
        super(LinearUnary, self).__init__(
            linear.in_features,
            linear.out_features,
            linear.bias is not None,
            linear.weight.device,
            linear.weight.dtype,
        )
        self._update_module_params(linear, unary)

    def _update_module_params(self, linear, unary):
        self.__dict__ = copy.deepcopy(linear.__dict__)
        self.attr, self.scalars, self.algorithm = unary_modules_map[unary.__class__](
            unary
        )

    def forward(self, input):
        y = torch.ops.mkldnn._linear_pointwise(
            input, self.weight, self.bias, self.attr, self.scalars, self.algorithm
        )
        return y


class LinearBinary(nn.Linear):
    def __init__(self, linear: nn.Module, binary_op_name: str):
        super(LinearBinary, self).__init__(
            linear.in_features,
            linear.out_features,
            linear.bias is not None,
            linear.weight.device,
            linear.weight.dtype,
        )
        self._update_module_params(linear, binary_op_name)

    def _update_module_params(self, linear, binary_op_name):
        self.__dict__ = copy.deepcopy(linear.__dict__)

        self.attr = binary_op_name

    def forward(self, input, other):
        y = torch.ops.mkldnn._linear_pointwise(
            input, other, self.weight, self.bias, self.attr
        )
        return y


class ConvTransposeUnary2d(nn.ConvTranspose2d):
    def __init__(
        self,
        conv_transpose: nn.Module,
        unary: Optional[nn.Module],
        input_size: list,
    ):
        super(ConvTransposeUnary2d, self).__init__(
            conv_transpose.in_channels,
            conv_transpose.out_channels,
            conv_transpose.kernel_size,
            conv_transpose.stride,
            conv_transpose.padding,
            conv_transpose.output_padding,
            conv_transpose.groups,
            conv_transpose.bias is not None,
            conv_transpose.dilation,
            conv_transpose.padding_mode,
            conv_transpose.weight.device,
            conv_transpose.weight.dtype,
        )
        self._update_module_params(conv_transpose, unary, input_size)

    def _update_module_params(self, conv_transpose, unary, input_size):
        self.__dict__ = copy.deepcopy(conv_transpose.__dict__)
        self.attr, self.scalars, self.algorithm = (
            unary_modules_map[unary.__class__](unary) if unary else ("none", [], "")
        )
<<<<<<< HEAD

        packed_weight = torch._C._nn.mkldnn_reorder_conv_transpose2d_weight(
=======
        packed_weight = torch.ops.mkldnn._reorder_convolution_transpose_weight(
>>>>>>> bf5d89ee
            self.weight.to_mkldnn(),
            self.padding,
            self.stride,
            self.dilation,
            self.groups,
            self.output_padding,
            input_size,
        )
        self.weight = torch.nn.Parameter(
            packed_weight,
            requires_grad=self.weight.requires_grad,
        )

    def _conv_transpose_forward(self, input, weight, bias):
        if self.padding_mode != "zeros":
            return torch.ops.mkldnn._convolution_transpose_pointwise(
                F.pad(
                    input, self._reversed_padding_repeated_twice, mode=self.padding_mode
                ),
                weight,
                bias,
                _pair(0),
                self.stride,
                self.dilation,
                self.groups,
                self.output_padding,
                self.attr,
                self.scalars,
                self.algorithm,
            )
        return torch.ops.mkldnn._convolution_transpose_pointwise(
            input,
            weight,
            bias,
            self.padding,
            self.stride,
            self.dilation,
            self.groups,
            self.output_padding,
            self.attr,
            self.scalars,
            self.algorithm,
        )

    def forward(self, input):
        return self._conv_transpose_forward(input, self.weight, self.bias)


def packed_conv_eval(conv: nn.Module, input_size: list):
    assert not (conv.training), "Fusion only for eval!"
    return ConvUnary2d(
        conv,
        None,
        input_size,
    )


def packed_conv_transpose_eval(conv_transpose: nn.Module, input_size: list):
    assert not (conv_transpose.training), "Fusion only for eval!"
    return ConvTransposeUnary2d(
        conv_transpose,
        None,
        input_size,
    )


def fused_conv_unary_eval(conv: nn.Module, unary: nn.Module, input_size: list):
    assert not (conv.training), "Fusion only for eval!"
    return ConvUnary2d(
        conv,
        unary,
        input_size,
    )


def fused_conv_binary_eval(conv: nn.Module, binary_op_name: str, input_size: list):
    assert not (conv.training), "Fusion only for eval!"
    return ConvBinary2d(
        conv,
        binary_op_name,
        input_size,
    )


def fused_conv_binary_inplace_eval(
    conv: nn.Module, binary_op_name: str, input_size: list
):
    assert not (conv.training), "Fusion only for eval!"
    return ConvBinaryInplace2d(
        conv,
        binary_op_name,
        input_size,
    )


def fused_conv_binary_unary_eval(
    conv_binary: nn.Module, unary: nn.Module, input_size: list
):
    assert not (conv_binary.training), "Fusion only for eval!"
    # reuse origin conv module, and just update its' unary attr.
    conv_binary._update_unary_params(unary)
    return conv_binary


def is_bfloat16_module(m):
    weight_is_bf16 = m.weight.dtype == torch.bfloat16
    bias_is_bf16 = m.bias is None or m.bias.dtype == torch.bfloat16
    return weight_is_bf16 and bias_is_bf16


def packed_linear_eval(linear: nn.Module, input_size: list):
    assert not (linear.training), "Fusion only for eval!"
    return PackedLinear(linear, input_size)


def fused_linear_unary_eval(linear: nn.Module, unary: nn.Module, input_size: list):
    assert not (linear.training), "Fusion only for eval!"
    return LinearUnary(
        linear,
        unary,
    )


def fused_linear_binary_eval(linear: nn.Module, attr: str, input_size: list):
    assert not (linear.training), "Fusion only for eval!"
    linear_binary = LinearBinary(
        linear,
        attr,
    )
    return linear_binary


def fused_conv_transpose_unary_eval(
    conv_transpose: nn.Module, unary: nn.Module, input_size: list
):
    assert not (conv_transpose.training), "Fusion only for eval!"
    return ConvTransposeUnary2d(
        conv_transpose,
        unary,
        input_size,
    )


def check_node_kind(current_node, modules, node_kind):
    if not isinstance(current_node, torch.fx.Node):
        return False
    if current_node.op != "call_module":
        return False
    if not isinstance(current_node.target, str):
        return False
    if current_node.target not in modules:
        return False
    if type(modules[current_node.target]) is not node_kind:
        return False
    return True


def check_node_is_binary(node):
    return (
        (node.op == "call_function" and node.target in [torch.add, torch.sub])
        or (
            node.op == "call_function"
            and node.target
            in [operator.add, operator.iadd, operator.sub, operator.isub]
        )
        or (node.op == "call_method" and node.target in ["add", "add_", "sub", "sub_"])
    )


def check_binary_op_kwargs_is_default(node):
    # For binary op, we hope the kwargs values are the default value:
    # torch.sub(add)(input, other, *, alpha=1, out=None).
    if len(node.args) > 2:
        return False
    if len(node.kwargs) > 0:
        if "out" in node.kwargs and node.kwargs["out"] is not None:
            return False
        if "alpha" in node.kwargs and node.kwargs["alpha"] != 1.0:
            return False
    return True


def check_node_is_add_inplace(node):
    return (node.op == "call_function" and node.target in [operator.iadd]) or (
        node.op == "call_method" and node.target in ["add_"]
    )


def fuse_fx(gm: torch.fx.GraphModule, example_inputs):
    is_cpu = all(
        example_input.device == torch.device("cpu") for example_input in example_inputs
    )

    fake_mode = fake_mode_from_tensors(example_inputs)

    if config.permute_fusion and not is_cpu:
        # For linear permute fusion, we need to check input info to identify
        # and perform proper permutation/transpose
        ShapeProp(gm, fake_mode=fake_mode).propagate(*example_inputs)
        gm = linear_permute_fusion(gm)
        gm = permute_linear_fusion(gm)
        gm = permute_matmul_fusion(gm)

    # make sure the autograd is disabled.
    if torch.is_grad_enabled():
        return gm
    if not (torch.backends.mkldnn.enabled and torch.backends.mkldnn.is_available()):
        return gm
    if not is_cpu:
        return gm
    gm = remove_identity(gm)
    gm = fuse_conv_bn(gm)
    # For binary fusion, we need to check inputs info to make sure
    # the binary inputs have same tensor info(device, dtype, and layout).

    ShapeProp(gm, fake_mode=fake_mode).propagate(*example_inputs)
    gm = fuse_unary(gm)
    gm = fuse_binary_inplace(gm)
    gm = fuse_binary(gm)
    # why re-run fuse_unary? we want to enable conv+binary+unary fusion,
    # such as conv+add+relu for vision model.
    gm = fuse_unary(gm)
    gm = pack_module(gm)
    return gm


# check the pattern: (nn.module, F.function) matched.
def matches_module_function_pattern(pattern, node, modules):
    if len(node.args) == 0:
        return False
    if not isinstance(node.args[0], torch.fx.Node) or not isinstance(
        node, torch.fx.Node
    ):
        return False
    # the first node is call_module
    if node.args[0].op != "call_module":
        return False
    if not isinstance(node.args[0].target, str):
        return False
    if node.args[0].target not in modules:
        return False
    if type(modules[node.args[0].target]) is not pattern[0]:
        return False
    # the second node is call_function
    if node.op != "call_function":
        return False
    if node.target != pattern[1]:
        return False
    # make sure node.args[0] output is only used by current node.
    if len(node.args[0].users) > 1:
        return False
    return True


def fetch_attr(target: str, mod):
    target_atoms = target.split(".")
    attr_itr = mod
    for i, atom in enumerate(target_atoms):
        if not hasattr(attr_itr, atom):
            raise RuntimeError(
                f"Node referenced nonexistant target {'.'.join(target_atoms[:i])}"
            )
        attr_itr = getattr(attr_itr, atom)
    return attr_itr


def remove_identity(gm: torch.fx.GraphModule):
    """
    Removes all identity layers from the module.
    """

    class IdentityRemover(torch.fx.Transformer):
        def call_module(self, target, args, kwargs):
            if isinstance(self.submodules[target], nn.Identity):
                assert len(args) == 1
                return args[0]
            else:
                return super().call_module(target, args, kwargs)

    return IdentityRemover(gm).transform()


def fuse_conv_bn(gm: torch.fx.GraphModule, inplace=False):
    """
    Fuses Convolution/BN layers for inference purposes.
    """
    modules_patterns = [
        (torch.nn.Conv1d, torch.nn.BatchNorm1d),
        (torch.nn.Conv2d, torch.nn.BatchNorm2d),
        (torch.nn.Conv3d, torch.nn.BatchNorm3d),
    ]
    module_function_patterns = [
        (torch.nn.Conv1d, F.batch_norm),
        (torch.nn.Conv2d, F.batch_norm),
        (torch.nn.Conv3d, F.batch_norm),
    ]
    modules = dict(gm.named_modules())
    for pattern in modules_patterns:
        for node in gm.graph.nodes:
            if matches_module_pattern(pattern, node, modules):
                if len(node.args[0].users) > 1:  # Output of conv is used by other nodes
                    continue
                conv = modules[node.args[0].target]
                bn = modules[node.target]
                eval_mode = all(not n.training for n in [conv, bn])
                if not eval_mode:
                    continue
                if not bn.track_running_stats:
                    continue
                fused_conv = fuse_conv_bn_eval(conv, bn)
                replace_node_module(node.args[0], modules, fused_conv)
                node.replace_all_uses_with(node.args[0])
                gm.graph.erase_node(node)
                gm.graph.lint()
    for pattern in module_function_patterns:
        for node in gm.graph.nodes:
            if matches_module_function_pattern(pattern, node, modules):
                # TODO: support kwargs.
                if len(node.args) != 8:
                    continue
                conv = modules[node.args[0].target]
                bn_training = node.args[5]
                bn_eps = node.args[7]
                if conv.training or bn_training:
                    continue
                if type(bn_eps) is not float:
                    continue
                bn_args_is_constant = all(
                    n.op == "get_attr" and len(n.users) == 1 for n in node.args[1:5]
                )
                if not bn_args_is_constant:
                    continue
                bn_running_mean = fetch_attr(node.args[1].target, gm)
                bn_running_var = fetch_attr(node.args[2].target, gm)
                bn_weight = fetch_attr(node.args[3].target, gm)
                bn_bias = fetch_attr(node.args[4].target, gm)
                if bn_running_mean is None or bn_running_var is None:
                    continue
                fused_conv = copy.deepcopy(conv)
                fused_conv.weight, fused_conv.bias = fuse_conv_bn_weights(
                    fused_conv.weight,
                    fused_conv.bias,
                    bn_running_mean,
                    bn_running_var,
                    bn_eps,
                    bn_weight,
                    bn_bias,
                )
                replace_node_module(node.args[0], modules, fused_conv)
                node.replace_all_uses_with(node.args[0])
                gm.graph.erase_node(node)
                gm.graph.lint()
    gm.recompile()

    return gm


def fuse_unary(gm: torch.fx.GraphModule):
    modules = dict(gm.named_modules())

    for (unary_module, _), (computation_module, fuse_func,) in itertools.product(
        unary_modules_map.items(), computation_op_unary_op_fusion_map.items()
    ):
        pattern = (computation_module, unary_module)
        for node in gm.graph.nodes:
            if matches_module_pattern(pattern, node, modules):
                if (
                    len(node.args[0].users) > 1
                ):  # Output of computation_node is used by other nodes
                    continue
                computation_node = modules[node.args[0].target]
                unary_node = modules[node.target]
                eval_mode = all(not n.training for n in [computation_node, unary_node])
                if not eval_mode:
                    continue
                # TODO: support padding str input("valid", "same").
                if type(computation_node) in [nn.Conv2d] and isinstance(
                    computation_node.padding, str
                ):
                    continue
                # only fuse for linear when the dtype is bf16
                if type(computation_node) in [nn.Linear] and not is_bfloat16_module(
                    computation_node
                ):
                    continue
                computation_node_input_size = (
                    node.args[0].args[0].meta.get("tensor_meta").shape
                )
                fused_module = fuse_func(
                    computation_node, unary_node, computation_node_input_size
                )
                replace_node_module(node.args[0], modules, fused_module)

                node.replace_all_uses_with(node.args[0])
                gm.graph.erase_node(node)
                gm.graph.lint()
    gm.recompile()
    return gm


def _philox_rand_like_meta(input, seed, offset):
    return _prims.TensorMeta(input)


def _philox_rand_like(input, seed, offset):
    # placeholder only used in tracing
    return torch.rand_like(input)


class NormalizedLinearNode:
    def __init__(self, node: torch.fx.Node) -> None:
        assert node.op == "call_function"
        assert node.target in [torch.nn.functional.linear]
        self.node: torch.fx.Node = node

    def get_input(self) -> torch.fx.Node:
        if len(self.node.args) > 0:
            return self.node.args[0]
        else:
            return self.node.kwargs["input"]

    def get_weight(self) -> torch.fx.Node:
        if len(self.node.args) > 1:
            return self.node.args[1]
        else:
            return self.node.kwargs["weight"]

    def get_bias(self) -> torch.fx.Node:
        if len(self.node.args) > 2:
            return self.node.args[2]
        else:
            return self.node.kwargs["bias"]


class NormalizedMatmulNode:
    def __init__(self, node: torch.fx.Node) -> None:
        assert node.op == "call_function"
        assert node.target in [torch.bmm, torch.matmul]
        self.node: torch.fx.Node = node

    def get_input(self) -> torch.fx.Node:
        if len(self.node.args) > 0:
            return self.node.args[0]
        else:
            return self.node.kwargs["input"]

    def get_other(self) -> torch.fx.Node:
        if len(self.node.args) > 1:
            return self.node.args[1]
        else:
            return self.node.kwargs["other"]


def check_permute(node: torch.fx.Node):
    ranks = len(node.meta["tensor_meta"].shape)
    if len(node.args) > 3:
        permutation = [node.args[i] % ranks for i in range(1, ranks + 1)]
    elif (
        "permutation" in node.kwargs
        and node.kwargs["permutation"] is not None
        and len(node.kwargs["permutation"]) > 2
    ):
        permutation = [i % ranks for i in node.kwargs["permutation"]]
    else:
        return False
    allowed_permutation = list(range(ranks))
    allowed_permutation[-1] = ranks - 2
    allowed_permutation[-2] = ranks - 1
    return permutation == allowed_permutation


def linear_permute_fusion(module: torch.fx.GraphModule) -> torch.fx.GraphModule:
    for node in module.graph.nodes:
        if (
            node.op == "call_method"
            and node.target == "permute"
            and check_permute(node)
        ):
            if len(node.args) > 0:
                input_node = node.args[0]
            else:
                input_node = node.kwargs["input"]
            if (
                input_node.op == "call_function"
                and input_node.target == torch.nn.functional.linear
            ):
                normalized = NormalizedLinearNode(input_node)
                input = normalized.get_input()
                weight = normalized.get_weight()
                bias = normalized.get_bias()
                with module.graph.inserting_before(node):
                    fused_node = module.graph.call_function(
                        linear_transpose, args=(input, weight, bias)
                    )
                    node.replace_all_uses_with(fused_node)

    module.graph.lint()
    module.graph.eliminate_dead_code()
    module.recompile()
    return module


# Y1 = X * W^T + bias
# Y2 = Y1.permute(0, 2, 1)
# ---->
# Y2 = (W * X^T + bias.unsqueeze(-1))^T
def linear_transpose(
    input: torch.Tensor, weight: torch.Tensor, bias: torch.Tensor
) -> torch.Tensor:
    return torch.matmul(weight, input.transpose(-1, -2)) + bias.unsqueeze(-1)


def permute_linear_fusion(module: torch.fx.GraphModule) -> torch.fx.GraphModule:
    for node in module.graph.nodes:
        if node.op == "call_function" and node.target == torch.nn.functional.linear:
            if len(node.args) > 0:
                input_node = node.args[0]
            else:
                input_node = node.kwargs["input"]
            if (
                input_node.op == "call_method"
                and input_node.target == "permute"
                and check_permute(input_node)
            ):
                normalized = NormalizedLinearNode(node)
                if len(input_node.args) > 0:
                    input = input_node.args[0]
                else:
                    input = input_node.kwargs["input"]
                weight = normalized.get_weight()
                bias = normalized.get_bias()
                with module.graph.inserting_before(node):
                    fused_node = module.graph.call_function(
                        transpose_linear, args=(input, weight, bias)
                    )
                    node.replace_all_uses_with(fused_node)

    module.graph.lint()
    module.graph.eliminate_dead_code()
    module.recompile()
    return module


def permute_matmul_fusion(module: torch.fx.GraphModule) -> torch.fx.GraphModule:
    for node in module.graph.nodes:
        if node.op == "call_function" and (
            node.target == torch.bmm or node.target == torch.matmul
        ):
            normalized = NormalizedMatmulNode(node)
            A = normalized.get_input()
            B = normalized.get_other()
            Atrans = Btrans = False
            if A.op == "call_method" and A.target == "permute" and check_permute(A):
                Atrans = True
                if len(A.args) > 0:
                    A = A.args[0]
                else:
                    A = A.kwargs["input"]

            if B.op == "call_method" and B.target == "permute" and check_permute(B):
                Btrans = True
                if len(B.args) > 0:
                    B = B.args[0]
                else:
                    B = B.kwargs["input"]

            if Atrans or Btrans:
                with module.graph.inserting_before(node):
                    fused_node = module.graph.call_function(
                        transpose_matmul,
                        args=(A, B, Atrans, Btrans),
                    )
                node.replace_all_uses_with(fused_node)

    module.graph.lint()
    module.graph.eliminate_dead_code()
    module.recompile()
    return module


# X1 = X.permute(0, 2, 1)
# Y1 = X1 * W1^T + bias1
# ---->
# Y2 = X1.transpose(-1, -2) * W1^T + bias1
def transpose_linear(
    input: torch.Tensor, weight: torch.Tensor, bias: torch.Tensor
) -> torch.Tensor:
    return torch.matmul(input.transpose(-1, -2), weight.t()) + bias


def transpose_matmul(A: torch.Tensor, B: torch.Tensor, Atrans: bool, Btrans: bool):
    if Atrans:
        A = A.transpose(-1, -2)
    if Btrans:
        B = B.transpose(-1, -2)
    return torch.matmul(A, B)


def replace_and_fuse_for_binary(
    computation_node, node, fuse_func, attr, modules, index_node, index_pointwise
):
    computation_node_input_size = (
        node.args[index_node].args[0].meta.get("tensor_meta").shape
    )
    fused_module = fuse_func(computation_node, attr, computation_node_input_size)
    replace_node_module(node.args[index_node], modules, fused_module)
    node.args[index_node].args = node.args[index_node].args + (
        node.args[index_pointwise],
    )
    node.replace_all_uses_with(node.args[index_node])


def binary_inputs_meta_is_same(binary_node):
    tensor0_meta = binary_node.args[0].meta.get("tensor_meta")
    tensor1_meta = binary_node.args[1].meta.get("tensor_meta")
    if not tensor0_meta or not tensor1_meta:
        return False
    if (
        tensor0_meta.shape != tensor1_meta.shape
        or tensor0_meta.stride != tensor1_meta.stride
        or tensor0_meta.dtype != tensor1_meta.dtype
    ):
        return False

    return True


def fuse_binary(gm: torch.fx.GraphModule):
    modules = dict(gm.named_modules())
    for node in gm.graph.nodes:
        if check_node_is_binary(node) and check_binary_op_kwargs_is_default(node):
            for node_kind, fuse_func in computation_op_binary_op_fusion_map.items():
                if not isinstance(node.args[0], torch.fx.Node) or not isinstance(
                    node.args[1], torch.fx.Node
                ):
                    continue
                if not binary_inputs_meta_is_same(node):
                    continue
                attr = binary_attr[node.target]
                index_list = supported_index_list[attr]
                for index_dict in index_list:
                    index_node = index_dict["index_computation"]
                    index_pointwise = index_dict["index_pointwise"]
                    if check_node_kind(node.args[index_node], modules, node_kind):
                        if len(node.args[index_node].users) > 1:
                            continue
                        computation_node = modules[node.args[index_node].target]
                        # TODO: support padding str input("valid", "same").
                        if type(computation_node) in [nn.Conv2d] and isinstance(
                            computation_node.padding, str
                        ):
                            continue
                        # only fuse for linear when the dtype is bf16
                        if type(computation_node) in [
                            nn.Linear
                        ] and not is_bfloat16_module(computation_node):
                            continue
                        replace_and_fuse_for_binary(
                            computation_node,
                            node,
                            fuse_func,
                            attr if attr != "iadd" else "add",
                            modules,
                            index_node,
                            index_pointwise,
                        )
                        # Make sure the fused node is post node of node's inputs nodes.
                        node.append(node.args[index_node])
                        gm.graph.erase_node(node)
                        gm.graph.lint()
                        break

    gm.recompile()
    return gm


def fuse_binary_inplace(gm: torch.fx.GraphModule):
    modules = dict(gm.named_modules())
    for node in gm.graph.nodes:
        if check_node_is_add_inplace(node) and check_binary_op_kwargs_is_default(node):
            for (
                node_kind,
                fuse_func,
            ) in computation_op_binary_op_fusion_inplace_map.items():
                if not isinstance(node.args[0], torch.fx.Node) or not isinstance(
                    node.args[1], torch.fx.Node
                ):
                    continue
                if not binary_inputs_meta_is_same(node):
                    continue
                if check_node_kind(node.args[1], modules, node_kind):
                    if len(node.args[1].users) > 1:
                        continue
                    # make sure the output and input are not same tensor.
                    if node.args[1].args[0] == node.args[0]:
                        continue
                    computation_node = modules[node.args[1].target]
                    # TODO: support padding str input("valid", "same").
                    if type(computation_node) in [nn.Conv2d] and isinstance(
                        computation_node.padding, str
                    ):
                        continue
                    replace_and_fuse_for_binary(
                        computation_node,
                        node,
                        fuse_func,
                        "add",
                        modules,
                        1,  # conv module index
                        0,  # binary op index
                    )
                    # Make sure the fused node is post node of node's inputs nodes.
                    node.append(node.args[1])
                    gm.graph.erase_node(node)
                    gm.graph.lint()
                    break

    gm.recompile()
    return gm


def pack_module(gm: torch.fx.GraphModule):
    modules = dict(gm.named_modules())
    for node in gm.graph.nodes:
        if node.op == "call_module":
            assert isinstance(node.target, str)
            cur_module = modules[node.target]
            if type(cur_module) in computation_op_packed_map:
                computation_node_input_meta = node.args[0].meta.get("tensor_meta")
                if computation_node_input_meta.dtype != torch.float32:
                    continue
                if type(cur_module) in [torch.nn.Linear] and not torch._C.has_mkl:
                    continue
                computation_node_input_size = computation_node_input_meta.shape
                if type(cur_module) in [nn.Conv2d] and isinstance(
                    cur_module.padding, str
                ):
                    continue
                new_module = computation_op_packed_map[type(cur_module)](
                    cur_module, computation_node_input_size
                )
                assert isinstance(new_module, nn.Module)
                replace_node_module(node, modules, new_module)
                gm.graph.lint()
    gm.recompile()
    return gm


philox_rand_like = _prims._make_prim(
    schema="philox_rand_like(Tensor input, Tensor seed, int offset) -> Tensor",
    return_type=_prims.RETURN_TYPE.NEW,
    meta=_philox_rand_like_meta,
    impl_aten=_philox_rand_like,
    doc="",
)


def _philox_seed_like_meta(x):
    return _prims.TensorMeta(_philox_seed_like(x))


def _philox_seed_like(x):
    # we need a tensor input here so AOT autograd properly captures this
    # with just a device input, this becomes a constant
    return torch.tensor(random.randrange(2**31), device=x.device, dtype=torch.int32)


philox_seed_like = _prims._make_prim(
    schema="philox_seed_like(Tensor other) -> Tensor",
    return_type=_prims.RETURN_TYPE.NEW,
    meta=_philox_seed_like_meta,
    impl_aten=_philox_seed_like,
    doc="",
)


def null_ref():
    return None


class PhiloxRandomState:
    next_offset = 0
    seed = {}
    last_tracer_ref = null_ref

    @classmethod
    def reset(cls, tracer=None):
        cls.next_offset = 0
        cls.seed = {}
        cls.last_tracer_ref = weakref.ref(tracer) if tracer is not None else null_ref

    @classmethod
    def get_seed_offset(cls, x):
        modes = torch.fx.experimental.proxy_tensor.get_torch_dispatch_modes()
        proxy_modes = [m for m in modes if isinstance(m, ProxyTorchDispatchMode)]
        if proxy_modes:
            tracer = proxy_modes[0].tracer
            if cls.last_tracer_ref() is not tracer:
                # tracer changed, need to reset state
                cls.reset(tracer)
        else:
            # no tracer, need to reset state
            cls.reset()

        device = x.device
        if device not in cls.seed:
            # Compute the seed just once per trace so that we pass fewer
            # things from forward to backward
            cls.seed[device] = philox_seed_like(x)

        seed = cls.seed[device]
        offset = cls.next_offset
        cls.next_offset += x.numel()
        return seed, offset


class LowmemDropout(torch.autograd.Function):
    @staticmethod
    def forward(ctx, x, p):
        ctx.p = p
        scale = float(1.0 / (1.0 - p))
        seed, offset = PhiloxRandomState.get_seed_offset(x)
        ctx.save_for_backward(seed)
        ctx.offset = offset
        bool_mask = philox_rand_like(x, seed, offset) > p
        return bool_mask.to(x.dtype) * x * scale

    @staticmethod
    def backward(ctx, grad_output):
        p = ctx.p
        scale = float(1.0 / (1.0 - p))
        (seed,) = ctx.saved_tensors
        bool_mask = philox_rand_like(grad_output, seed, ctx.offset) > p
        return bool_mask.to(grad_output.dtype) * grad_output * scale, None


@torch.fx.wrap
def lowmem_dropout(input, p=0.5, training=True, inplace=False):
    if isinstance(input, torch.fx.Proxy):
        # double check we don't FX trace this
        return input.tracer.create_proxy(
            "call_function",
            lowmem_dropout,
            (input, p, training),
            {},
        )
    if not training or p == 0:
        return input
    result = LowmemDropout.apply(input, p)
    if inplace:
        input.copy_(result)
    return result


@torch.fx.wrap
def rand_like(x, **kwargs):
    if isinstance(x, torch.fx.Proxy):
        # double check we don't FX trace this
        return x.tracer.create_proxy("call_function", rand_like, (x), kwargs)
    assert kwargs.get("device", x.device) == x.device
    seed, offset = PhiloxRandomState.get_seed_offset(x)
    return philox_rand_like(x, seed, offset).to(kwargs.get("dtype", torch.float32))


replacements = {torch.nn.functional.dropout: lowmem_dropout, torch.rand_like: rand_like}
# Keep track of any replacement functions that use triton random,
# so they can be avoided when fallback_random is set
replacements_using_triton_random = {lowmem_dropout, rand_like}

computation_op_unary_op_fusion_map = {
    nn.Conv2d: fused_conv_unary_eval,
    nn.Linear: fused_linear_unary_eval,
    ConvBinary2d: fused_conv_binary_unary_eval,
    ConvBinaryInplace2d: fused_conv_binary_unary_eval,
    nn.ConvTranspose2d: fused_conv_transpose_unary_eval,
}


unary_modules_map = {
    nn.ReLU: UnaryAttr("relu"),
    nn.Sigmoid: UnaryAttr("sigmoid"),
    nn.Tanh: UnaryAttr("tanh"),
    nn.Hardswish: UnaryAttr("hardswish"),
    nn.LeakyReLU: UnaryAttr("leaky_relu", scalars_attr=["negative_slope"]),
    nn.Hardtanh: UnaryAttr("hardtanh", scalars_attr=["min_val", "max_val"]),
    nn.GELU: UnaryAttr("gelu", algorithm_attr="approximate"),
    nn.ReLU6: UnaryAttr("hardtanh", scalars_attr=["min_val", "max_val"]),
    nn.SiLU: UnaryAttr("swish"),
}


binary_attr = {
    torch.add: "add",  # node.op == "call_function"
    "add": "add",  # node.op == "call_method"
    "add_": "iadd",  # node.op == "call_method"
    operator.add: "add",  # node.op == "call_function"
    operator.iadd: "iadd",  # node.op == "call_function"
    torch.sub: "sub",  # node.op == "call_function"
    "sub": "sub",  # node.op == "call_method"
    "sub_": "sub",  # node.op == "call_method"
    operator.sub: "sub",  # node.op == "call_function"
    operator.isub: "sub",  # node.op == "call_function"
}


computation_op_binary_op_fusion_map = {
    nn.Conv2d: fused_conv_binary_eval,
    nn.Linear: fused_linear_binary_eval,
}


computation_op_binary_op_fusion_inplace_map = {
    nn.Conv2d: fused_conv_binary_inplace_eval,
}


computation_op_packed_map = {
    nn.Linear: packed_linear_eval,
    nn.Conv2d: packed_conv_eval,
    nn.ConvTranspose2d: packed_conv_transpose_eval,
}


# For add: we support conv/linear + other and other + conv
# For sub/add_/sub_, we only support conv/linear - other
# or conv/linear +(-)= other
supported_index_list = {
    "add": [
        {"index_computation": 0, "index_pointwise": 1},
        {"index_computation": 1, "index_pointwise": 0},
    ],
    "iadd": [{"index_computation": 0, "index_pointwise": 1}],
    "sub": [{"index_computation": 0, "index_pointwise": 1}],
}<|MERGE_RESOLUTION|>--- conflicted
+++ resolved
@@ -434,12 +434,7 @@
         self.attr, self.scalars, self.algorithm = (
             unary_modules_map[unary.__class__](unary) if unary else ("none", [], "")
         )
-<<<<<<< HEAD
-
-        packed_weight = torch._C._nn.mkldnn_reorder_conv_transpose2d_weight(
-=======
         packed_weight = torch.ops.mkldnn._reorder_convolution_transpose_weight(
->>>>>>> bf5d89ee
             self.weight.to_mkldnn(),
             self.padding,
             self.stride,
