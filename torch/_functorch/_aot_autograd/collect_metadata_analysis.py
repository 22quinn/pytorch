--- conflicted
+++ resolved
@@ -106,10 +106,6 @@
         disable_above = torch._C._ExcludeDispatchKeyGuard(
             torch._C.DispatchKeySet(torch._C.DispatchKey.Functionalize)
         )
-<<<<<<< HEAD
-        from torch._dispatch.python import enable_pre_dispatch
-        with disable_above, FunctionalTensorMode(pre_dispatch=pre_dispatch), enable_pre_dispatch():
-=======
 
         pre_dispatch_ctx = (
             enable_pre_dispatch() if pre_dispatch else contextlib.nullcontext()
@@ -118,7 +114,6 @@
         with disable_above, FunctionalTensorMode(
             pre_dispatch=pre_dispatch
         ), pre_dispatch_ctx:  # type: ignore[attr-defined]
->>>>>>> b67e51bc
             # precondition: The passed in function already handles unflattening inputs + flattening outputs
             flat_f_args = pytree.tree_map(_to_fun, flat_args)
             flat_f_outs = f(*flat_f_args)
