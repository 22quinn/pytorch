from functools import reduce, wraps, partial
from itertools import product
from operator import mul
import collections
import operator
import random

import torch
import numpy as np
from torch._six import inf
from torch.autograd import Variable
import collections.abc

from typing import List, Sequence, Tuple, Dict, Any, Union

from torch.testing import \
    (make_non_contiguous, floating_types, floating_types_and, complex_types,
     floating_and_complex_types, floating_and_complex_types_and,
     all_types_and_complex_and, all_types_and, all_types_and_complex,
     integral_types_and, all_types)
from .._core import _dispatch_dtypes
from torch.testing._internal.common_device_type import \
    (skipIf, skipCUDAIfNoMagma, skipCUDAIfNoMagmaAndNoCusolver, skipCUDAIfNoCusolver,
     skipCPUIfNoLapack, skipCPUIfNoMkl, skipCUDAIfRocm, precisionOverride,)
from torch.testing._internal.common_cuda import CUDA11OrLater, SM53OrLater
from torch.testing._internal.common_utils import \
    (is_iterable_of_tensors,
     random_symmetric_matrix, random_symmetric_psd_matrix,
     make_fullrank_matrices_with_distinct_singular_values,
     random_symmetric_pd_matrix, make_symmetric_matrices,
     make_symmetric_pd_matrices,
     random_fullrank_matrix_distinct_singular_value, set_rng_seed, SEED,
     TEST_WITH_ROCM, IS_WINDOWS, IS_MACOS, make_tensor, TEST_SCIPY,
     torch_to_numpy_dtype_dict, slowTest, TEST_WITH_ASAN, _wrap_warn_once,
     GRADCHECK_NONDET_TOL,)

from setuptools import distutils

if TEST_SCIPY:
    import scipy.special


class DecorateInfo(object):
    """Describes which test, or type of tests, should be wrapped in the given
       decorators when testing an operator. Any test that matches all provided
       arguments will be decorated. The decorators will only be applied if the
       active_if argument is True."""

    __slots__ = ['decorators', 'cls_name', 'test_name', 'device_type', 'dtypes', 'active_if']

    def __init__(self, decorators, cls_name=None, test_name=None, *,
                 device_type=None, dtypes=None, active_if=True):
        self.decorators = list(decorators) if isinstance(decorators, collections.abc.Sequence) else [decorators]
        self.cls_name = cls_name
        self.test_name = test_name
        self.device_type = device_type
        self.dtypes = dtypes
        self.active_if = active_if

    def is_active(self, cls_name, test_name, device_type, dtype):
        return (
            self.active_if and
            (self.cls_name is None or self.cls_name == cls_name) and
            (self.test_name is None or self.test_name == test_name) and
            (self.device_type is None or self.device_type == device_type) and
            (self.dtypes is None or dtype in self.dtypes)
        )


class SkipInfo(DecorateInfo):
    """Describes which test, or type of tests, should be skipped when testing
       an operator. Any test that matches all provided arguments will be skipped.
       The skip will only be checked if the active_if argument is True."""

    def __init__(self, cls_name=None, test_name=None, *,
                 device_type=None, dtypes=None, active_if=True):
        super().__init__(decorators=skipIf(True, "Skipped!"), cls_name=cls_name,
                         test_name=test_name, device_type=device_type, dtypes=dtypes,
                         active_if=active_if)

class SampleInput(object):
    """Represents sample inputs to a function."""

    __slots__ = ['input', 'args', 'kwargs', 'output_process_fn_grad', 'broadcasts_input']

    def __init__(self, input, *, args=tuple(), kwargs=None, output_process_fn_grad=None, broadcasts_input=False):
        # input is the first input to the op and must be either a Tensor or TensorList (Sequence[Tensor]).
        # This follows the typical pattern where for Tensor inputs op(t, ...) = t.op(...).
        # op with TensorList inputs do not support method or inplace variants.
        assert isinstance(input, torch.Tensor) or is_iterable_of_tensors(input)
        self.input: Union[torch.Tensor, Sequence[torch.Tensor]] = input
        self.args = args
        self.kwargs = kwargs if kwargs is not None else {}
        self.output_process_fn_grad = output_process_fn_grad

        # Specifies if `self.input` is broadcasted or not,
        # given that the operator supports broadcasting.
        # This field is used to verify the behavior for inplace variant.
        #
        # If a SampleInput is marked with `broadcasts_input=True`,
        # it is verified that we get a `RuntimerError` with this sample,
        # and inplace variant. Also inplace grad{grad} tests are skipped,
        # for such inputs (as they will error out otherwise).
        self.broadcasts_input = broadcasts_input

    def __repr__(self):
        arguments = [
            'input=Tensor' if isinstance(self.input, torch.Tensor) else f'input=TensorList[{len(self.input)}]',
            f'args={self.args}' if len(self.args) > 0 else None,
            f'kwargs={self.kwargs}' if len(self.kwargs) > 0 else None,
            (f'output_process_fn_grad={self.output_process_fn_grad}'
             if self.output_process_fn_grad is not None else None),
            f'broadcasts_input={self.broadcasts_input}']

        return f'SampleInput({", ".join(a for a in arguments if a is not None)})'

class AliasInfo(object):
    """Class holds alias information. For example, torch.abs ->
    torch.absolute, torch.Tensor.absolute, torch.Tensor.absolute_
    """

    def __init__(self, alias_name):
        self.name = alias_name
        self.op = _getattr_qual(torch, alias_name)
        self.method_variant = getattr(torch.Tensor, alias_name, None)
        self.inplace_variant = getattr(torch.Tensor, alias_name + "_", None)

    def __call__(self, *args, **kwargs):
        return self.op(*args, **kwargs)


_NOTHING = object()  # Unique value to distinguish default from anything else


# Extension of getattr to support qualified names
# e.g. _getattr_qual(torch, 'linalg.norm') -> torch.linalg.norm
def _getattr_qual(obj, name, default=_NOTHING):
    try:
        for path in name.split('.'):
            obj = getattr(obj, path)
        return obj
    except AttributeError:
        if default is not _NOTHING:
            return default
        else:
            raise

# Classes and methods for the operator database
class OpInfo(object):
    """Operator information and helper functions for acquiring it."""

    def __init__(self,
                 name,  # the string name of the function
                 *,
                 op=None,  # the function variant of the operation, populated as torch.<name> if None
                 dtypes=floating_types(),  # dtypes this function is expected to work with
                 dtypesIfCPU=None,  # dtypes this function is expected to work with on CPU
                 dtypesIfCUDA=None,  # dtypes this function is expected to work with on CUDA
                 dtypesIfROCM=None,  # dtypes this function is expected to work with on ROCM
                 backward_dtypes=None,  # backward dtypes this function is expected to work with
                 backward_dtypesIfCPU=None,  # backward dtypes this function is expected to work with on CPU
                 backward_dtypesIfCUDA=None,  # backward dtypes this function is expected to work with on CUDA
                 backward_dtypesIfROCM=None,  # backward dtypes this function is expected to work with on ROCM
                 default_test_dtypes=None,  # dtypes to test with by default. Gets intersected
                                            # with the dtypes support on the tested device
                 assert_autodiffed=False,  # if a op's aten::node is expected to be symbolically autodiffed
                 autodiff_nonfusible_nodes=None,  # a list of strings with node names that are expected to be in a
                                                  # DifferentiableGraph when autodiffed. Ex: ['aten::add', 'aten::mm'],
                                                  # default is populated to be ['aten::(name of Python operator)']
                 autodiff_fusible_nodes=None,  # a list of strings with node names that are expected to be in FusionGroups
                                               # inside of DifferentiableGraphs when this operation is autodiffed.
                                               # Ex: ['aten::add', 'aten::mm'], defaults to an empty list
                                               # Note: currently no ops use fusible nodes
                 supports_out=True,  # whether the op supports the out kwarg
                 skips=tuple(),  # information about which tests to skip
                 decorators=None,  # decorators to apply to generated tests
                 safe_casts_outputs=False,  # whether op allows safe casting when writing to out arguments
                 sample_inputs_func=None,  # function to generate sample inputs
                 aten_name=None,  # name of the corresponding aten:: operator
                 aliases=None,  # iterable of aliases, e.g. ("absolute",) for torch.abs
                 variant_test_name='',  # additional string to include in the test name
                 supports_autograd=True,  # support for autograd
                 supports_gradgrad=True,  # support second order gradients (this value is ignored if supports_autograd=False)
                 supports_inplace_autograd=None,  # whether the operation supports inplace autograd
                                                  # defaults to supports_autograd's value
                 supports_forward_ad=None,  # whether the operation support forward mode AD defaults to None
                                            # If no value is specified, we test that forward grad is not implemented
                                            # If the value is True, we check that the gradients are correct
                                            # If the value is False, we skip all forward AD tests
                                            # (this value is ignored if supports_autograd=False)
                 supports_sparse=False,  # whether the op supports sparse inputs
                 gradcheck_wrapper=lambda op, *args, **kwargs: op(*args, **kwargs),  # wrapper function for gradcheck
                 check_batched_grad=True,  # check batched grad when doing gradcheck
                 check_batched_gradgrad=True,  # check batched grad grad when doing gradgradcheck
                 gradcheck_nondet_tol=0.0,  # tolerance for nondeterminism while performing gradcheck
                 gradcheck_fast_mode=None,  # Whether to use the fast implmentation for gradcheck/gradgradcheck.
                                            # When set to None, defers to the default value provided by the wrapper
                                            # function around gradcheck (testing._internal.common_utils.gradcheck)
                 ):

        # Validates the dtypes are generated from the dispatch-related functions
        for dtype_list in (dtypes, dtypesIfCPU, dtypesIfCUDA, dtypesIfROCM):
            assert isinstance(dtype_list, (_dispatch_dtypes, type(None)))

        self.name = name
        self.aten_name = aten_name if aten_name is not None else name
        self.variant_test_name = variant_test_name

        self.dtypes = set(dtypes)
        self.dtypesIfCPU = set(dtypesIfCPU) if dtypesIfCPU is not None else self.dtypes
        self.dtypesIfCUDA = set(dtypesIfCUDA) if dtypesIfCUDA is not None else self.dtypes
        self.dtypesIfROCM = set(dtypesIfROCM) if dtypesIfROCM is not None else self.dtypesIfCUDA

        self.backward_dtypes = set(backward_dtypes) if backward_dtypes is not None else self.dtypes
        self.backward_dtypesIfCPU = set(backward_dtypesIfCPU) if backward_dtypesIfCPU is not None else (
            self.dtypesIfCPU if dtypesIfCPU is not None else self.backward_dtypes)
        self.backward_dtypesIfCUDA = set(backward_dtypesIfCUDA) if backward_dtypesIfCUDA is not None else (
            self.dtypesIfCUDA if dtypesIfCUDA is not None else self.backward_dtypes)
        self.backward_dtypesIfROCM = set(backward_dtypesIfROCM) if backward_dtypesIfROCM is not None else (
            self.dtypesIfROCM if dtypesIfROCM is not None else self.backward_dtypesIfCUDA)

        self._default_test_dtypes = set(default_test_dtypes) if default_test_dtypes is not None else None

        # NOTE: if the op is unspecified it is assumed to be under the torch namespace
        self.op = op if op else _getattr_qual(torch, self.name)
        method_variant = getattr(torch.Tensor, name, None)
        # attributes like real, imag are not callable
        self.method_variant = method_variant if callable(method_variant) else None
        inplace_name = name + "_"
        self.inplace_variant = getattr(torch.Tensor, inplace_name, None)
        self.operator_variant = getattr(operator, name, None)

        self.supports_out = supports_out
        self.safe_casts_outputs = safe_casts_outputs

        self.skips = skips
        self.decorators = decorators
        self.sample_inputs_func = sample_inputs_func

        self.assert_autodiffed = assert_autodiffed
        self.autodiff_fusible_nodes = autodiff_fusible_nodes if autodiff_fusible_nodes else []
        if autodiff_nonfusible_nodes is None:
            self.autodiff_nonfusible_nodes = ['aten::' + self.name]
        else:
            self.autodiff_nonfusible_nodes = autodiff_nonfusible_nodes

        # autograd support
        self.supports_autograd = supports_autograd
        self.supports_inplace_autograd = supports_inplace_autograd
        if self.supports_inplace_autograd is None:
            self.supports_inplace_autograd = supports_autograd

        self.gradcheck_wrapper = gradcheck_wrapper
        self.supports_gradgrad = supports_gradgrad
        self.supports_forward_ad = supports_forward_ad
        self.check_batched_grad = check_batched_grad
        self.check_batched_gradgrad = check_batched_gradgrad
        self.gradcheck_nondet_tol = gradcheck_nondet_tol
        self.gradcheck_fast_mode = gradcheck_fast_mode

        self.supports_sparse = supports_sparse

        self.aliases = ()
        if aliases is not None:
            self.aliases = tuple(AliasInfo(a) for a in aliases)  # type: ignore[assignment]

    def __call__(self, *args, **kwargs):
        """Calls the function variant of the operator."""
        return self.op(*args, **kwargs)

    def get_op(self):
        """Returns the function variant of the operator, torch.<op_name>."""
        return self.op

    def get_method(self):
        """Returns the method variant of the operator, torch.Tensor.<op_name>.
        Returns None if the operator has no method variant.
        """
        return self.method_variant

    def get_inplace(self):
        """Returns the inplace variant of the operator, torch.Tensor.<op_name>_.
        Returns None if the operator has no inplace variant.
        """
        return self.inplace_variant

    def get_operator_variant(self):
        """Returns operator variant of the operator, e.g. operator.neg
        Returns None if the operator has no operator variant.
        """
        return self.operator_variant

    def sample_inputs(self, device, dtype, requires_grad=False, **kwargs):
        """Returns an iterable of SampleInputs.

        These samples should be sufficient to test the function works correctly
        with autograd, TorchScript, etc.
        """

        # TODO: Remove the try/except once all operators have sample_inputs_func with
        #       **kwargs in their signature.
        try:
            samples = self.sample_inputs_func(self, device, dtype, requires_grad, **kwargs)
        except TypeError:
            samples = self.sample_inputs_func(self, device, dtype, requires_grad)
        return samples

    # Returns True if the test should be skipped and False otherwise
    def should_skip(self, cls_name, test_name, device_type, dtype):
        return any(si.is_active(cls_name, test_name, device_type, dtype)
                   for si in self.skips)

    def supported_dtypes(self, device_type):
        if device_type == 'cpu':
            return self.dtypesIfCPU
        if device_type == 'cuda':
            return self.dtypesIfROCM if TEST_WITH_ROCM else self.dtypesIfCUDA
        else:
            return self.dtypes

    def supported_backward_dtypes(self, device_type):
        if device_type == 'cpu':
            return self.backward_dtypesIfCPU
        if device_type == 'cuda':
            return self.backward_dtypesIfROCM if TEST_WITH_ROCM else self.backward_dtypesIfCUDA
        else:
            return self.backward_dtypes

    def supports_complex_autograd(self, device_type):
        if device_type == 'cpu':
            return any(dtype.is_complex for dtype in self.backward_dtypesIfCPU)
        if device_type == 'cuda':
            if TEST_WITH_ROCM:
                return any(dtype.is_complex for dtype in self.backward_dtypesIfROCM)
            else:
                return any(dtype.is_complex for dtype in self.backward_dtypesIfCUDA)
        else:
            return any(dtype.is_complex for dtype in self.backward_dtypes)

    def supports_dtype(self, dtype, device_type):
        return dtype in self.supported_dtypes(device_type)

    def default_test_dtypes(self, device_type):
        """Returns the default dtypes used to test this operator on the device.

        Equal to the operator's default_test_dtypes filtered to remove dtypes
        not supported by the device.
        """
        supported = self.supported_dtypes(device_type)
        return (supported if self._default_test_dtypes is None
                else supported.intersection(self._default_test_dtypes))


L = 20
M = 10
S = 5


def sample_inputs_unary(op_info, device, dtype, requires_grad, **kwargs):
    low, high = op_info.domain
    low = low if low is None else low + op_info._domain_eps
    high = high if high is None else high - op_info._domain_eps

    return (SampleInput(make_tensor((L,), device=device, dtype=dtype,
                                    low=low, high=high,
                                    requires_grad=requires_grad)),
            SampleInput(make_tensor((), device=device, dtype=dtype,
                                    low=low, high=high,
                                    requires_grad=requires_grad)))

# Metadata class for unary "universal functions (ufuncs)" that accept a single
# tensor and have common properties like:
class UnaryUfuncInfo(OpInfo):
    """Operator information for 'universal unary functions (unary ufuncs).'
    These are functions of a single tensor with common properties like:
      - they are elementwise functions
      - the input shape is the output shape
      - they typically have method and inplace variants
      - they typically support the out kwarg
      - they typically have NumPy or SciPy references
    See NumPy's universal function documentation
    (https://numpy.org/doc/1.18/reference/ufuncs.html) for more details
    about the concept of ufuncs.
    """

    def __init__(self,
                 name,  # the string name of the function
                 *,
                 ref,  # a reference function
                 dtypes=floating_types(),
                 dtypesIfCPU=None,
                 dtypesIfCUDA=None,
                 dtypesIfROCM=None,
                 default_test_dtypes=(
                     torch.uint8, torch.long, torch.half, torch.bfloat16,
                     torch.float32, torch.cfloat),  # dtypes which tests check by default
                 domain=(None, None),  # the [low, high) domain of the function
                 handles_large_floats=True,  # whether the op correctly handles large float values (like 1e20)
                 handles_extremals=True,  # whether the op correctly handles extremal values (like inf)
                 handles_complex_extremals=True,  # whether the op correct handles complex extremals (like inf -infj)
                 supports_complex_to_float=False,  # op supports casting from complex input to real output safely eg. angle
                 sample_inputs_func=sample_inputs_unary,
                 sample_kwargs=lambda device, dtype, input: ({}, {}),
                 supports_sparse=False,
                 **kwargs):
        super(UnaryUfuncInfo, self).__init__(name,
                                             dtypes=dtypes,
                                             dtypesIfCPU=dtypesIfCPU,
                                             dtypesIfCUDA=dtypesIfCUDA,
                                             dtypesIfROCM=dtypesIfROCM,
                                             default_test_dtypes=default_test_dtypes,
                                             sample_inputs_func=sample_inputs_func,
                                             supports_sparse=supports_sparse,
                                             **kwargs)
        self.ref = ref
        self.domain = domain
        self.handles_large_floats = handles_large_floats
        self.handles_extremals = handles_extremals
        self.handles_complex_extremals = handles_complex_extremals
        self.supports_complex_to_float = supports_complex_to_float

        # test_unary_ufuncs.py generates its own inputs to test the consistency
        # of the operator on sliced tensors, non-contig tensors, etc.
        # `sample_kwargs` is a utility function to provide kwargs
        # along with those inputs if required (eg. clamp).
        # It should return two dictionaries, first holding kwarg for
        # torch operator and second one for reference NumPy operator.
        self.sample_kwargs = sample_kwargs

        # Epsilon to ensure grad and gradgrad checks don't test values
        #   outside a function's domain.
        self._domain_eps = 1e-5

def sample_inputs_tensor_split(op_info, device, dtype, requires_grad, **kwargs):
    return (SampleInput(make_tensor((S, S, S), device, dtype,
                                    low=None, high=None,
                                    requires_grad=requires_grad),
                        args=(torch.tensor([1, 2, 3]),),),
            SampleInput(make_tensor((S, S, S), device, dtype,
                                    low=None, high=None,
                                    requires_grad=requires_grad),
                        args=(torch.tensor(1),),),
            SampleInput(make_tensor((S, S, S), device, dtype,
                                    low=None, high=None,
                                    requires_grad=requires_grad),
                        args=(torch.tensor([1, 2, 3]),),
                        kwargs=dict(dim=1)),)

def sample_inputs_linalg_det(op_info, device, dtype, requires_grad):
    kw = dict(device=device, dtype=dtype)
    inputs = [
        make_tensor((S, S), **kw),
        make_tensor((1, 1), **kw),  # 1x1
        random_symmetric_matrix(S, **kw),  # symmetric
        random_symmetric_psd_matrix(S, **kw),  # symmetric_psd
        random_symmetric_pd_matrix(S, **kw),  # symmetric_pd

        # dim2_null, rank1 and rank2 are disabled because of
        # https://github.com/pytorch/pytorch/issues/53364
        # we should re-enable them once the issue is solved
        # random_square_matrix_of_rank(S, S - 2, **kw),  # dim2_null
        # random_square_matrix_of_rank(S, 1, **kw),  # rank1
        # random_square_matrix_of_rank(S, 2, **kw),  # rank2

        random_fullrank_matrix_distinct_singular_value(S, **kw),  # distinct_singular_value
        make_tensor((3, 3, S, S), **kw),  # batched
        make_tensor((3, 3, 1, 1), **kw),  # batched_1x1
        random_symmetric_matrix(S, 3, **kw),  # batched_symmetric
        random_symmetric_psd_matrix(S, 3, **kw),  # batched_symmetric_psd
        random_symmetric_pd_matrix(S, 3, **kw),  # batched_symmetric_pd
        random_fullrank_matrix_distinct_singular_value(S, 3, 3, **kw),  # batched_distinct_singular_values
        make_tensor((0, 0), **kw),
        make_tensor((0, S, S), **kw),
    ]
    for t in inputs:
        t.requires_grad = requires_grad
    return [SampleInput(t) for t in inputs]

def sample_inputs_linalg_matrix_power(op_info, device, dtype, requires_grad):
    # (<matrix_size>, (<batch_sizes, ...>))
    test_sizes = [
        (1, ()),
        (2, (0,)),
        (2, (2,)),
    ]

    inputs = []
    for matrix_size, batch_sizes in test_sizes:
        size = batch_sizes + (matrix_size, matrix_size)
        for n in (0, 3, 5):
            t = make_tensor(size, device, dtype, requires_grad=requires_grad)
            inputs.append(SampleInput(t, args=(n,)))
        for n in [-4, -2, -1]:
            t = random_fullrank_matrix_distinct_singular_value(matrix_size, *batch_sizes, device=device, dtype=dtype)
            t.requires_grad = requires_grad
            inputs.append(SampleInput(t, args=(n,)))

    return inputs

def sample_inputs_hsplit(op_info, device, dtype, requires_grad):
    return (SampleInput(make_tensor((6,), device, dtype,
                                    low=None, high=None,
                                    requires_grad=requires_grad),
                        args=(2,),),
            SampleInput(make_tensor((S, S, S), device, dtype,
                                    low=None, high=None,
                                    requires_grad=requires_grad),
                        args=([1, 2, 3],),),)

def sample_inputs_vsplit(op_info, device, dtype, requires_grad):
    return (SampleInput(make_tensor((6, S), device, dtype,
                                    low=None, high=None,
                                    requires_grad=requires_grad),
                        args=(2,),),
            SampleInput(make_tensor((S, S, S), device, dtype,
                                    low=None, high=None,
                                    requires_grad=requires_grad),
                        args=([1, 2, 3],),),)

def sample_inputs_dsplit(op_info, device, dtype, requires_grad):
    return (SampleInput(make_tensor((S, S, S), device, dtype,
                                    low=None, high=None,
                                    requires_grad=requires_grad),
                        args=([1, 2, 3],),),
            SampleInput(make_tensor((S, S, 6), device, dtype,
                                    low=None, high=None,
                                    requires_grad=requires_grad),
                        args=(2,),),)

def sample_inputs_linalg_multi_dot(op_info, device, dtype, requires_grad):
    # Each test case consists of the sizes in the chain of multiplications
    # e.g. [2, 3, 4, 5] generates matrices (2, 3) @ (3, 4) @ (4, 5)
    test_cases = [
        [1, 2, 1],
        [2, 0, 2],
        [0, 2, 2],
        [2, 2, 2, 2],
        [2, 3, 4, 5],
        [5, 4, 0, 2],
        [2, 4, 3, 5, 3, 2]
    ]

    result = []
    for sizes in test_cases:
        tensors = []
        for size in zip(sizes[:-1], sizes[1:]):
            t = make_tensor(size, device, dtype, requires_grad=requires_grad)
            tensors.append(t)
        result.append(SampleInput(tensors))

    return result

def sample_inputs_linalg_norm(op_info, device, dtype, requires_grad):
    test_sizes = [
        (S,),
        (0,),
        (S, S),
        (0, 0),
        (S, 0),
        (0, S),
        (S, S, S),
        (0, S, S),
        (S, 0, S),
        (0, 0, 0),
    ]

    vector_ords = (None, 0, 0.5, 1, 2, 3.5, inf, -0.5, -1, -2, -3.5, -inf)
    matrix_ords = (None, 'fro', 'nuc', 1, 2, inf, -1, -2, -inf)

    inputs = []

    is_dtype_half = dtype in [torch.float16, torch.bfloat16]

    for test_size in test_sizes:
        is_vector_norm = len(test_size) == 1
        is_matrix_norm = len(test_size) == 2

        for keepdim in [False, True]:
            inputs.append(SampleInput(
                make_tensor(
                    test_size, device, dtype, low=None, high=None,
                    requires_grad=requires_grad),
                kwargs=dict(
                    keepdim=keepdim)))

            if not (is_vector_norm or is_matrix_norm):
                continue

            ords = vector_ords if is_vector_norm else matrix_ords

            for ord in ords:

                inputs.append(SampleInput(
                    make_tensor(
                        test_size, device, dtype,
                        low=None, high=None,
                        requires_grad=requires_grad),
                    args=(ord,),
                    kwargs=dict(
                        keepdim=keepdim)))

                if ord in ['nuc', 'fro']:
                    inputs.append(SampleInput(
                        make_tensor(
                            test_size, device, dtype,
                            low=None, high=None,
                            requires_grad=requires_grad),
                        kwargs=dict(
                            ord=ord,
                            keepdim=keepdim,
                            dim=(0, 1))))
        return inputs

def sample_inputs_linalg_vector_norm(op_info, device, dtype, requires_grad, **kwargs):
    size_1D = (S,)
    size_2D = (2, 2)

    test_cases = [
        # input size, ord, dim args
        (size_1D, 2, None),
        (size_1D, 2, (0,)),
        (size_1D, 0, None),
        (size_1D, 0, (0,)),
        (size_1D, 0.9, None),
        (size_1D, 0.9, (0,)),
        (size_1D, 1, None),
        (size_1D, 1, (0,)),
        (size_1D, -2.1, None),
        (size_1D, -2.1, (0,)),
        (size_1D, inf, None),
        (size_1D, inf, (0,)),
        (size_1D, -inf, None),
        (size_1D, -inf, (0,)),

        (size_2D, 2, None),
        (size_2D, 2, (0,)),
        (size_2D, 2, (-1, 0)),
        (size_2D, 0, None),
        (size_2D, 0, (0,)),
        (size_2D, 0, (-1, 0)),
        (size_2D, 0.9, None),
        (size_2D, 0.9, (0,)),
        (size_2D, 0.9, (-1, 0)),
        (size_2D, 1, None),
        (size_2D, 1, (0,)),
        (size_2D, 1, (-1, 0)),
        (size_2D, -2.1, None),
        (size_2D, -2.1, (0,)),
        (size_2D, -2.1, (-1, 0)),
        (size_2D, inf, None),
        (size_2D, inf, (0,)),
        (size_2D, inf, (-1, 0)),
        (size_2D, -inf, None),
        (size_2D, -inf, (0,)),
        (size_2D, -inf, (-1, 0)),
    ]
    inputs = []

    for test_size, ord, dim in test_cases:
        for keepdim in [False, True]:
            inputs.append(SampleInput(
                make_tensor(
                    test_size, device, dtype,
                    low=None, high=None,
                    requires_grad=requires_grad),
                args=(ord,),
                kwargs=dict(
                    keepdim=keepdim,
                    dim=dim)))

    return inputs

# In order to use the kwarg alpha, partials should be used in an OpInfo's sample_inputs_func
# eg. sample_inputs_func=partial(sample_inputs_binary_pwise, alpha=2)
# Then one sample input would also be generated corresponding to the value of alpha provided.
# In the future, kwargs 'alpha_floating', 'alpha_integral' & 'alpha_complex' can be used to
# specify scalars of floating, integral & complex types as values for "alpha".
def sample_inputs_binary_pwise(op_info, device, dtype, requires_grad, **kwargs):
    scalar = 3.14 + 3.14j if dtype.is_complex else (3.14 if dtype.is_floating_point else 3)
    scalar = 1 if dtype is torch.bool else scalar
    tests_list = [
        ((S, S, S), (S, S, S), False),
        ((S, S, S), (S, S), False),
        ((), (), False),
        ((S, S, S), (), False),
        ((S, S, S), scalar, False),
        ((), scalar, False)
    ]
    tests_with_lhs_broadcasting = [
        ((S, S), (S, S, S), True),
        ((), (S, S, S), True),
        ((S, 1, S), (M, S), True),
    ]
    test_cases = tests_list + tests_with_lhs_broadcasting  # type: ignore[operator]
    samples = []
    for first_shape, shape_or_scalar, broadcasts_input in test_cases:
        arg = shape_or_scalar
        if isinstance(shape_or_scalar, tuple):
            arg = make_tensor(shape_or_scalar, device=device, dtype=dtype,
                              requires_grad=requires_grad)
        samples.append(SampleInput(make_tensor(first_shape, device=device, dtype=dtype,
                                               requires_grad=requires_grad),
                                   args=(arg,),
                                   broadcasts_input=broadcasts_input))
    # Adds an extra sample using "alpha" if it's passed in kwargs
    if 'alpha' in kwargs:
        a = make_tensor((S, S, S), device=device, dtype=dtype, requires_grad=requires_grad)
        b = make_tensor((S, S, S), device=device, dtype=dtype, requires_grad=requires_grad)
        sample = SampleInput(a, args=(b,), kwargs={'alpha': kwargs['alpha']})
        samples.append(sample)
    return tuple(samples)

def sample_inputs_mm(op_info, device, dtype, requires_grad, **kwargs):
    args_list = (
        ((S, M), (M, S)),
    )
    inputs = tuple(SampleInput(make_tensor(first_shape, device, dtype,
                                           requires_grad=requires_grad),
                               args=(make_tensor(second_shape, device, dtype,
                                     requires_grad=requires_grad),))
                   for first_shape, second_shape in args_list)
    return inputs

def sample_inputs_addmm(op_info, device, dtype, requires_grad, **kwargs):
    alpha_val = kwargs.get('alpha', 2 + 3j if dtype.is_complex else 0.6)
    beta_val = kwargs.get('beta', 1 + 2j if dtype.is_complex else 0.2)
    tests_list = [
        ((2, 3), (2, 2), (2, 3), False)
    ]
    tests_with_lhs_broadcasting = [
        ((1,), (2, 2), (2, 3), True),
        ((), (2, 2), (2, 3), True)
    ]
    test_cases = tests_list + tests_with_lhs_broadcasting  # type: ignore[operator]
    inputs = tuple(SampleInput(make_tensor(shape_a, device, dtype, requires_grad=requires_grad),
                               args=(make_tensor(shape_b, device, dtype,
                                                 requires_grad=requires_grad),
                                     make_tensor(shape_c, device, dtype,
                                                 requires_grad=requires_grad)),
                               kwargs={'alpha': alpha_val, 'beta': beta_val},
                               broadcasts_input=broadcasts_input)
                   for shape_a, shape_b, shape_c, broadcasts_input in test_cases)
    return inputs

def sample_inputs_mv(self, device, dtype, requires_grad, **kwargs):
    return (
        SampleInput(
            make_tensor((S, M, ), device, dtype, low=None, high=None, requires_grad=requires_grad),
            args=(
                make_tensor((M, ), device, dtype, low=None, high=None, requires_grad=requires_grad),
            )
        ),
    )

def sample_inputs_bmm(self, device, dtype, requires_grad, **kwargs):
    return (
        SampleInput(
            make_tensor((M, S, M, ), device, dtype, low=None, high=None, requires_grad=requires_grad),
            args=(
                make_tensor((M, M, S, ), device, dtype, low=None, high=None, requires_grad=requires_grad),
            )
        ),
    )

def sample_inputs_dot_vdot(self, device, dtype, requires_grad, **kwargs):
    return (
        SampleInput(
            make_tensor((S, ), device, dtype, low=None, high=None, requires_grad=requires_grad),
            args=(
                make_tensor((S, ), device, dtype, low=None, high=None, requires_grad=requires_grad),
            )
        ),
    )

def sample_inputs_addmv(op_info, device, dtype, requires_grad, **kwargs):
    test_cases = (((S,), (S, M), (M,), 1, 1, False),
                  ((S,), (S, M), (M,), 0.2, 0.6, False),
                  )

    test_cases_with_broadcast = (((1,), (S, M), (M,), 1, 1, True),
                                 ((1,), (S, M), (M,), 0.2, 0.6, True),
                                 ((), (S, M), (M,), 1, 1, True),
                                 ((), (S, M), (M,), 0.2, 0.6, True),
                                 )

    cases = test_cases + test_cases_with_broadcast
    sample_inputs = []
    for input_args in cases:
        args = (make_tensor(input_args[0], device, dtype,
                            low=None, high=None,
                            requires_grad=requires_grad),
                make_tensor(input_args[1], device, dtype,
                            low=None, high=None,
                            requires_grad=requires_grad),
                make_tensor(input_args[2], device, dtype,
                            low=None, high=None,
                            requires_grad=requires_grad))
        alpha, beta = input_args[3], input_args[4]
        broadcasts_input = input_args[5]
        sample_inputs.append(SampleInput(args[0], args=(args[1], args[2]), kwargs=dict(beta=beta, alpha=alpha),
                                         broadcasts_input=broadcasts_input))
    return tuple(sample_inputs)

def sample_inputs_addbmm(op_info, device, dtype, requires_grad, **kwargs):
    test_cases = [((S, M), (S, S, S), (S, S, M), 1, 1),
                  ((1,), (S, S, S), (S, S, M), 1, 1),
                  ((S, M), (S, S, S), (S, S, M), 0.6, 0.2),
                  ((1,), (S, S, S), (S, S, M), 0.6, 0.2),
                  ((), (S, S, S), (S, S, M), 1, 1),
                  ((), (S, S, S), (S, S, M), 0.6, 0.2),
                  ]
    sample_inputs = []
    for input_args in test_cases:
        args = (make_tensor(input_args[0], device, dtype,
                            low=None, high=None,
                            requires_grad=requires_grad),
                make_tensor(input_args[1], device, dtype,
                            low=None, high=None,
                            requires_grad=requires_grad),
                make_tensor(input_args[2], device, dtype,
                            low=None, high=None,
                            requires_grad=requires_grad))
        alpha, beta = input_args[3], input_args[4]
        sample_inputs.append(SampleInput(args[0], args=(args[1], args[2]), kwargs=dict(beta=beta, alpha=alpha)))
        if dtype.is_complex:
            sample_inputs.append(SampleInput(args[0], args=(args[1], args[2]),
                                             kwargs=dict(beta=beta * (1 + 2j), alpha=alpha * (2 + 3j))))

    return tuple(sample_inputs)

def sample_inputs_addcmul_addcdiv(op_info, device, dtype, requires_grad, **kwargs):
    test_cases = [((S, S), (S, S), (S, S)),
                  ((S, S), (S, 1), (1, S)),
                  ((1,), (S, S, 1), (1, S)),
                  ((), (), ()),
                  ((S, S), (), ()),
                  ((), (S, S, 1), (1, S)),
                  ]

    sample_inputs = []
    for input_args in test_cases:
        args = tuple(make_tensor(arg, device, dtype, requires_grad=requires_grad) if isinstance(arg, tuple) else arg
                     for arg in input_args)
        sample_inputs.append(SampleInput(args[0], args=args[1:]))

        sample_inputs.append(SampleInput(args[0], args=args[1:], kwargs=dict(value=3.14)))

    return tuple(sample_inputs)

def sample_inputs_baddbmm(op_info, device, dtype, requires_grad, **kwargs):
    test_cases = [((S, S, M), (S, S, S), (S, S, M), 1, 1, False),
                  ((1,), (S, S, S), (S, S, M), 1, 1, True),
                  ((S, S, M), (S, S, S), (S, S, M), 0.6, 0.2, False),
                  ((1,), (S, S, S), (S, S, M), 0.6, 0.2, True),
                  ((), (S, S, S), (S, S, M), 1, 1, True),
                  ((), (S, S, S), (S, S, M), 0.6, 0.2, True),
                  ]
    sample_inputs = []
    for (input_shape, batch1_shape, batch2_shape, alpha, beta, broadcasts_input) in test_cases:
        args = (make_tensor(input_shape, device, dtype,
                            low=None, high=None,
                            requires_grad=requires_grad),
                make_tensor(batch1_shape, device, dtype,
                            low=None, high=None,
                            requires_grad=requires_grad),
                make_tensor(batch2_shape, device, dtype,
                            low=None, high=None,
                            requires_grad=requires_grad))
        sample_inputs.append(SampleInput(args[0], args=(args[1], args[2]),
                             kwargs=dict(beta=beta, alpha=alpha), broadcasts_input=broadcasts_input))
        if dtype.is_complex:
            sample_inputs.append(SampleInput(args[0], args=(args[1], args[2]),
                                             kwargs=dict(beta=beta * (1 + 2j), alpha=alpha * (2 + 3j)),
                                             broadcasts_input=broadcasts_input))
    return tuple(sample_inputs)

def sample_inputs_addr(op_info, device, dtype, requires_grad, **kwargs):
    input1 = SampleInput(
        make_tensor((S, M), device, dtype, low=None, high=None, requires_grad=requires_grad),
        args=(
            make_tensor((S, ), device, dtype, low=None, high=None, requires_grad=requires_grad),
            make_tensor((M, ), device, dtype, low=None, high=None, requires_grad=requires_grad)))

    input2 = SampleInput(
        make_tensor((), device, dtype, low=None, high=None, requires_grad=requires_grad),
        args=(
            make_tensor((S, ), device, dtype, low=None, high=None, requires_grad=requires_grad),
            make_tensor((M, ), device, dtype, low=None, high=None, requires_grad=requires_grad)))

    if dtype.is_complex:
        alpha, beta = 0.1 + 0.3j, 0.4 + 0.6j
    elif dtype.is_floating_point:
        alpha, beta = 0.2, 0.6
    else:
        alpha, beta = 2, 3

    input3 = SampleInput(
        make_tensor((S, M), device, dtype, low=None, high=None, requires_grad=requires_grad),
        args=(
            make_tensor((S, ), device, dtype, low=None, high=None, requires_grad=requires_grad),
            make_tensor((M, ), device, dtype, low=None, high=None, requires_grad=requires_grad)),
        kwargs=dict(beta=beta, alpha=alpha))

    input4 = SampleInput(
        make_tensor((), device, dtype, low=None, high=None, requires_grad=requires_grad),
        args=(
            make_tensor((S, ), device, dtype, low=None, high=None, requires_grad=requires_grad),
            make_tensor((M, ), device, dtype, low=None, high=None, requires_grad=requires_grad)),
        kwargs=dict(beta=beta, alpha=alpha))

    return (input1, input2, input3, input4)

def sample_inputs_xlogy(self, device, dtype, requires_grad, **kwargs):
    return (
        SampleInput(
            make_tensor((S, S), device, dtype, low=None, high=None, requires_grad=requires_grad),
            args=(
                make_tensor((S, S), device, dtype, low=0, high=None, requires_grad=requires_grad),
            )
        ),
    )


def sample_inputs_xlog1py(self, device, dtype, requires_grad):
    make_arg = partial(make_tensor, device=device, dtype=dtype, requires_grad=requires_grad)

    def generator():
        # same shape
        yield SampleInput(make_arg((S, S)), args=(make_arg((S, S), low=-1),))
        # rhs broadcast
        yield SampleInput(make_arg((S, S)), args=(make_arg((S,), low=-1),))
        # all zero `x`
        with torch.no_grad():
            x = make_arg((S, S))
            x.fill_(0)
        yield SampleInput(x, args=(make_arg((S, S), low=-1),))

        # randomly zero-masked `x`
        x = make_arg((S, S))
        y = make_arg((S, S), low=-1)
        with torch.no_grad():
            x[torch.rand(x.shape) > 0.5] = 0
        yield SampleInput(x, args=(y,))

        # Scalar x
        # `input` has to be a tensor
        # yield SampleInput(0, args=(make_arg((S, S), low=-1),))
        # yield SampleInput(2.1, args=(make_arg((S, S), low=-1),))

        # Scalar y
        yield SampleInput(make_arg((S, S)), args=(-0.5,))
        yield SampleInput(make_arg((S, S)), args=(1.2,))

    return list(generator())


def sample_inputs_logsumexp(self, device, dtype, requires_grad):
    inputs = (
        ((), (0,), True),
        ((S, S), (1,), True),
        ((S, S), (1,), False)
    )
    samples = []

    for shape, dim, keepdim in inputs:
        t = make_tensor(shape, device, dtype,
                        low=None, high=None,
                        requires_grad=requires_grad)
        samples.append(SampleInput(t, args=(dim, keepdim)))

    return tuple(samples)

def sample_inputs_logcumsumexp(self, device, dtype, requires_grad):
    inputs = (
        ((S, S, S), 0),
        ((S, S, S), 1),
        ((), 0),
    )
    samples = []

    for shape, dim in inputs:
        t = make_tensor(shape, device, dtype,
                        low=None, high=None,
                        requires_grad=requires_grad)
        samples.append(SampleInput(t, args=(dim,)))

    return tuple(samples)

def sample_inputs_trace(self, device, dtype, requires_grad, **kwargs):
    return (SampleInput((make_tensor((S, S), device, dtype,
                                     low=None, high=None,
                                     requires_grad=requires_grad))),)


def sample_inputs_transpose_swapdims(self, device, dtype, requires_grad, **kwargs):
    make_arg = partial(make_tensor, dtype=dtype, device=device, requires_grad=requires_grad)

    cases = (((1, 2, 3), (-1, -2)),
             ((1, 2, 3), (-1, 2)),
             ((1, 2, 3), (1, -2)),
             ((1, 2, 3), (1, 2)),
             ((), (0, 0)),
             ((1, ), (0, 0)),
             ((M, M), (0, 1)),
             ((S, S, S), (2, 0)), )

    def generator():
        for shape, args in cases:
            yield SampleInput(make_arg(shape), args=args)

    return list(generator())


def sample_inputs_linalg_invertible(op_info, device, dtype, requires_grad=False, **kwargs):
    """
    This function generates always invertible input for linear algebra ops using
    random_fullrank_matrix_distinct_singular_value.
    The input is generated as the itertools.product of 'batches' and 'ns'.
    In total this function generates 8 SampleInputs
    'batches' cases include:
        () - single input,
        (0,) - zero batched dimension,
        (2,) - batch of two matrices,
        (1, 1) - 1x1 batch of matrices
    'ns' gives 0x0 and 5x5 matrices.
    Zeros in dimensions are edge cases in the implementation and important to test for in order to avoid unexpected crashes.
    """
    from torch.testing._internal.common_utils import random_fullrank_matrix_distinct_singular_value

    batches = [(), (0, ), (2, ), (1, 1)]
    ns = [5, 0]
    out = []
    for batch, n in product(batches, ns):
        a = random_fullrank_matrix_distinct_singular_value(n, *batch, dtype=dtype, device=device)
        a.requires_grad = requires_grad
        out.append(SampleInput(a))
    return out

def np_sinc_with_fp16_as_fp32(x):
    # Wraps numpy's sinc function so that fp16 values are promoted to fp32
    # before sinc is invoked. Context: numpy's sinc returns NaN when evaluated
    # at 0 for fp16.
    if x.dtype == np.float16:
        return np.sinc(x.astype(np.float32))
    else:
        return np.sinc(x)

def sample_inputs_broadcast_to(op_info, device, dtype, requires_grad, **kwargs):
    test_cases = (
        ((S, 1, 1), (S, S, S)),
        ((S, 1, S), (S, S, S)),
        ((S, 1), (S, S, S)),
        ((1,), (S, S, S)),
        ((1, S), (1, 1, S)),
        ((), ()),
        ((), (1, 3, 2)),
    )

    return tuple(
        SampleInput(
            make_tensor(size, device, dtype, low=None, high=None, requires_grad=requires_grad),
            args=(shape,)) for size, shape in test_cases)

def sample_inputs_cdist(op_info, device, dtype, requires_grad, **kwargs):
    small_S = 2
    test_cases = (
        ((S, S, 2), (S, S + 1, 2)),
        ((S, S), (S, S)),
        ((S, S, S), (S, S, S)),
        ((3, 5), (3, 5)),
        ((2, 3, 5), (2, 3, 5)),
        ((1, 2, 3), (1, 2, 3)),
        ((1, 1), (S, 1)),
        ((0, 5), (4, 5)),
        ((4, 5), (0, 5)),
        ((0, 4, 5), (3, 5)),
        ((4, 5), (0, 3, 5)),
        ((0, 4, 5), (1, 3, 5)),
        ((1, 4, 5), (0, 3, 5)),
        # Using S here would make this one test take 9s
        ((small_S, small_S, small_S + 1, 2), (small_S, small_S, small_S + 2, 2)),
        ((small_S, 1, 1, small_S), (1, small_S, small_S)),
        ((1, 1, small_S), (small_S, 1, small_S, small_S)),
    )

    samples = []
    for cm in ['use_mm_for_euclid_dist', 'donot_use_mm_for_euclid_dist']:
        for p in [0, 1, 2, 3, 0.5, 1.5, 2.5, float("inf")]:
            for t1_size, t2_size in test_cases:
                # The args should never be non-contiguous as this is not supported in the backward
                samples.append(SampleInput(
                    make_tensor(t1_size, device, dtype, requires_grad=requires_grad, noncontiguous=False),
                    args=(make_tensor(t2_size, device, dtype, requires_grad=requires_grad, noncontiguous=False), p, cm)))

    return samples

def sample_inputs_comparison_ops(self, device, dtype, requires_grad, **kwargs):
    test_cases = (
        ((S, S, S), (S, S, S), False),
        ((S, S, S), (), False),
        ((S, S, S), (1,), False),
        ((S,), (1,), False),
        ((), (), False),
    )
    test_cases_lhs_broadcasting = (
        ((S, 1, S), (S, S, S), True),
        ((1,), (S, S, S), True),
        ((1, S), (1, 1, S), True),
        ((), (0,), True),
        ((), (S, S, S), True),
    )
    cases = test_cases + test_cases_lhs_broadcasting
    sample_inputs = list(SampleInput(make_tensor(first_shape, device, dtype,
                                                 requires_grad=requires_grad),
                                     args=(make_tensor(second_shape, device, dtype,
                                                       requires_grad=requires_grad),),
                                     broadcasts_input=broadcasts_input)
                         for first_shape, second_shape, broadcasts_input in cases)
    equal_tensors_non_bool = (
        ([[[-8, 6], [9, 0]], [[0, 5], [5, 7]]]),
        ([[[6, 5]], [[1, -5]]]),
        ([[2], [-1]]),
        ([0, -6]),
        ([3],),
    )
    equal_tensors_bool = (
        ([[[1, 0], [0, 0]], [[0, 1], [1, 0]]]),
        ([[[1, 1]], [[1, 0]]]),
        ([[1], [0]]),
        ([0, 1]),
        ([1],),
    )
    more_cases = equal_tensors_bool if dtype is torch.bool else equal_tensors_non_bool
    more_inputs = list(SampleInput(torch.tensor(elements, device=device, dtype=dtype,
                                                requires_grad=requires_grad),
                                   args=(torch.tensor(elements, device=device, dtype=dtype,
                                                      requires_grad=requires_grad),))
                       for elements in more_cases)
    sample_inputs = [*sample_inputs, *more_inputs]
    return tuple(sample_inputs)

def sample_inputs_div(self, device, dtype, requires_grad, rounding_mode=None, **kwargs):
    a = make_tensor((S, S, S), device, dtype, low=None, high=None, requires_grad=requires_grad)
    is_integral = not dtype.is_floating_point and not dtype.is_complex
    b = make_tensor((S, S, S), device, dtype, low=1 if is_integral else 0.1, high=None,
                    requires_grad=requires_grad)

    kwargs = None  # type: ignore[assignment]
    if rounding_mode is not None:
        kwargs = dict(rounding_mode=rounding_mode)

    return (
        SampleInput(a, args=(b,), kwargs=kwargs),
        SampleInput(a, args=(2,)),
    )

def sample_inputs_stack(op_info, device, dtype, requires_grad, **kwargs):
    tensors = [
        make_tensor((S, S), device, dtype, requires_grad=requires_grad),
        make_tensor((S, S), device, dtype, requires_grad=requires_grad),
        make_tensor((S, S), device, dtype, requires_grad=requires_grad),
    ]

    return (SampleInput(tensors, args=(0,)),)

def sample_inputs_hstack_dstack_vstack(op_info, device, dtype, requires_grad, **kwargs):
    tensors = [
        make_tensor((S, S), device, dtype, requires_grad=requires_grad),
        make_tensor((S, S), device, dtype, requires_grad=requires_grad),
        make_tensor((S, S), device, dtype, requires_grad=requires_grad),
    ]

    return (SampleInput(tensors),)

def sample_inputs_hypot(op_info, device, dtype, requires_grad):
    input = make_tensor((S, S), device, dtype, requires_grad=requires_grad)
    args = make_tensor((S, S), device, dtype, requires_grad=requires_grad)

    return (
        SampleInput(input, args=(args,)),
    )

def sample_inputs_gather(op_info, device, dtype, requires_grad, **kwargs):
    return (
        SampleInput(
            make_tensor((M, S), device, dtype, low=None, high=None, requires_grad=requires_grad),
            args=(0, gather_variable((S, S), 1, M, True, device=device))),
        SampleInput(
            make_tensor((M, S), device, dtype, low=None, high=None, requires_grad=requires_grad),
            args=(1, gather_variable((M, S // 2), 0, S, True, device=device))),
        SampleInput(
            make_tensor((), device, dtype, low=None, high=None, requires_grad=requires_grad),
            args=(0, torch.tensor([0], dtype=torch.int64, device=device))),
        SampleInput(
            make_tensor((S,), device, dtype, low=None, high=None, requires_grad=requires_grad),
            args=(0, torch.tensor(0, dtype=torch.int64, device=device))),
        SampleInput(
            make_tensor((), device, dtype, low=None, high=None, requires_grad=requires_grad),
            args=(0, torch.tensor(0, dtype=torch.int64, device=device))),
    )


def sample_inputs_take_along_dim(op_info, device, dtype, requires_grad, **kwargs):
    return (SampleInput(make_tensor((S, S), device, dtype,
                                    low=None, high=None,
                                    requires_grad=requires_grad),
                        args=(gather_variable((S, S), 1, S, True, device=device), 0)),

            # `indices` broadcast
            SampleInput(make_tensor((S, S), device, dtype,
                                    low=None, high=None,
                                    requires_grad=requires_grad),
                        args=(gather_variable((1, S // 2), 0, S, True, device=device), 1)),

            # `self` broadcast
            SampleInput(make_tensor((1, S), device, dtype,
                                    low=None, high=None,
                                    requires_grad=requires_grad),
                        args=(gather_variable((S, S // 2), 0, S, True, device=device), 1)),

            # without `dim` arg
            SampleInput(make_tensor((S, S), device, dtype,
                                    low=None, high=None,
                                    requires_grad=requires_grad),
                        args=(gather_variable((S, S // 2), 0, S, True, device=device), )),
            SampleInput(make_tensor((S, S), device, dtype,
                                    low=None, high=None,
                                    requires_grad=requires_grad),
                        args=(gather_variable((S, S // 2), 0, S, True, device=device),)),
            )

def sample_inputs_amax_amin(op_info, device, dtype, requires_grad, **kwargs):
    test_cases = (
        ((S, S, S), ()),
        ((S, S, S), (1,)),
        ((S, S, S), ((1, 2,),)),
        ((S, S, S), (1, True,)),
        ((), (0,)),
        ((), ()),
        ((), (0, True,)),
    )
    return tuple(SampleInput((make_tensor(size, device, dtype,
                                          low=None, high=None,
                                          requires_grad=requires_grad)),
                             args=args)
                 for size, args in test_cases)

def sample_inputs_argmax_argmin(op_info, device, dtype, requires_grad, **kwargs):
    test_cases = (
        ((2, 2, 2), ()),
        ((2, 2, 2), (0,)),
        ((2, 2, 2), (1,)),
        ((2, 2, 2), (2,)),
        ((2, 2, 2), (2, True,)),
        ((2, 2, 2), (None,)),
        ((), (0,)),
        ((), ()),
        ((), (None, True,)),
        ((1,), ()),
        ((1,), (0,)),
        ((1,), (0, True)),
        ((2,), ()),
        ((2,), (0,)),
        ((2,), (0, True)),
        ((2, 2, 3), ()),
        ((2, 2, 3), (0,)),
        ((2, 2, 3), (1,)),
        ((2, 2, 3), (None, True)),
    )
    return tuple(SampleInput((make_tensor(size, device, dtype,
                                          requires_grad=requires_grad)),
                             args=args)
                 for size, args in test_cases)

def sample_inputs_diff(op_info, device, dtype, requires_grad, **kwargs):
    test_cases = (
        ((1,), 0, None, None),
        ((S,), 0, None, None),
        ((S, 1), 0, None, None),
        ((S, 1), 1, None, None),
        ((S, S), 0, None, None),
        ((S, S), 1, None, None),
        ((S, S), 0, (1, S), (2, S)),
        ((S, S), 0, None, (2, S)),
        ((S, S, S), 1, None, None),
        ((S, S, S), 1, (S, 1, S), (S, 1, S)),)

    sample_inputs = []
    for size, dim, size_prepend, size_append in test_cases:
        args = (make_tensor(size, device, dtype,
                            low=None, high=None,
                            requires_grad=requires_grad), 1, dim,
                make_tensor(size_prepend, device, dtype,
                            low=None, high=None,
                            requires_grad=requires_grad) if size_prepend else None,
                make_tensor(size_append, device, dtype,
                            low=None, high=None,
                            requires_grad=requires_grad) if size_append else None)
        sample_inputs.append(SampleInput(args[0], args=(args[1], args[2])))

    return tuple(sample_inputs)

def sample_inputs_index_select(op_info, device, dtype, requires_grad, **kwargs):
    return (
        SampleInput(
            make_tensor((S, S, S), device, dtype, low=None, high=None, requires_grad=requires_grad),
            args=(0, index_variable(2, S, device=device))),
        SampleInput(
            make_tensor((), device, dtype, low=None, high=None, requires_grad=requires_grad),
            args=(0, torch.tensor([0], dtype=torch.int64, device=device))),
        SampleInput(
            make_tensor((), device, dtype, low=None, high=None, requires_grad=requires_grad),
            args=(0, torch.tensor(0, dtype=torch.int64, device=device))),
    )

def sample_inputs_getitem(op_info, device, dtype, requires_grad, **kwargs):
    test_args = [
        (dont_convert([1, 2]),),
        (slice(0, 3),),
        (dont_convert([slice(0, 3), 1]),),
        (dont_convert([[0, 2, 3], [1, 3, 3], [0, 0, 2]]),),
        (dont_convert([[0, 0, 3], [1, 1, 3], [0, 0, 2]]),),
        (dont_convert([slice(None), slice(None), [0, 3]]),),
        (dont_convert([slice(None), [0, 3], slice(None)]),),
        (dont_convert([[0, 3], slice(None), slice(None)]),),
        (dont_convert([[0, 3], [1, 2], slice(None)]),),
        (dont_convert([[0, 3], ]),),
        (dont_convert([[0, 3], slice(None)]),),
        (dont_convert([[0, 3], Ellipsis]),),
        (dont_convert([[0, 2, 3], [1, 3, 3], torch.LongTensor([0, 0, 2])]),),
        (index_variable(2, S, device=device),),
        (mask_not_all_zeros((S,)),),
    ]

    return tuple(SampleInput(
        make_tensor((S, S, S), device, dtype, low=None, high=None, requires_grad=requires_grad),
        args=args)
        for args in test_args)

def sample_inputs_index_put(op_info, device, dtype, requires_grad, **kwargs):
    inputs = []
    for accumulate in [False, True]:
        # Test with indices arg
        inputs.append(SampleInput(
            make_tensor((S, S,), device, dtype, low=None, high=None, requires_grad=requires_grad),
            args=(
                (index_variable(2, S, device=device), ),
                make_tensor((2, S), device, dtype, low=None, high=None)),
            kwargs=dict(accumulate=accumulate)))

        # Test with mask arg
        mask = torch.zeros(S, dtype=torch.bool) if accumulate else mask_not_all_zeros((S,))
        inputs.append(SampleInput(
            make_tensor((S, S), device, dtype, low=None, high=None, requires_grad=requires_grad),
            args=(
                (mask, ),
                make_tensor((S,), device, dtype, low=None, high=None),),
            kwargs=dict(accumulate=accumulate)))

    return inputs

# Missing to test the nondeterminism of the operation
# https://github.com/pytorch/pytorch/issues/53352
def sample_inputs_index_add(op_info, device, dtype, requires_grad, **kwargs):
    # These testa are pretty much the same as those from index_copy.
    # Perhaps merge?
    make_arg = partial(make_tensor, dtype=dtype, device=device, requires_grad=requires_grad)

    t = make_arg((S, S))
    s = make_arg((S, S))
    # non-contiguous target
    t_nonctg = t.transpose(0, 1)
    # non-contiguous source
    s_nonctg = s.transpose(0, 1)

    idx = make_arg((S,), dtype=torch.int64, low=0, high=S)
    idx_nonctg = make_arg((S,), dtype=torch.int64, low=0, high=S, noncontiguous=True)
    samples = [SampleInput(tensor, args=(1, idx, source))
               for tensor, idx, source in product([t, t_nonctg], [idx, idx_nonctg], [s, s_nonctg])]
    samples.extend(SampleInput(tensor, args=(1, idx, source), kwargs=dict(alpha=a))
                   for tensor, idx, source, a in product([t, t_nonctg], [idx, idx_nonctg], [s, s_nonctg], [-1, 0, 2]))

    # Add scalar cases
    scalar_sizes = [(), (1,)]
    ts = (make_arg(size) for size in scalar_sizes)
    idxs = (make_arg(size, dtype=torch.int64, low=0, high=1) for size in scalar_sizes)
    ss = (make_arg(size) for size in scalar_sizes)

    samples.extend(SampleInput(t, args=(0, idx, s)) for t, idx, s in product(ts, idxs, ss))
    samples.extend(SampleInput(t, args=(0, idx, s), kwargs=dict(alpha=a)) for t, idx, s, a in product(ts, idxs, ss, [-1, 0, 2]))
    return samples

def sample_inputs_sort(op_info, device, dtype, requires_grad, **kwargs):
    def apply_grad(t):
        if dtype in floating_types_and(torch.float16, torch.bfloat16):
            t.requires_grad_(requires_grad)

    def small_3d_unique(dtype, device):
        res = torch.randperm(S * S * S, dtype=torch.int64, device=device).view(S, S, S)
        res = res.to(dtype)
        apply_grad(res)
        return res

    def large_1d_unique(dtype, device):
        res = torch.randperm(L * L * L, dtype=torch.int64, device=device)
        res = res.to(dtype)
        apply_grad(res)
        return res

    samples = []
    # Test case for large tensor.
    largesample = SampleInput(large_1d_unique(dtype, device))
    samples.append(largesample)

    # Test cases for small 3d tensors.
    # Imitates legacy tests from test/test_torch.py
    t = small_3d_unique(dtype, device)
    dims = range(-3, 3)
    flag = [True, False]
    for dim, descending, stable in product(dims, flag, flag):
        # default schema without stable sort
        samples.append(SampleInput(t, args=(dim, descending)))
        # schema with stable sort, no CUDA support yet
        if torch.device(device).type == 'cpu':
            samples.append(
                SampleInput(t, kwargs=dict(dim=dim, descending=descending, stable=stable))
            )

    # Test cases for scalar tensor
    scalar = torch.tensor(1, dtype=dtype, device=device)
    apply_grad(scalar)
    samples.append(SampleInput(scalar))
    samples.append(SampleInput(scalar, args=(0,)))
    samples.append(SampleInput(scalar, args=(0, True)))
    # no CUDA support for stable sort yet
    if not device.startswith('cuda'):
        samples.append(SampleInput(scalar, kwargs=dict(stable=True)))
        samples.append(SampleInput(scalar, kwargs=dict(dim=0, stable=True)))
        samples.append(SampleInput(scalar, kwargs=dict(dim=0, descending=True, stable=True)))
    return samples

def sample_inputs_index_fill(op_info, device, dtype, requires_grad, **kwargs):
    samples = []
    t = make_tensor((S, S, S), device, dtype,
                    low=None, high=None,
                    requires_grad=requires_grad)
    fill_val = torch.tensor(-1 + 1j if t.is_complex() else -1)
    # non-contiguous input
    t01 = t.transpose(0, 1)
    t02 = t.transpose(0, 2)
    t12 = t.transpose(1, 2)
    idx = index_variable(1, S, device=device)
    # non-contiguous index
    idx_nonctg = torch.empty_strided((S,), (2,), device=device, dtype=torch.int64)
    idx_nonctg.copy_(idx)
    for d in range(t.dim()):
        for tensor in [t, t01, t02, t12]:
            samples.append(SampleInput(tensor, args=(d, idx, fill_val)))
            samples.append(SampleInput(tensor, args=(d, -idx - 1, fill_val)))
            samples.append(SampleInput(tensor, args=(d, idx_nonctg, fill_val)))

    make_arg = partial(make_tensor, device=device, dtype=dtype, requires_grad=requires_grad)
    index_tensor = partial(torch.tensor, device=device, dtype=torch.long)

    def unique_idx(numel, max_idx):
        # Generate unique random indices vector of `numel`
        # elements in range [0, max_idx).
        indices = random.sample(range(max_idx), numel)
        return index_tensor(indices)

    samples.append(SampleInput(make_arg((S, S)), args=(0, unique_idx(2, S), 2)))
    samples.append(SampleInput(make_arg((S, S)), args=(0, unique_idx(2, S), make_arg(()))))
    samples.append(SampleInput(make_arg((S, S)), args=(0, index_tensor(0), 2)))
    samples.append(SampleInput(make_arg(()), args=(0, index_tensor([0]), 2)))
    samples.append(SampleInput(make_arg(()), args=(0, index_tensor(0), 2)))

    # Duplicate indices
    samples.append(SampleInput(make_arg((S, S)), args=(0, index_tensor([0, 0]), 2)))
    samples.append(SampleInput(make_arg((S, S)), args=(0, index_tensor([0, 0, 2]), make_arg(()))))

    return samples

def sample_inputs_max_min_binary(op_info, device, dtype, requires_grad, **kwargs):
    inputs = []
    args_for_binary_op = (
        ((S, S, S), (S, S, S),),
        ((S, S, S), (S,),),
        ((S,), (S, S, S),),
        ((S, 1, S), (S, S),),
        ((S, S), (S, S),),
        ((), (),),
        ((S, S, S), (),),
        ((), (S, S, S),),
    )
    inputs = list((SampleInput(make_tensor(input_tensor, device, dtype,
                                           low=None, high=None,
                                           requires_grad=requires_grad),
                               args=(make_tensor(other_tensor, device, dtype,
                                                 low=None, high=None,
                                                 requires_grad=requires_grad),),))
                  for input_tensor, other_tensor in args_for_binary_op)
    return inputs

def sample_inputs_hardswish(self, device, dtype, requires_grad):
    N = 5
    # make sure we are testing -3 -> 3 range. default is -10 -> 10 so maybe unnecessary ?
    tensors = [SampleInput(make_tensor((N * 2, N * 2), device=device, dtype=dtype,
               requires_grad=requires_grad, low=-5, high=5)) for _ in range(1, N)]
    return tensors

def sample_inputs_max_min_reduction_with_dim(op_info, device, dtype, requires_grad, **kwargs):
    inputs = []
    args_for_reduction_with_dim = (
        ((S, S, S), (1,),),
        ((S, S, S), (1, True, ),),
        ((), (0,),),
        ((), (0, True,),),
    )
    inputs = list((SampleInput(make_tensor(input_tensor, device, dtype,
                                           low=None, high=None,
                                           requires_grad=requires_grad),
                               args=args,))
                  for input_tensor, args in args_for_reduction_with_dim)
    return inputs

def sample_inputs_max_min_reduction_no_dim(op_info, device, dtype, requires_grad, **kwargs):
    inputs = []
    inputs.append(SampleInput(make_tensor((S, S, S), device, dtype,
                                          low=None, high=None,
                                          requires_grad=requires_grad),))
    inputs.append(SampleInput(make_tensor((), device, dtype,
                                          low=None, high=None,
                                          requires_grad=requires_grad),))
    return inputs

# Generates input tensors for testing reduction ops
def _generate_reduction_inputs(device, dtype, requires_grad):
    yield make_tensor((), device, dtype, requires_grad=requires_grad)
    yield make_tensor((2,), device, dtype, requires_grad=requires_grad)
    yield make_tensor((2, 3), device, dtype, requires_grad=requires_grad, noncontiguous=True)
    yield make_tensor((3, 2, 1, 2, 2), device, dtype, requires_grad=requires_grad)

# Generates a subset of possible dim and keepdim kwargs for a tensor
# with ndim dims appropriate for testing. If supports_multiple_dims
# is True (default) then dim kwarg can be a list of dims.
def _generate_reduction_kwargs(ndim, supports_multiple_dims=True):
    for keepdim in [True, False]:
        # Always test reducing inner and outer most dimensions
        yield {'dim': 0, 'keepdim': keepdim}
        yield {'dim': -1, 'keepdim': keepdim}

        # Also reduce middle dimension
        if ndim > 2:
            yield {'dim': ndim // 2, 'keepdim': keepdim}

        if supports_multiple_dims:
            # Always test reducing all dims
            yield {'dim': tuple(range(ndim)), 'keepdim': keepdim}

            # Test reducing both first and last dimensions
            if ndim > 1:
                yield {'dim': (0, ndim - 1), 'keepdim': keepdim}

            # Test reducing every other dimension starting with the second
            if ndim > 3:
                yield {'dim': tuple(range(1, ndim, 2)), 'keepdim': keepdim}

# Wraps sample_inputs_reduction function to provide the additional supports_multiple_dims args
def sample_inputs_reduction_wrapper(supports_multiple_dims):
    # Generates sample inputs for reduction ops that contain the input tensor
    # and dim and keepdim kwargs. If a reduction op needs to test additional
    # args/kwargs then create a separate sample_inputs function
    def fn(op_info, device, dtype, requires_grad):
        inputs = []

        for t in _generate_reduction_inputs(device, dtype, requires_grad):
            # Add case without dim and keepdim kwargs
            inputs.append(SampleInput(t))
            for kwargs in _generate_reduction_kwargs(t.ndim, supports_multiple_dims):
                inputs.append(SampleInput(t, kwargs=kwargs))

        return inputs

    return fn

def sample_inputs_reduction_quantile(op_info, device, dtype, requires_grad):
    test_quantiles = (0.5, make_tensor((2,), device, dtype, low=0, high=1))
    test_interpolations = ['linear', 'midpoint']

    inputs = []
    for quantiles in test_quantiles:
        for t in _generate_reduction_inputs(device, dtype, requires_grad):
            # Add case without dim and keepdim kwargs
            inputs.append(SampleInput(t, args=(quantiles,)))
            for kwargs in _generate_reduction_kwargs(t.ndim, supports_multiple_dims=False):
                # Interpolation kwarg for now is only supported when providing both dim and keepdim
                for interpolation in test_interpolations:
                    kwargs['interpolation'] = interpolation
                    inputs.append(SampleInput(t, args=(quantiles,), kwargs=kwargs))

    return inputs

def sample_inputs_topk(op_info, device, dtype, requires_grad, **kwargs):
    def get_tensor_input(size):
        return make_tensor(size, device, dtype, requires_grad=requires_grad)

    inputs = []
    inputs.append(SampleInput(get_tensor_input((S, M, S)), args=(3,)))
    inputs.append(SampleInput(get_tensor_input((S, M, S)), args=(3, 1)))
    inputs.append(SampleInput(get_tensor_input((S, M, S)), args=(3, -2)))
    inputs.append(SampleInput(get_tensor_input((S, M, S)), args=(3, 1, True)))
    inputs.append(SampleInput(get_tensor_input((S, M, S)), args=(3, -2, True)))
    inputs.append(SampleInput(get_tensor_input((S, M, S)), args=(3, 1, True, True)))
    inputs.append(SampleInput(get_tensor_input((S, M, S)), args=(3, -2, True, True)))

    inputs.append(SampleInput(get_tensor_input(()), args=(1,)))
    inputs.append(SampleInput(get_tensor_input(()), args=(1, 0)))
    inputs.append(SampleInput(get_tensor_input(()), args=(1, -1)))
    inputs.append(SampleInput(get_tensor_input(()), args=(1, 0, True)))
    inputs.append(SampleInput(get_tensor_input(()), args=(1, -1, True)))
    inputs.append(SampleInput(get_tensor_input(()), args=(1, 0, True, True)))
    inputs.append(SampleInput(get_tensor_input(()), args=(1, -1, True, True)))

    return inputs

def sample_inputs_outer(op_info, device, dtype, requires_grad, **kwargs):
    inputs = []
    arg_a = make_tensor((S,), device, dtype, requires_grad=requires_grad)
    arg_b = make_tensor((M,), device, dtype, requires_grad=requires_grad)
    inputs.append(SampleInput(arg_a, args=(arg_b,)))
    return inputs

def sample_inputs_dist(op_info, device, dtype, requires_grad):
    make_arg = partial(make_tensor, device=device, dtype=dtype, requires_grad=requires_grad)
    sizes = ((S, S, S), (S,), (S, 1, S), (), (S, S))
    ps = (2, 4)

    def generate_samples():
        for size_x, size_y, p in product(sizes, sizes, ps):
            yield SampleInput(make_arg(size_x), args=(make_arg(size_y), p))

    return list(generate_samples())

# Missing to test the nondeterminism of the operation
# https://github.com/pytorch/pytorch/issues/53352
def sample_inputs_index_copy(op_info, device, dtype, requires_grad, **kwargs):
    def make_arg(shape, low=None, high=None, dtype=dtype):
        return make_tensor(shape, device=device, dtype=dtype,
                           low=low, high=high,
                           requires_grad=requires_grad)

    t = make_arg((S, S))
    s = make_arg((S, S))
    # non-contiguous input
    t01 = t.transpose(0, 1)
    # non-contiguous input
    s01 = s.transpose(0, 1)

    # idx is a permutation of 0...S-1 for this function to be deterministic
    idx = torch.randperm(S, device=device, dtype=torch.int64)
    # non-contiguous index
    idx_nonctg = torch.repeat_interleave(idx, 2, dim=-1)[::2]
    # index_copy_ does not support negative indices
    # idx_neg = -idx - 1
    samples = [SampleInput(tensor, args=(1, idx, source))
               for tensor, idx, source in product([t, t01], [idx, idx_nonctg], [s, s01])]

    # Add scalar cases
    scalar_sizes = [(), (1,)]
    ts = (make_arg(size) for size in scalar_sizes)
    idxs = (make_arg(size, dtype=torch.int64, low=0, high=1) for size in scalar_sizes)
    ss = (make_arg(size) for size in scalar_sizes)

    samples.extend(SampleInput(t, args=(0, idx, s)) for t, idx, s in product(ts, idxs, ss))
    return samples

def sample_inputs_mode(op_info, device, dtype, requires_grad):
    inputs = []
    args = (
        ((S, S, S), (),),
        ((S, S, S), (1, ),),
        ((S, S, S), (1, True, ),),
        ((), (),),
        ((), (0,),),
        ((), (0, True,),),
    )
    inputs = list((SampleInput(make_tensor(input_tensor, device, dtype,
                                           low=None, high=None,
                                           requires_grad=requires_grad),
                               args=args,))
                  for input_tensor, args in args)
    return inputs

# Missing to test the nondeterminism of the operation
# https://github.com/pytorch/pytorch/issues/53352
def sample_inputs_put(op_info, device, dtype, requires_grad):
    make_arg = partial(make_tensor, dtype=dtype, device=device, requires_grad=requires_grad)
    make_idx = partial(make_tensor, low=0, dtype=torch.int64, device=device, requires_grad=False)

    S = 3

    def gen_inputs():
        # Generic inputs
        tgt_gen = (make_arg((S, S), noncontiguous=not ctg) for ctg in (True, False))
        src_gen = (make_arg((S,), noncontiguous=not ctg) for ctg in (True, False))
        idx = torch.randperm(S * S, device=device, dtype=torch.int64)[:S]
        idx_nonctg = torch.repeat_interleave(idx, 2, dim=-1)[::2]
        idx_neg = -idx - 1
        idx_list = [idx, idx_nonctg, idx_neg]
        for tgt, idx, src, acc in product(tgt_gen, idx_list, src_gen, (True, False)):
            yield SampleInput(input=tgt, args=(idx, src, acc))

        # Scalar cases
        scalar_sizes = [(), (1,)]
        tgt_gen = (make_arg(size) for size in scalar_sizes)
        idx_gen = (make_idx(size, high=1) for size in scalar_sizes)
        src_gen = (make_arg(size) for size in scalar_sizes)
        for tgt, idx, src, acc in product(tgt_gen, idx_gen, src_gen, (True, False)):
            yield SampleInput(input=tgt, args=(idx, src, acc))

        # Empty cases
        tgt_sizes = [(0,), (), (1,), (3, 2)]
        tgt_gen = (make_arg(size) for size in tgt_sizes)
        idx = make_idx((0,), high=1)
        src = make_arg((0,))
        for tgt, acc in product(tgt, (True, False)):
            yield SampleInput(input=tgt, args=(idx, src, acc))

    return list(gen_inputs())

def sample_inputs_take(op_info, device, dtype, requires_grad):
    make_arg = partial(make_tensor, dtype=dtype, device=device, requires_grad=requires_grad)
    make_idx = partial(make_tensor, low=0, dtype=torch.int64, device=device, requires_grad=False)

    S = 3

    def gen_inputs():
        # Generic inputs: take S elements out of S * S
        src_gen = (make_arg((S, S), noncontiguous=not ctg) for ctg in (True, False))
        idx = make_idx((S,), high=S * S)
        idx_nonctg = make_idx((S,), high=S * S, noncontiguous=True)
        idx_neg = -idx - 1
        idx_list = [idx, idx_nonctg, idx_neg]
        for src, idx in product(src_gen, idx_list):
            yield SampleInput(input=src, args=(idx,))

        # Scalar cases
        scalar_sizes = [(), (1,)]
        src_gen = (make_arg(size) for size in scalar_sizes)
        idx_gen = (make_idx(size, high=1) for size in scalar_sizes)
        for src, idx in product(src_gen, idx_gen):
            yield SampleInput(input=src, args=(idx,))

        # Empty cases
        src_sizes = [(0,), (), (1,), (3, 2)]
        src_gen = (make_arg(size) for size in src_sizes)
        idx = make_idx((0,), high=1)
        for src in src_gen:
            yield SampleInput(input=src, args=(idx,))

    return list(gen_inputs())

def sample_movedim_moveaxis(op_info, device, dtype, requires_grad):
    return (
        SampleInput(
            make_tensor((4, 3, 2, 1), device, dtype, low=None, high=None, requires_grad=requires_grad),
            args=((0, 1, 2, 3), (3, 2, 1, 0))),
        SampleInput(
            make_tensor((4, 3, 2, 1), device, dtype, low=None, high=None, requires_grad=requires_grad),
            args=((0, -1, -2, -3), (-3, -2, -1, -0)))
    )


def sample_repeat_tile(op_info, device, dtype, requires_grad, **kwargs):
    rep_dims = ((), (0, ), (1, ), (0, 2), (1, 1), (2, 3), (2, 3, 2), (0, 2, 3), (2, 1, 1, 1),)
    shapes = ((), (0,), (2,), (3, 0), (3, 2), (3, 0, 1))

    if requires_grad:
        # Tests for variant_consistency_jit, grad, gradgrad
        # are slower. Use smaller bags of `rep_dims` and `shapes`
        # in this case.
        rep_dims = ((), (0, ), (0, 2), (1, 1), (2, 3), (1, 3, 2), (3, 1, 1))  # type: ignore[assignment]
        shapes = ((), (0,), (2,), (3, 2))  # type: ignore[assignment]

    tensors = [make_tensor(shape, device, dtype,
                           low=None, high=None,
                           requires_grad=requires_grad) for shape in shapes]

    samples = []
    for rep_dim, tensor in product(rep_dims, tensors):
        for t in (tensor, tensor.T):
            if op_info.name == 'repeat' and len(rep_dim) >= t.dim():
                # `torch.repeat` errors for `len(rep_dims) < t.dim()`,
                # so we filter such combinations.
                samples.append(SampleInput(t, args=(rep_dim,),))
            elif op_info.name == 'tile':
                samples.append(SampleInput(t, args=(rep_dim,),))

    return samples

def sample_unsqueeze(op_info, device, dtype, requires_grad, **kwargs):
    shapes_and_axes = [
        ((3, 4, 5), 0),
        ((3, 4, 5), 1),
        ((3, 4, 5), 3),
        ((3, 4, 5), -1),
        ((3, 4, 5), -3),
        ((), 0)
    ]

    samples = []
    for shape, axis in shapes_and_axes:
        tensor = make_tensor(shape, device, dtype, low=None, high=None,
                             requires_grad=requires_grad)
        samples.append(SampleInput(tensor, args=(axis,),))

    return samples

# TODO: reconcile with torch.linalg.det and torch.linalg.slogdet
# Creates matrices with a positive nonzero determinant
def sample_inputs_logdet(op_info, device, dtype, requires_grad, **kwargs):
    def make_nonzero_det(A, *, sign=1, min_singular_value=0.1, **kwargs):
        u, s, v = A.svd()
        s.clamp_(min=min_singular_value)
        A = torch.matmul(u, torch.matmul(torch.diag_embed(s), v.transpose(-2, -1)))
        det = A.det()
        if sign is not None:
            if A.dim() == 2:
                det = det.item()
                if (det < 0) ^ (sign < 0):
                    A[0, :].neg_()
            else:
                cond = ((det < 0) ^ (sign < 0)).nonzero()
                if cond.size(0) > 0:
                    for i in range(cond.size(0)):
                        A[list(cond[i])][0, :].neg_()
        return A

    samples = []

    # cases constructed using make_tensor()
    tensor_shapes = (
        (S, S),
        (1, 1),
        (3, 3, S, S),
        (3, 3, 1, 1)
    )

    for shape in tensor_shapes:
        t = make_tensor(shape, device=device, dtype=dtype)
        d = make_nonzero_det(t).requires_grad_(requires_grad)
        samples.append(SampleInput(d))

    # cases constructed using:
    #  1) make_symmetric_matrices
    #  2) make_symmetric_pd_matrices
    #  3) make_fullrank_matrices_with_distinct_singular_values
    symmetric_shapes = (
        (S, S),
        (3, S, S),
    )


    def _helper(constructor, *shape, **kwargs):
        t = constructor(*shape, device=device, dtype=dtype)
        d = make_nonzero_det(t, **kwargs).requires_grad_(requires_grad)
        samples.append(SampleInput(d))

    for shape in symmetric_shapes:
        _helper(make_symmetric_matrices, *shape)
        _helper(make_symmetric_pd_matrices, *shape)
        _helper(make_fullrank_matrices_with_distinct_singular_values, *shape, min_singular_value=0)

    return tuple(samples)

def np_unary_ufunc_integer_promotion_wrapper(fn):
    # Wrapper that passes PyTorch's default scalar
    #   type as an argument to the wrapped NumPy
    #   unary ufunc when given an integer input.
    #   This mimicks PyTorch's integer->floating point
    #   type promotion.
    #
    # This is necessary when NumPy promotes
    #   integer types to double, since PyTorch promotes
    #   integer types to the default scalar type.

    # Helper to determine if promotion is needed
    def is_integral(dtype):
        return dtype in [np.bool_, bool, np.uint8, np.int8, np.int16, np.int32, np.int64]

    # NOTE: Promotion in PyTorch is from integer types to the default dtype
    np_dtype = torch_to_numpy_dtype_dict[torch.get_default_dtype()]

    @wraps(fn)
    def wrapped_fn(x):
        if is_integral(x.dtype):
            return fn(x, dtype=np_dtype)
        return fn(x)

    return wrapped_fn


# Metadata class for Fast Fourier Transforms in torch.fft.
class SpectralFuncInfo(OpInfo):
    """Operator information for torch.fft transforms. """

    def __init__(self,
                 name,  # the string name of the function
                 *,
                 ref=None,  # Reference implementation (probably in np.fft namespace)
                 dtypes=floating_and_complex_types(),
                 ndimensional: bool,  # Whether dim argument can be a tuple
                 decorators=None,
                 **kwargs):
        decorators = list(decorators) if decorators is not None else []
        decorators += [
            skipCPUIfNoMkl,
            skipCUDAIfRocm,
            # gradgrad is quite slow
            DecorateInfo(slowTest, 'TestGradients', 'test_fn_gradgrad'),
        ]

        super().__init__(name=name,
                         dtypes=dtypes,
                         decorators=decorators,
                         **kwargs)
        self.ref = ref if ref is not None else _getattr_qual(np, name)
        self.ndimensional = ndimensional


    def sample_inputs(self, device, dtype, requires_grad=False, **kwargs):
        nd_tensor = make_tensor((S, S + 1, S + 2), device, dtype, low=None, high=None,
                                requires_grad=requires_grad)
        tensor = make_tensor((31,), device, dtype, low=None, high=None,
                             requires_grad=requires_grad)

        if self.ndimensional:
            return [
                SampleInput(nd_tensor, kwargs=dict(s=(3, 10), dim=(1, 2), norm='ortho')),
                SampleInput(nd_tensor, kwargs=dict(norm='ortho')),
                SampleInput(nd_tensor, kwargs=dict(s=(8,))),
                SampleInput(tensor),

                *(SampleInput(nd_tensor, kwargs=dict(dim=dim))
                  for dim in [-1, -2, -3, (0, -1)]),
            ]
        else:
            return [
                SampleInput(nd_tensor, kwargs=dict(n=10, dim=1, norm='ortho')),
                SampleInput(nd_tensor, kwargs=dict(norm='ortho')),
                SampleInput(nd_tensor, kwargs=dict(n=7)),
                SampleInput(tensor),

                *(SampleInput(nd_tensor, kwargs=dict(dim=dim))
                  for dim in [-1, -2, -3]),
            ]


class ShapeFuncInfo(OpInfo):
    """Early version of a specialized OpInfo for Shape manipulating operations like tile and roll"""
    def __init__(self,
                 name,  # the string name of the function
                 *,
                 ref,  # a reference function
                 dtypes=floating_types(),
                 dtypesIfCPU=None,
                 dtypesIfCUDA=None,
                 dtypesIfROCM=None,
                 sample_inputs_func=None,
                 **kwargs):
        super(ShapeFuncInfo, self).__init__(name,
                                            dtypes=dtypes,
                                            dtypesIfCPU=dtypesIfCPU,
                                            dtypesIfCUDA=dtypesIfCUDA,
                                            dtypesIfROCM=dtypesIfROCM,
                                            sample_inputs_func=sample_inputs_func,
                                            **kwargs)
        self.ref = ref

def sample_inputs_foreach(self, device, dtype, N):
    tensors = [make_tensor((N, N), device, dtype) for _ in range(N)]
    return tensors


def get_foreach_method_names(name):
    # get torch inplace reference function
    method_name = "_foreach_" + name
    method_name_inplace = "_foreach_" + name + "_"

    method = getattr(torch, method_name, None)
    method_inplace = getattr(torch, method_name_inplace, None)

    ref = getattr(torch.Tensor, name, None)

    return method, method_inplace, ref

class ForeachUnaryFuncInfo(OpInfo):
    """Early version of a specialized OpInfo for foreach unary functions"""
    def __init__(self,
                 name,
                 dtypes=floating_and_complex_types(),
                 dtypesIfCPU=all_types_and_complex(),
                 dtypesIfCUDA=floating_and_complex_types_and(torch.half),
                 dtypesIfROCM=None,
                 safe_casts_outputs=True,
                 sample_inputs_func=sample_inputs_foreach,
                 **kwargs):
        super(ForeachUnaryFuncInfo, self).__init__("_foreach_" + name,
                                                   dtypes=dtypes,
                                                   dtypesIfCPU=dtypesIfCPU,
                                                   dtypesIfCUDA=dtypesIfCUDA,
                                                   dtypesIfROCM=dtypesIfROCM,
                                                   safe_casts_outputs=safe_casts_outputs,
                                                   sample_inputs_func=sample_inputs_func,
                                                   **kwargs)

        foreach_method, foreach_method_inplace, torch_ref_method = get_foreach_method_names(name)
        self.method_variant = foreach_method
        self.inplace_variant = foreach_method_inplace
        self.ref = torch_ref_method


def sample_inputs_linalg_cholesky_inverse(op_info, device, dtype, requires_grad=False):
    # Generate Cholesky factors of positive-definite (non-singular) Hermitian (symmetric) matrices
    from torch.testing._internal.common_utils import random_hermitian_pd_matrix
    inputs = (
        torch.zeros(0, 0, dtype=dtype, device=device),  # 0x0 matrix
        torch.zeros(0, 2, 2, dtype=dtype, device=device),  # zero batch of matrices
        random_hermitian_pd_matrix(S, dtype=dtype, device=device),  # single matrix
        random_hermitian_pd_matrix(S, 2, dtype=dtype, device=device),  # batch of matrices
    )
    test_cases = (torch.linalg.cholesky(a) for a in inputs)
    out = []
    for a in test_cases:
        a.requires_grad = requires_grad
        out.append(SampleInput(a))
        out.append(SampleInput(a, kwargs=dict(upper=True)))
    return out

def sample_inputs_linalg_lstsq(op_info, device, dtype, requires_grad=False, **kwargs):
    from torch.testing._internal.common_utils import random_well_conditioned_matrix
    out = []
    for batch in ((), (3,), (3, 3)):
        shape = batch + (3, 3)
        # NOTE: inputs are not marked with `requires_grad` since
        # linalg_lstsq is not differentiable
        a = random_well_conditioned_matrix(*shape, dtype=dtype, device=device)
        b = make_tensor(shape, device, dtype, low=None, high=None)
        out.append(SampleInput(a, args=(b,)))
    return out

def sample_inputs_householder_product(op_info, device, dtype, requires_grad, **kwargs):
    """
    This function generates input for torch.linalg.householder_product (torch.orgqr).
    The first argument should be a square matrix or batch of square matrices, the second argument is a vector or batch of vectors.
    Empty, square, rectangular, batched square and batched rectangular input is generated.
    """
    # Each column of the matrix is getting multiplied many times leading to very large values for
    # the Jacobian matrix entries and making the finite-difference result of grad check less accurate.
    # That's why gradcheck with the default range [-9, 9] fails and [-2, 2] is used here.
    samples = (
        SampleInput(make_tensor((S, S), device, dtype, low=-2, high=2, requires_grad=requires_grad),
                    args=(make_tensor((S,), device, dtype, low=-2, high=2, requires_grad=requires_grad),)),

        SampleInput(make_tensor((S + 1, S), device, dtype, low=-2, high=2, requires_grad=requires_grad),
                    args=(make_tensor((S,), device, dtype, low=-2, high=2, requires_grad=requires_grad),)),

        SampleInput(make_tensor((2, 1, S, S), device, dtype, low=-2, high=2, requires_grad=requires_grad),
                    args=(make_tensor((2, 1, S,), device, dtype, low=-2, high=2, requires_grad=requires_grad),)),

        SampleInput(make_tensor((2, 1, S + 1, S), device, dtype, low=-2, high=2, requires_grad=requires_grad),
                    args=(make_tensor((2, 1, S,), device, dtype, low=-2, high=2, requires_grad=requires_grad),)),

        SampleInput(make_tensor((0, 0), device, dtype, low=None, high=None, requires_grad=requires_grad),
                    args=(make_tensor((0,), device, dtype, low=None, high=None, requires_grad=requires_grad),)),

        SampleInput(make_tensor((S, S), device, dtype, low=-2, high=2, requires_grad=requires_grad),
                    args=(make_tensor((0,), device, dtype, low=None, high=None, requires_grad=requires_grad),)),
    )

    return samples

def sample_inputs_ormqr(op_info, device, dtype, requires_grad):
    # create a helper function wrapping `make_tensor`
    make_input = partial(make_tensor, dtype=dtype, device=device, requires_grad=requires_grad)

    def gen_inputs():
        batches = [(), (0, ), (2, ), (2, 1)]
        ns = [5, 2, 0]
        tf = [True, False]
        for batch, (m, n), left, transpose in product(batches, product(ns, ns), tf, tf):
            reflectors = make_input((*batch, m, n))
            tau = make_input((*batch, min(m, n)))
            other_matrix_shape = (m, n) if left else (n, m)
            other = make_input((*batch, *other_matrix_shape))
            kwargs = {"left": left, "transpose": transpose}
            yield SampleInput(reflectors, args=(tau, other,), kwargs=kwargs)

    return tuple(gen_inputs())

def sample_inputs_linalg_cholesky(op_info, device, dtype, requires_grad=False, **kwargs):
    """
    This function generates always positive-definite input for torch.linalg.cholesky using
    random_hermitian_pd_matrix.
    The input is generated as the itertools.product of 'batches' and 'ns'.
    In total this function generates 8 SampleInputs
    'batches' cases include:
        () - single input,
        (0,) - zero batched dimension,
        (2,) - batch of two matrices,
        (1, 1) - 1x1 batch of matrices
    'ns' gives 0x0 and 5x5 matrices.
    Zeros in dimensions are edge cases in the implementation and important to test for in order to avoid unexpected crashes.
    """
    from torch.testing._internal.common_utils import random_hermitian_pd_matrix

    batches = [(), (0, ), (2, ), (1, 1)]
    ns = [5, 0]
    out = []
    for batch, n in product(batches, ns):
        a = random_hermitian_pd_matrix(n, *batch, dtype=dtype, device=device)
        a.requires_grad = requires_grad
        out.append(SampleInput(a))
    return out

def sample_inputs_symeig(op_info, device, dtype, requires_grad=False):
    out = sample_inputs_linalg_invertible(op_info, device, dtype, requires_grad)

    for o in out:
        o.kwargs = {"upper": bool(np.random.choice([True, False])),
                    "eigenvectors": True}
        # A gauge-invariant function
        o.output_process_fn_grad = lambda output: (output[0], abs(output[1]))
    return out


def sample_inputs_linalg_eigh(op_info, device, dtype, requires_grad=False, **kwargs):
    """
    This function generates input for torch.linalg.eigh/eigvalsh with UPLO="U" or "L" keyword argument.
    """
    def out_fn(output):
        if isinstance(output, tuple):
            # eigh function
            return output[0], abs(output[1])
        else:
            # eigvalsh function
            return output

    samples = sample_inputs_linalg_invertible(op_info, device, dtype, requires_grad)
    for sample in samples:
        sample.kwargs = {"UPLO": np.random.choice(["L", "U"])}
        sample.output_process_fn_grad = out_fn

    return samples


def sample_inputs_linalg_slogdet(op_info, device, dtype, requires_grad=False):
    def out_fn(output):
        return output[1]

    samples = sample_inputs_linalg_invertible(op_info, device, dtype, requires_grad)
    for sample in samples:
        sample.output_process_fn_grad = out_fn

    return samples


def sample_inputs_linalg_pinv_hermitian(op_info, device, dtype, requires_grad=False, **kwargs):
    """
    This function generates input for torch.linalg.pinv with hermitian=True keyword argument.
    """
    out = sample_inputs_linalg_invertible(op_info, device, dtype, requires_grad, **kwargs)
    for o in out:
        o.kwargs = {"hermitian": True}
    return out

def sample_inputs_linalg_solve(op_info, device, dtype, requires_grad=False, vector_rhs_allowed=True, **kwargs):
    """
    This function generates always solvable input for torch.linalg.solve
    Using random_fullrank_matrix_distinct_singular_value gives a non-singular (=invertible, =solvable) matrices 'a'.
    The first input to torch.linalg.solve is generated as the itertools.product of 'batches' and 'ns'.
    The second input is generated as the product of 'batches', 'ns' and 'nrhs'.
    In total this function generates 18 SampleInputs
    'batches' cases include:
        () - single input,
        (0,) - zero batched dimension,
        (2,) - batch of two matrices.
    'ns' gives 0x0 and 5x5 matrices.
    and 'nrhs' controls the number of vectors to solve for:
        () - using 1 as the number of vectors implicitly
        (1,) - same as () but explicit
        (3,) - solve for 3 vectors.
    Zeros in dimensions are edge cases in the implementation and important to test for in order to avoid unexpected crashes.
    'vector_rhs_allowed' controls whether to include nrhs = () to the list of SampleInputs.
    torch.solve / triangular_solve / cholesky_solve (opposed to torch.linalg.solve) do not allow
    1D tensors (vectors) as the right-hand-side.
    Once torch.solve / triangular_solve / cholesky_solve and its testing are removed,
    'vector_rhs_allowed' may be removed here as well.
    """
    from torch.testing._internal.common_utils import random_fullrank_matrix_distinct_singular_value

    batches = [(), (0, ), (2, )]
    ns = [5, 0]
    if vector_rhs_allowed:
        nrhs = [(), (1,), (3,)]
    else:
        nrhs = [(1,), (3,)]
    out = []
    for n, batch, rhs in product(ns, batches, nrhs):
        a = random_fullrank_matrix_distinct_singular_value(n, *batch, dtype=dtype, device=device)
        a.requires_grad = requires_grad
        b = torch.randn(*batch, n, *rhs, dtype=dtype, device=device)
        b.requires_grad = requires_grad
        out.append(SampleInput(a, args=(b,)))
    return out


def sample_inputs_legacy_solve(op_info, device, dtype, requires_grad=False, **kwargs):
    """
    This function generates always solvable input for legacy solve functions
    (the ones that are not in torch.linalg module).
    The difference from sample_inputs_linalg_solve is that here the right-hand-side of A x = b equation
    should have b.ndim >= 2, vectors are not allowed.
    Also the arguments order is swapped.
    """
    out = sample_inputs_linalg_solve(
        op_info, device, dtype, requires_grad=requires_grad, vector_rhs_allowed=False
    )

    # Reverses tensor order
    for sample in out:
        sample.input, sample.args = sample.args[0], (sample.input,)

    return out


def sample_inputs_lu(op_info, device, dtype, requires_grad=False, **kwargs):
    # not needed once OpInfo tests support Iterables
    def generate_samples():
        batch_shapes = ((), (3,), (3, 3))
        for batch_shape, get_infos in product(batch_shapes, (True, False)):
            shape = batch_shape + (S, S)
            input = make_tensor(shape, device, dtype, requires_grad=requires_grad, low=None, high=None)
            yield SampleInput(input, args=(True, get_infos))

    return list(generate_samples())


def sample_inputs_roll(op_info, device, dtype, requires_grad=False, **kwargs):
    make_arg = partial(make_tensor, device=device, dtype=dtype, requires_grad=requires_grad)

    args = ((0, 0), (1, 2), (0, 2), (2, 0), (-1, 0), (10000, 1), (2,), ((1, 2, -1), (0, 1, 2)))

    def generator():
        for arg in args:
            yield SampleInput(make_arg((S, S, S)), args=arg)

    return list(generator())


def sample_inputs_rot90(op_info, device, dtype, requires_grad=False, **kwargs):
    make_arg = partial(make_tensor, device=device, dtype=dtype, requires_grad=requires_grad)

    args = ((1, (0, 1),),
            (1, (1, 2),),
            (1, (1, -1),),
            ())

    def generator():
        for arg in args:
            yield SampleInput(make_arg((S, S, S)), args=arg)

    return list(generator())


def sample_inputs_std_var(op_info, device, dtype, requires_grad, **kwargs):
    tensor_nd = make_tensor((S, S, S), device=device, dtype=dtype,
                            low=None, high=None, requires_grad=requires_grad)
    tensor_1d = make_tensor((S,), device=device, dtype=dtype,
                            low=None, high=None, requires_grad=requires_grad)

    return [
        SampleInput(tensor_nd),
        SampleInput(tensor_nd, kwargs=dict(dim=1)),
        SampleInput(tensor_nd, kwargs=dict(dim=1, unbiased=True, keepdim=True)),
        SampleInput(tensor_1d, kwargs=dict(dim=0, unbiased=True, keepdim=True)),
        SampleInput(tensor_1d, kwargs=dict(dim=0, unbiased=False, keepdim=False)),
    ]


def _sample_inputs_svd(op_info, device, dtype, requires_grad=False, is_linalg_svd=False):
    """
    This function generates input for torch.svd with distinct singular values so that autograd is always stable.
    Matrices of different size:
        square matrix - S x S size
        tall marix - S x (S-2)
        wide matrix - (S-2) x S
    and batched variants of above are generated.
    Each SampleInput has a function 'output_process_fn_grad' attached to it that is applied on the output of torch.svd
    It is needed for autograd checks, because backward of svd doesn't work for an arbitrary loss function.
    """
    from torch.testing._internal.common_utils import random_fullrank_matrix_distinct_singular_value

    # svd and linalg.svd returns V and V.conj().T, respectively. So we need to slice
    # along different dimensions when needed (this is used by
    # test_cases2:wide_all and wide_all_batched below)
    if is_linalg_svd:
        def slice_V(v):
            return v[..., :(S - 2), :]

        def uv_loss(usv):
            u00 = usv[0][0, 0]
            v00_conj = usv[2][0, 0]
            return u00 * v00_conj
    else:
        def slice_V(v):
            return v[..., :, :(S - 2)]

        def uv_loss(usv):
            u00 = usv[0][0, 0]
            v00_conj = usv[2][0, 0].conj()
            return u00 * v00_conj

    test_cases1 = (  # some=True (default)
        # loss functions for complex-valued svd have to be "gauge invariant",
        # i.e. loss functions shouldn't change when sigh of the singular vectors change.
        # the simplest choice to satisfy this requirement is to apply 'abs'.
        (random_fullrank_matrix_distinct_singular_value(S, dtype=dtype).to(device),
            lambda usv: usv[1]),  # 'check_grad_s'
        (random_fullrank_matrix_distinct_singular_value(S, dtype=dtype).to(device),
            lambda usv: abs(usv[0])),  # 'check_grad_u'
        (random_fullrank_matrix_distinct_singular_value(S, dtype=dtype).to(device),
            lambda usv: abs(usv[2])),  # 'check_grad_v'
        # this test is important as it checks the additional term that is non-zero only for complex-valued inputs
        # and when the loss function depends both on 'u' and 'v'
        (random_fullrank_matrix_distinct_singular_value(S, dtype=dtype).to(device),
            uv_loss),  # 'check_grad_uv'
        (random_fullrank_matrix_distinct_singular_value(S, dtype=dtype).to(device)[:(S - 2)],
            lambda usv: (abs(usv[0]), usv[1], abs(usv[2][..., :, :(S - 2)]))),  # 'wide'
        (random_fullrank_matrix_distinct_singular_value(S, dtype=dtype).to(device)[:, :(S - 2)],
            lambda usv: (abs(usv[0]), usv[1], abs(usv[2]))),  # 'tall'
        (random_fullrank_matrix_distinct_singular_value(S, 2, dtype=dtype).to(device),
            lambda usv: (abs(usv[0]), usv[1], abs(usv[2]))),  # 'batched'
        (random_fullrank_matrix_distinct_singular_value(S, 2, dtype=dtype).to(device)[..., :(S - 2), :],
            lambda usv: (abs(usv[0]), usv[1], abs(usv[2]))),  # 'wide_batched'
        (random_fullrank_matrix_distinct_singular_value(S, 2, dtype=dtype).to(device)[..., :, :(S - 2)],
            lambda usv: (abs(usv[0]), usv[1], abs(usv[2]))),  # 'tall_batched'
    )
    test_cases2 = (  # some=False
        (random_fullrank_matrix_distinct_singular_value(S, dtype=dtype).to(device)[:(S - 2)],
            lambda usv: (abs(usv[0]), usv[1], abs(slice_V(usv[2])))),  # 'wide_all'
        (random_fullrank_matrix_distinct_singular_value(S, dtype=dtype).to(device)[:, :(S - 2)],
            lambda usv: (abs(usv[0][:, :(S - 2)]), usv[1], abs(usv[2]))),  # 'tall_all'
        (random_fullrank_matrix_distinct_singular_value(S, 2, dtype=dtype).to(device)[..., :(S - 2), :],
            lambda usv: (abs(usv[0]), usv[1], abs(slice_V(usv[2])))),  # 'wide_all_batched'
        (random_fullrank_matrix_distinct_singular_value(S, 2, dtype=dtype).to(device)[..., :, :(S - 2)],
            lambda usv: (abs(usv[0][..., :, :(S - 2)]), usv[1], abs(usv[2]))),  # 'tall_all_batched'
    )

    out = []
    for a, out_fn in test_cases1:
        a.requires_grad = requires_grad
        if is_linalg_svd:
            kwargs = {'full_matrices': False}
        else:
            kwargs = {'some': True}
        out.append(SampleInput(a, kwargs=kwargs, output_process_fn_grad=out_fn))

    for a, out_fn in test_cases2:
        a.requires_grad = requires_grad
        if is_linalg_svd:
            kwargs = {'full_matrices': True}
        else:
            kwargs = {'some': False}
        out.append(SampleInput(a, kwargs=kwargs, output_process_fn_grad=out_fn))

    return out


def sample_inputs_permute(op_info, device, dtype, requires_grad, **kwargs):
    make_arg = partial(make_tensor, device=device, dtype=dtype, requires_grad=requires_grad)

    cases = [((1, 2, 3, 4), (0, 2, 3, 1)),
             ((1, 2, 3, 4), (0, -2, -1, 1)),
             ((), ()),
             ((1, 2, 3, 4), (2, 1, 3, 0))]

    def generator():
        for shape, args in cases:
            yield SampleInput(make_arg(shape), args=(args,))

    return list(generator())


# Based on erstwhile method_tests tests & some tensor_op_tests for pow
def sample_inputs_pow(op_info, device, dtype, requires_grad, **kwargs):
    samples = []

    if dtype in [torch.float16, torch.bfloat16, torch.float32, torch.float64]:
        test_cases = (
            ((2, 2), 0, 5, 1e-3, requires_grad, (2, 2), 0, 1, 0.1, requires_grad, False),
            ((2, 2), 0, 5, 1e-3, requires_grad, (1,), 0, 1, 0.1, requires_grad, False),
            ((), 1e-3, 1e-3 + 1, 0, True, (), 0.1, 1.1, 0, False, False),
            ((2, 2), 0, 5, 1e-3, requires_grad, (), 0.1, 1.1, 1, False, False),
        )
        tests_require_resizing = (
            ((1,), 0, 5, 1e-3, requires_grad, (2, 2), 0, 1, 0.1, requires_grad, True),
            ((2, 1, 2), 0, 5, 1e-3, requires_grad, (1, 2, 1), 0, 1, 0.1, requires_grad, True),
            ((), 1e-3, 1e-3 + 1, 0, True, (1, S, 1), 0, 1, 0.1, requires_grad, True),
        )
        cases = test_cases + tests_require_resizing
        samples = list(SampleInput(make_tensor(shape_b, low=low_b, high=high_b,
                                               requires_grad=b_grad, device=device,
                                               dtype=dtype) + additive_b,
                                   args=(make_tensor(shape_e, low=low_e, high=high_e,
                                                     requires_grad=e_grad, device=device,
                                                     dtype=dtype) + additive_e,),
                                   broadcasts_input=broadcasts_input)
                       for shape_b, low_b, high_b, additive_b, b_grad, shape_e, low_e,
                       high_e, additive_e, e_grad, broadcasts_input in cases)
        tensor_scalar_inputs = (
            ((2, 2), 0, 5, 1e-3, requires_grad, (3.14,)),
            ((), 1e-3, 1e-3 + 1, 0, True, (3.14,))
        )
        more_samples = list(SampleInput(make_tensor(shape, dtype=dtype, device=device,
                                                    high=high, low=low,
                                                    requires_grad=b_grad) + additive,
                                        args=exp)
                            for shape, low, high, additive, b_grad, exp in tensor_scalar_inputs)
        samples = [*samples, *more_samples]
    elif dtype in [torch.complex64, torch.complex128]:
        args_tuple = (
            ((2, 2), 0, 5, requires_grad, (3.14,)),
            ((), 0, 1, True, (3.14,)),
            ((), 0, 1, True, (3.14j,))
        )
        samples = list(SampleInput(make_tensor(shape, dtype=dtype, device=device,
                                               high=high, low=low,
                                               requires_grad=b_grad) + 1e-3 * (1 + 1j),
                                   args=arg)
                       for shape, low, high, b_grad, arg in args_tuple)
    elif dtype == torch.bool:
        arg_tuple = (0, 1, 1., 2.3)
        samples = list(SampleInput(make_tensor((2, 2), device=device, dtype=dtype,
                                               requires_grad=requires_grad),
                                   args=(arg,))
                       for arg in arg_tuple)
        dtypes_list = [torch.float64, torch.float32, torch.int64, torch.int32]
        more_samples = list(SampleInput(make_tensor((2, 2), device, dtype=torch.bool,
                                                    requires_grad=requires_grad),
                                        args=(make_tensor((2, 2), device, dtype=dtype,
                                                          requires_grad=requires_grad),))
                            for dtype in dtypes_list)
        samples = [*samples, *more_samples]
        samples.append(SampleInput(make_tensor((2, 2, 2), device, dtype=torch.bool,
                                               requires_grad=requires_grad),
                                   args=(make_tensor((2, 1), device, dtype=torch.float64,
                                                     requires_grad=requires_grad),)))
    else:
        exp_tuple = (1, 2, 3)
        samples = list(SampleInput(make_tensor((2, 2), device, dtype,
                                               requires_grad=requires_grad),
                                   args=(arg,))
                       for arg in exp_tuple)
        samples.append(SampleInput(make_tensor((2, 2), device, dtype,
                                               requires_grad=requires_grad),
                                   args=(make_tensor((2, 2), device, dtype,
                                                     requires_grad=requires_grad),)))
    return tuple(samples)

def sample_inputs_svd(op_info, device, dtype, requires_grad=False, **kwargs):
    return _sample_inputs_svd(op_info, device, dtype, requires_grad, is_linalg_svd=False)

def sample_inputs_linalg_svd(op_info, device, dtype, requires_grad=False, **kwargs):
    return _sample_inputs_svd(op_info, device, dtype, requires_grad, is_linalg_svd=True)

def sample_inputs_linalg_svdvals(op_info, device, dtype, requires_grad=False, **kwargs):
    batches = [(), (0, ), (2, ), (1, 1)]
    ns = [5, 2, 0]
    samples = []
    for batch, (m, n) in product(batches, product(ns, ns)):
        a = make_tensor((*batch, m, n), device, dtype, low=None, high=None, requires_grad=requires_grad)
        samples.append(SampleInput(a))
    return samples

def sample_inputs_eig(op_info, device, dtype, requires_grad=False, **kwargs):
    eigvecs = make_tensor((S, S), device=device, dtype=dtype,
                          low=None, high=None)
    eigvals = make_tensor((S,), device=device, dtype=dtype,
                          low=None, high=None)
    # we produce only diagonazible inputs which do not have
    # complex eigenvalues for real inputs, as there is no
    # backward implementation for real inputs with complex
    # eigenvalues yet.
    input = (eigvecs * eigvals.unsqueeze(-2)) @ eigvecs.inverse()
    input.requires_grad_(requires_grad)

    def process_output(eigpair):
        eigvals, eigvecs = eigpair
        if dtype.is_complex:
            # eig produces eigenvectors which are normalized to 1 norm.
            # Note that if v is an eigenvector, so is v * e^{i \phi},
            # and |v| = |v * e^{i \phi}| = 1.
            # This, however, makes the eigenvector backward computation process
            # rather unstable unless the objective function is gauge-invariant,
            # that is if f(z) == f(|z|), for example.
            # Hence for complex inputs we ignore the phases and return only
            # the absolute values.
            return eigvals, eigvecs.abs()
        else:
            return eigvals, eigvecs

    return [
        SampleInput(
            input,
            kwargs=dict(eigenvectors=True),
            output_process_fn_grad=process_output
        ),
    ]


def sample_inputs_einsum(op_info, device, dtype, requires_grad=False, **kwargs):
    x = make_tensor((3,), device, dtype, requires_grad=requires_grad)
    y = make_tensor((4,), device, dtype, requires_grad=requires_grad)
    A = make_tensor((2, 3,), device, dtype, requires_grad=requires_grad, noncontiguous=True)
    B = make_tensor((1, 3,), device, dtype, requires_grad=requires_grad)
    C = make_tensor((1, 2, 3,), device, dtype, requires_grad=requires_grad)
    D = make_tensor((1, 3, 4,), device, dtype, requires_grad=requires_grad, noncontiguous=True)
    E = make_tensor((4, 4,), device, dtype, requires_grad=requires_grad)
    H = make_tensor((3, 3,), device, dtype, requires_grad=requires_grad, noncontiguous=True)
    I = make_tensor((1, 3, 1,), device, dtype, requires_grad=requires_grad)

    inputs = []

    # Vector operations
    inputs.append(SampleInput([x], args=('i->',)))                      # sum
    inputs.append(SampleInput([x, y], args=('i,j->ij',)))               # outer

    # Matrix operations
    inputs.append(SampleInput([A], args=("ij->i",)))                    # col sum
    inputs.append(SampleInput([A, B], args=("ij,kj->ik",)))             # matmul
    inputs.append(SampleInput([A, E], args=("ij,Ab->ijAb",)))           # matrix outer product

    # Tensor operations
    inputs.append(SampleInput([C, D], args=("aij,ajk->aik",)))          # batch matmul
    inputs.append(SampleInput([D, E], args=("aij,jk->aik",)))           # tensor matrix contraction
    inputs.append(SampleInput([C, B], args=("ijk,ik->j",)))             # non contiguous

    # Test diagonals
    inputs.append(SampleInput([I], args=('iji->j',)))                   # non-contiguous trace

    # Test ellipsis
    inputs.append(SampleInput([H], args=("i...->...",)))
    inputs.append(SampleInput([C, x], args=('...ik, ...j -> ij',)))

    return inputs


def sample_inputs_linalg_qr(op_info, device, dtype, requires_grad=False, **kwargs):
    """
    This function generates input for torch.linalg.qr
    The input is generated as the itertools.product of 'batches' and 'ns'.
    """
    batches = [(), (0,), (2, ), (1, 1)]
    ns = [5, 2, 0]
    out = []
    for batch, (m, n) in product(batches, product(ns, ns)):
        a = torch.randn(*batch, m, n, dtype=dtype, device=device, requires_grad=requires_grad)
        out.append(SampleInput(a))
    return out

def sample_inputs_geqrf(op_info, device, dtype, requires_grad=False):
    batches = [(), (0, ), (2, ), (1, 1)]
    ns = [5, 2, 0]
    samples = []
    for batch, (m, n) in product(batches, product(ns, ns)):
        # TODO: CUDA path doesn't work with batched or empty inputs
        if torch.device(device).type == 'cuda' and (batch != () or m == 0 or n == 0):
            continue
        a = make_tensor((*batch, m, n), device, dtype, low=None, high=None, requires_grad=requires_grad)
        samples.append(SampleInput(a))
    return samples

def sample_inputs_flip(op_info, device, dtype, requires_grad, **kwargs):
    tensors = (
        make_tensor((S, M, S), device, dtype, low=None, high=None, requires_grad=requires_grad),
        make_tensor((S, 0, M), device, dtype, low=None, high=None, requires_grad=requires_grad)
    )

    dims = ((0, 1, 2), (0,), (0, 2), (-1,), ())

    samples = [SampleInput(tensor, kwargs={'dims': dim}) for tensor, dim in product(tensors, dims)]

    return samples

def sample_inputs_fliplr_flipud(op_info, device, dtype, requires_grad, **kwargs):
    tensors = (
        make_tensor((S, M, S), device, dtype, low=None, high=None, requires_grad=requires_grad),
        make_tensor((S, 0, M), device, dtype, low=None, high=None, requires_grad=requires_grad)
    )
    return [SampleInput(tensor) for tensor in tensors]

# TODO: clamp shares tensors among its sample inputs --- we should prohibit this!
def sample_inputs_clamp(op_info, device, dtype, requires_grad, **kwargs):
    x = make_tensor((S, M, S), device, dtype, low=None, high=None, requires_grad=requires_grad)
    lb = make_tensor((S, M, S), device, dtype, low=None, high=None, requires_grad=requires_grad)
    ub = make_tensor((S, M, S), device, dtype, low=None, high=None, requires_grad=requires_grad)

    def detach(tensor):
        return tensor.clone().detach_().requires_grad_(requires_grad)

    return [
        SampleInput(detach(x), args=(lb, ub)),
        SampleInput(detach(x), args=(detach(lb[0]), detach(ub[0]))),
        SampleInput(detach(x), args=(detach(lb[:, :1]),)),
    ]

def sample_inputs_clamp_scalar(op_info, device, dtype, requires_grad):
    tensors = (
        make_tensor((2, 3, 2), device, dtype, low=None, high=None, requires_grad=requires_grad),
        make_tensor((2, 0, 3), device, dtype, low=None, high=None, requires_grad=requires_grad),
    )
    if dtype is torch.uint8:
        min_max_vals = ((2, 5), (3, 7))
    else:
        min_max_vals = ((0, 1), (-1, 1))
    output = [SampleInput(tensor, args=vals) for tensor, vals in product(tensors, min_max_vals)]
    output += [SampleInput(tensors[0], args=(0.5, None)), SampleInput(tensors[0], args=(None, 0.5))]
    empty_tensor = make_tensor((), device=device, dtype=dtype, low=None, high=None, requires_grad=requires_grad)
    output += [SampleInput(empty_tensor, args=(0.0, 1.0)), ]
    return output

def sample_kwargs_clamp_scalar(device, dtype, input):
    if dtype is torch.uint8:
        min_val, max_val = (random.randint(1, 3), random.randint(4, 8))
    elif dtype.is_floating_point:
        min_val, max_val = (random.uniform(-8, 0), random.uniform(1, 8))  # type: ignore[assignment]
    else:
        min_val, max_val = (random.randint(-8, 0), random.randint(1, 8))
    return {'min': min_val, 'max': max_val}, {'a_min': min_val, 'a_max': max_val}

def sample_inputs_cumprod(op_info, device, dtype, requires_grad, **kwargs):
    def make_arg(shape):
        # shrink values to be in the interval [-1, +1] for better precision in gradgradcheck
        return make_tensor(shape, device, dtype, low=-1, high=+1, requires_grad=requires_grad)

    def prod_zeros(dim_select):
        assert len(dim_select) == 2
        result = make_arg(3 * (S,))
        with torch.no_grad():
            result.narrow(dim_select[0], 0, 1).narrow(dim_select[1], 1, 1).zero_()
            result.narrow(dim_select[0], 2, 1).narrow(dim_select[1], 3, 1).zero_()
            result.narrow(dim_select[0], 4, 1).narrow(dim_select[1], 3, 1).zero_()
        return result

    # will not be needed once OpInfo tests suport Iterables
    def sample_generator():
        for dim in range(3):
            yield SampleInput(make_arg((S, S, S)), args=(dim,))
        # Scalar tensors and empty tensor
        for size in [(), (1,), (0,)]:
            yield SampleInput(make_arg(size), args=(0,))

        yield SampleInput(prod_zeros([0, 1]), args=(1,))
        yield SampleInput(prod_zeros([0, 2]), args=(1,))
        yield SampleInput(prod_zeros([1, 2]), args=(1,))

        # test dtype kwarg
        yield SampleInput(prod_zeros([1, 2]), args=(1,), kwargs={'dtype': dtype})

    return list(sample_generator())

def sample_inputs_view_as_complex(op_info, device, dtype, requires_grad, **kwargs):
    return [SampleInput(make_tensor((S, 2), device, dtype, requires_grad=requires_grad),)]

def sample_inputs_view_as_real(op_info, device, dtype, requires_grad, **kwargs):
    tensors = (
        make_tensor((S, S), device, dtype, requires_grad=requires_grad),
        make_tensor((), device, dtype, requires_grad=requires_grad)
    )
    return [SampleInput(tensor) for tensor in tensors]

def sample_inputs_copysign(op_info, device, dtype, requires_grad, **kwargs):
    def _make_tensor(*shape, low=None, high=None):
        return make_tensor(shape, device, dtype, low=low, high=high, requires_grad=requires_grad)

    cases = [
        # no broadcast
        ((S, S, S), (S, S, S), False),
        # broadcast rhs
        ((S, S, S), (S, S), False),

        # scalar
        ((S, S), 3.14, False),
        # scalar positive zero
        ((S, S), 0.0, False),
        # scalar negative zero
        ((S, S), -0.0, False),
    ]

    # broadcast lhs
    cases.append(((S, S), (S, S, S), True))
    # broadcast all
    cases.append(((S, 1, S), (M, S), True))

    def generator():
        for input_shape, arg_val, broadcasts_input in cases:
            if isinstance(arg_val, tuple):
                arg = _make_tensor(*arg_val)
            else:
                # arg_val is scalar
                arg = arg_val

            yield SampleInput(_make_tensor(*input_shape), args=(arg, ), broadcasts_input=broadcasts_input)

    return list(generator())

def sample_inputs_prod(op_info, device, dtype, requires_grad):
    def make_arg(shape):
        # shrink values to be in the interval [-1, +1] for better precision in gradgradcheck
        return make_tensor(shape, device, dtype, low=-1, high=+1, requires_grad=requires_grad)

    def prod_single_zero():
        result = make_arg(2 * (S,))
        with torch.no_grad():
            result[0, 1] = 0
        return result

    # will not be needed once OpInfo tests support Iterables
    def sample_generator():
        for sample in sample_inputs_cumprod(op_info, device, dtype, requires_grad):
            yield SampleInput(sample.input)  # only Tensor, ignore other inputs
            yield sample
            sample.kwargs['keepdim'] = True
            yield sample
        yield SampleInput(prod_single_zero())
        yield SampleInput(make_arg((3, 3, 3)), args=(1,))
        yield SampleInput(make_arg((3, 3, 3)), args=(1,), kwargs={'keepdim': True})

        # test zero scalar tensor
        zero = make_arg(())
        with torch.no_grad():
            zero.zero_()
        yield SampleInput(zero)
        yield SampleInput(zero, args=(0,))
        yield SampleInput(zero, args=(0,), kwargs={'keepdim': True})

    return list(sample_generator())

def sample_inputs_diag(op_info, device, dtype, requires_grad, **kwargs):
    vec_sample = SampleInput(make_tensor((M, ), device, dtype, low=None, high=None, requires_grad=requires_grad))

    tensors = (
        make_tensor((M, M), device, dtype, low=None, high=None, requires_grad=requires_grad),
        make_tensor((3, 5), device, dtype, low=None, high=None, requires_grad=requires_grad),
        make_tensor((5, 3), device, dtype, low=None, high=None, requires_grad=requires_grad),
    )

    args = ((), (2,), (-2,), (1,), (2,))

    samples = []
    for tensor, arg in product(tensors, args):
        samples.append(SampleInput(tensor, args=arg))

    return samples + [vec_sample]

def sample_inputs_logit(op_info, device, dtype, requires_grad, **kwargs):
    low, high = op_info.domain

    # Note: Operator is very sensitive at points near the
    # start and end of domain and leads to NaN for float16
    # if domain_eps is 1e-5.
    domain_eps = op_info._domain_eps if dtype != torch.float16 else 3e-2

    low = low + domain_eps
    high = high - domain_eps

    samples = (
        SampleInput(make_tensor((S, S, S), device, dtype, low=low, high=high, requires_grad=requires_grad)),
        SampleInput(make_tensor((S, S, S), device, dtype, low=low,
                                high=high, requires_grad=requires_grad), args=(0.2,)),
        SampleInput(make_tensor((), device, dtype, low=low, high=high, requires_grad=requires_grad)),
        SampleInput(make_tensor((), device, dtype, low=low,
                                high=high, requires_grad=requires_grad), args=(0.2,)),
    )

    return samples

def sample_inputs_floor_divide(op_info, device, dtype, requires_grad, **kwargs):
    lhs = make_tensor((S, S, S), device, dtype, low=None, high=None, requires_grad=requires_grad)
    rhs = make_tensor((S, S, S), device, dtype, low=None, high=None, requires_grad=requires_grad)
    # Avoid integer divide by 0
    if not (dtype.is_floating_point or dtype.is_complex):
        rhs[rhs == 0] = 1

    return [
        SampleInput(lhs, args=(rhs,)),
        SampleInput(lhs, args=(rhs[0],)),
        SampleInput(lhs, args=(3.14,)),
    ]


def sample_inputs_masked_scatter(op_info, device, dtype, requires_grad, **kwargs):
    make_arg = partial(make_tensor, device=device, dtype=dtype, requires_grad=requires_grad)

    def samples_generator():
        yield SampleInput(make_arg((S, S)), args=(torch.randn(S, S, device=device) > 0, make_arg((S, S))))
        yield SampleInput(make_arg((S, S)), args=(torch.randn((S,), device=device) > 0, make_arg((S, S))))
        yield SampleInput(make_arg((S, S)), args=(bernoulli_scalar().to(device), make_arg((S, S))))
        yield SampleInput(make_arg((S,)),
                          args=(torch.randn(S, S, device=device) > 0, make_arg((S, S))),
                          broadcasts_input=True)

    samples = tuple(samples_generator())
    return samples


def sample_inputs_masked_fill(op_info, device, dtype, requires_grad, **kwargs):
    make_arg = partial(make_tensor, device=device, dtype=dtype, requires_grad=requires_grad)

    def sample_generator():
        yield SampleInput(make_arg((S, S)), args=(torch.randn(S, S, device=device) > 0, 10))
        yield SampleInput(make_arg((S, S)), args=(torch.randn(S, S, device=device) > 0, make_arg(())))
        yield SampleInput(make_arg((S, S)), args=(torch.randn(S, device=device) > 0, 10))
        yield SampleInput(make_arg(()), args=(torch.randn((), device=device) > 0, 10))
        yield SampleInput(make_arg(()), args=(torch.randn((), device=device) > 0, make_arg(())))
        yield SampleInput(make_arg((S, S)), args=(torch.randn((), device=device) > 0, 10))

        yield SampleInput(make_arg((S,)),
                          args=(torch.randn(S, S, device=device) > 0, make_arg(())),
                          broadcasts_input=True)
        yield SampleInput(make_arg((S,)),
                          args=(torch.randn(S, S, device=device) > 0, 10),
                          broadcasts_input=True)

    samples = tuple(sample_generator())
    return samples

def sample_inputs_masked_select(op_info, device, dtype, requires_grad, **kwargs):
    samples = (
        SampleInput(make_tensor((M, M), device, dtype, low=None, high=None, requires_grad=requires_grad),
                    args=(torch.randn(M, M, device=device) > 0,)),

        SampleInput(make_tensor((M, M), device, dtype, low=None, high=None, requires_grad=requires_grad),
                    args=(torch.randn((M,), device=device) > 0,)),

        SampleInput(make_tensor((M,), device, dtype, low=None, high=None, requires_grad=requires_grad),
                    args=(torch.randn((M, M), device=device) > 0,)),

        SampleInput(make_tensor((M, 1, M), device, dtype, low=None, high=None, requires_grad=requires_grad),
                    args=(torch.randn((M, M), device=device) > 0,)),

        SampleInput(make_tensor((), device, dtype, low=None, high=None, requires_grad=requires_grad),
                    args=(torch.tensor(1, device=device, dtype=torch.bool),)),

        SampleInput(make_tensor((M, M), device, dtype, low=None, high=None, requires_grad=requires_grad),
                    args=(torch.tensor(1, device=device, dtype=torch.bool),)),

        SampleInput(make_tensor((), device, dtype, low=None, high=None, requires_grad=requires_grad),
                    args=(torch.randn((M, M), device=device) > 0,)),
    )

    return samples

def sample_inputs_matrix_exp(op_info, device, dtype, requires_grad, **kwargs):
    samples = (
        SampleInput(make_tensor((S, S), device, dtype, requires_grad=requires_grad)),
        SampleInput(make_tensor((S, S, S), device, dtype, requires_grad=requires_grad)),
    )

    return samples

def sample_inputs_matmul(op_info, device, dtype, requires_grad):
    test_cases = (((L,), (L,)),
                  ((S, M), (M,)),
                  ((M,), (M, S)),
                  ((S, M), (M, S)),
                  ((S, S, M), (M,)),
                  ((S, S, M), (M, S)),
                  ((M,), (S, M, S)),
                  ((S, M), (S, M, S)),
                  ((S, S, M, M), (S, S, M, S)),
                  ((S, S, M, M), (M,)),
                  ((M,), (S, S, M, S)))
    sample_inputs = []
    for lhs_shape, rhs_shape in test_cases:
        lhs = make_tensor(lhs_shape, device, dtype, low=None, high=None, requires_grad=requires_grad)
        rhs = make_tensor(rhs_shape, device, dtype, low=None, high=None, requires_grad=requires_grad)
        sample_inputs.append(SampleInput(lhs, args=(rhs,)))
    return tuple(sample_inputs)


def sample_inputs_polar(op_info, device, dtype, requires_grad, **kwargs):
    def _make_tensor_helper(shape, low=None, high=None):
        return make_tensor(shape, device, dtype, low=low, high=high, requires_grad=requires_grad)

    samples = (
        SampleInput(_make_tensor_helper((S, S), low=0), args=(_make_tensor_helper((S, S)),)),
        SampleInput(_make_tensor_helper((), low=0), args=(_make_tensor_helper(()),)),
    )

    return samples

def sample_inputs_complex(op_info, device, dtype, requires_grad, **kwargs):
    def _make_tensor_helper(shape):
        return make_tensor(shape, device, dtype, requires_grad=requires_grad)

    samples = (
        SampleInput(_make_tensor_helper((S, S)), args=(_make_tensor_helper((S, S)),)),
        SampleInput(_make_tensor_helper(()), args=(_make_tensor_helper(()),)),
    )

    return samples


def sample_inputs_polygamma(op_info, device, dtype, requires_grad, **kwargs):
    make_arg = partial(make_tensor, device=device, dtype=dtype, requires_grad=requires_grad)
    tensor_shapes = ((S, S), ())
    ns = (1, 2, 3, 4, 5)

    def generator():
        for shape, n in product(tensor_shapes, ns):
            yield SampleInput(make_arg(shape), args=(n,))

    return list(generator())


def sample_inputs_mvlgamma(op_info, device, dtype, requires_grad, **kwargs):
    make_arg = partial(make_tensor, device=device, dtype=dtype, requires_grad=requires_grad)
    tensor_shapes = ((S, S), ())
    ns = (1, 2, 3, 4, 5)

    # Since the accepted lower bound for input
    # to mvlgamma depends on `p` argument,
    # the following function computes the lower bound
    # which we pass to `make_tensor`.
    def compute_min_val(p):
        return (p - 1.) / 2

    def generator():
        for shape, n in product(tensor_shapes, ns):
            min_val = compute_min_val(n)
            yield SampleInput(make_arg(shape, low=min_val), args=(n,))

    return list(generator())


# Since `mvlgamma` has multiple entries,
# there are multiple common skips for the additional
# entries. Following function is a helper to that end.
def skips_mvlgamma(skip_redundant=False):
    skips = (
        # outside domain values are hard error for mvlgamma op.
        SkipInfo('TestUnaryUfuncs', 'test_float_domains'),
    )
    if not skip_redundant:
        # Redundant tests
        skips = skips + (  # type: ignore[assignment]
            SkipInfo('TestGradients'),
            SkipInfo('TestOpInfo'),
            SkipInfo('TestCommon'),
        )
    return skips


# To test reference numerics against multiple values of argument `p`,
# we make multiple OpInfo entries with each entry corresponding to different value of p.
# We run the op tests from test_ops.py only for `p=1` to avoid redundancy in testing.
# Class `MvlGammaInfo` already contains the basic information related to the operator,
# it only takes arguments like `domain`, `skips` and `sample_kwargs`, which
# differ between the entries.
class MvlGammaInfo(UnaryUfuncInfo):
    def __init__(self, variant_test_name, domain, skips, sample_kwargs):
        super(MvlGammaInfo, self).__init__(
            'mvlgamma',
            ref=reference_mvlgamma if TEST_SCIPY else _NOTHING,
            variant_test_name=variant_test_name,
            domain=domain,
            decorators=(precisionOverride({torch.float16: 5e-2}),),
            dtypes=floating_types(),
            dtypesIfCUDA=floating_types_and(torch.half),
            sample_inputs_func=sample_inputs_mvlgamma,
            supports_out=False,
            skips=skips,
            sample_kwargs=sample_kwargs)


def sample_inputs_entr(op_info, device, dtype, requires_grad, **kwargs):
    low, _ = op_info.domain

    if requires_grad:
        low = 0 + op_info._domain_eps

    return (SampleInput(make_tensor((L,), device, dtype,
                                    low=low,
                                    requires_grad=requires_grad)),
            SampleInput(make_tensor((), device, dtype,
                                    low=low,
                                    requires_grad=requires_grad)))

def sample_inputs_rsub(op_info, device, dtype, requires_grad, variant='tensor', **kwargs):
    def _make_tensor_helper(shape, low=None, high=None):
        return make_tensor(shape, device, dtype, low=low, high=high, requires_grad=requires_grad)

    def _samples_with_alpha_helper(args, alphas, filter_fn=lambda arg_alpha: True):
        filtered_product = filter(filter_fn, product(args, alphas))  # type: ignore[var-annotated]
        return (SampleInput(input, args=(arg,), kwargs=dict(alpha=alpha))
                for (input, arg), alpha in filtered_product)

    int_alpha, float_alpha, complex_alpha = 2, 0.1, 1 + 0.6j

    if variant == 'tensor':
        samples = (
            SampleInput(_make_tensor_helper((S, S)), args=(_make_tensor_helper((S, S)),)),
            SampleInput(_make_tensor_helper((S, S)), args=(_make_tensor_helper((S,)),)),
            SampleInput(_make_tensor_helper((S,)), args=(_make_tensor_helper((S, S)),)),
            SampleInput(_make_tensor_helper(()), args=(_make_tensor_helper(()),)),
            SampleInput(_make_tensor_helper(()), args=(_make_tensor_helper((S,)),)),
            SampleInput(_make_tensor_helper((S,)), args=(_make_tensor_helper(()),)),
        )

        if dtype.is_complex:
            alphas = [int_alpha, float_alpha, complex_alpha]
        elif dtype.is_floating_point:
            alphas = [int_alpha, float_alpha]
        else:
            alphas = [int_alpha]

        args = ((_make_tensor_helper((S, S)), _make_tensor_helper((S, S))),
                (_make_tensor_helper((S, S)), _make_tensor_helper((S,))),
                (_make_tensor_helper(()), _make_tensor_helper(())))
        samples += tuple(_samples_with_alpha_helper(args, alphas))  # type: ignore[assignment]
    elif variant == 'scalar':
        # Scalar Other
        samples = (SampleInput(_make_tensor_helper((S, S)), args=(0.5,)),
                   SampleInput(_make_tensor_helper(()), args=(0.5,)),
                   SampleInput(_make_tensor_helper((S, S)), args=(1.5j,)),
                   SampleInput(_make_tensor_helper(()), args=(1.5j,)),
                   SampleInput(_make_tensor_helper((S, S)), args=(0.4 + 1.2j,)),
                   SampleInput(_make_tensor_helper(()), args=(1.2 + 1.76j,)))

        scalar_args = [(_make_tensor_helper((S, S)), 0.5), (_make_tensor_helper(()), 0.5),
                       (_make_tensor_helper((S, S)), 2.7j), (_make_tensor_helper(()), 2.7j),
                       (_make_tensor_helper((S, S)), 1 - 2.7j), (_make_tensor_helper(()), 1 + 2.7j)]

        alphas = [int_alpha, float_alpha, complex_alpha]

        def filter_fn(arg_alpha):
            arg, alpha = arg_alpha
            if isinstance(alpha, complex):
                if dtype.is_complex or isinstance(arg[1], complex):
                    return True
                else:
                    # complex alpha is valid only if either `self` or `other` is complex
                    return False

            # Non-Complex Alpha
            return True

        # Samples with alpha (scalar version) covers the following cases
        # self    | other   | alpha
        # -----------------------------------------
        # real    | real    | real (int and float)
        # real    | complex | real and complex
        # complex | real    | real and complex
        # complex | complex | real and complex
        #
        # It does not cover
        # real    | real    | complex
        # x = torch.randn(2, requires_grad=True, dtype=torch.float64)
        # torch.rsub(x, 1, alpha=1. + 1.6j)
        # RuntimeError: value cannot be converted to type double without overflow: (-1,-1.6)

        samples += tuple(_samples_with_alpha_helper(scalar_args, alphas, filter_fn=filter_fn))  # type: ignore[assignment]
    else:
        raise Exception("Invalid variant!")

    return samples

def sample_inputs_cumulative_ops(op_info, device, dtype, requires_grad, supports_dtype_kwargs=True, **kwargs):
    def _make_tensor_helper(shape, low=None, high=None):
        return make_tensor(shape, device, dtype, low=low, high=high, requires_grad=requires_grad)

    samples = [
        SampleInput(_make_tensor_helper((S, S, S)), args=(0,)),
        SampleInput(_make_tensor_helper((S, S, S)), args=(1,)),
        SampleInput(_make_tensor_helper(()), args=(0,)),
    ]

    if supports_dtype_kwargs:
        # NOTE: if `dtype` is not same as input, then inplace variants fail with
        # `provided dtype must match the dtype of self tensor in cumsum`
        samples.append(SampleInput(_make_tensor_helper((S, S, S)), args=(1,), kwargs={'dtype': dtype}))

    return samples


def sample_inputs_unfold(op_info, device, dtype, requires_grad, **kwargs):
    test_cases = (
        ((), (0, 1, 1)),
        ((S, S, S, S), (0, 3, 1)),
        ((S, S, S, S), (1, 3, 1)),
        ((S, S, S, S), (2, 3, 1)),
        ((S, S, S, S), (3, 3, 1)),
        ((S, S, S, S), (0, 3, 2)),
        ((S, S, S, S), (1, 3, 2)),
        ((S, S, S, S), (2, 3, 2)),
        ((S, S, S, S), (3, 3, 2)),
        ((S, S, S, S), (0, 4, 1)),
        ((S, S, S, S), (1, 4, 1)),
        ((S, S, S, S), (2, 4, 1)),
        ((S, S, S, S), (3, 4, 1)),
        ((M,), (0, 3, 1)),
        ((M,), (0, 3, 2)),
        ((M,), (0, 3, 3)),
        ((1000,), (0, 3, 11)),
        ((1000,), (0, 2, 27)),
        ((10, 10), (0, 1, 2)),
        ((10, 10), (1, 2, 3)),
        ((10, 10), (1, 2, 2)),
        ((S, S, S), (2, 3, 2)),
    )

    sample_inputs = []
    for shape, arguments in test_cases:
        sample_inputs += [SampleInput(make_tensor(shape, device, dtype,
                                      low=None, high=None,
                                      requires_grad=requires_grad),
                                      args=arguments)]
    return sample_inputs


def sample_inputs_atan2(op_info, device, dtype, requires_grad, **kwargs):
    make_arg = partial(make_tensor, device=device, dtype=dtype, requires_grad=requires_grad)
    cases = (
        ((S, S, S), (S, S, S), False),
        ((), (), False),
        ((S, S, S), (S,), False),
        ((S,), (S, S, S), True),
        ((S, 1, S), (S, S), True),
    )

    def generator():
        for x_shape, y_shape, broadcasts_input in cases:
            yield SampleInput(make_arg(x_shape), args=(make_arg(y_shape),),
                              broadcasts_input=broadcasts_input)

    return list(generator())

def sample_inputs_msort(op_info, device, dtype, requires_grad):
    def apply_grad(t):
        if dtype in floating_types_and(torch.float16, torch.bfloat16):
            t.requires_grad_(requires_grad)

    def large_1d_unique(dtype, device):
        res = torch.randperm(L * L * L, dtype=torch.int64, device=device)
        res = res.to(dtype)
        apply_grad(res)
        return res

    samples = []
    # Test case for large tensor.
    largesample = SampleInput(large_1d_unique(dtype, device))

    sample = SampleInput(make_tensor((S, M, S), device, dtype,
                                     low=None, high=None,
                                     requires_grad=requires_grad))

    return [largesample, sample]

def sample_inputs_lerp(op_info, device, dtype, requires_grad, **kwargs):
    make_arg = partial(make_tensor, dtype=dtype, device=device, requires_grad=requires_grad)

    samples = (
        # no broadcast
        SampleInput(make_arg((S, S)), args=(make_arg((S, S)), 0.4)),
        # broadcast rhs
        SampleInput(make_arg((S, S)), args=(make_arg((S,)), 0.4)),
        # scalar tensor
        SampleInput(make_arg(()), args=(make_arg(()), 0.4)),
        # broadcast rhs scalar-tensor
        SampleInput(make_arg((S, S)), args=(make_arg(()), 0.4)),
        # broadcast rhs with weight tensor
        SampleInput(make_arg((S, S)), args=(make_arg((S,)), make_arg((S, S)))),
        # broadcast rhs and weight tensor
        SampleInput(make_arg((S, S)), args=(make_arg((S, 1)), make_arg((S,)))),
        # broadcast_lhs
        SampleInput(make_arg((S,)), args=(make_arg((S, S)), 0.4), broadcasts_input=True),
        # scalar broadcast_lhs
        SampleInput(make_arg(()), args=(make_arg((S, S)), 0.4), broadcasts_input=True),
        # broadcast all
        SampleInput(make_arg((S, 1)), args=(make_arg((S, S)), 0.4), broadcasts_input=True),
        # tensor broadcast all
        SampleInput(make_arg((S, 1)), args=(make_arg((S, S)), make_arg((S, 1))),
                    broadcasts_input=True),
    )

    if dtype.is_complex:
        samples = samples + (  # type: ignore[assignment]
            # no broadcast
            SampleInput(make_arg((S, S)), args=(make_arg((S, S)), 0.4j)),
            SampleInput(make_arg((S, S)), args=(make_arg((S, S)), 1.2 + 0.1j)),
            # broadcast rhs
            SampleInput(make_arg((S, S)), args=(make_arg((S,)), 0.4j)),
            SampleInput(make_arg((S, S)), args=(make_arg((S, S)), 5.4 + 9j)),
            # scalar tensor
            SampleInput(make_arg(()), args=(make_arg(()), 0.4j)),
            SampleInput(make_arg(()), args=(make_arg(()), 6.1 + 0.004j)),
            # broadcast rhs scalar-tensor
            SampleInput(make_arg((S, S)), args=(make_arg(()), 0.4j)),
            SampleInput(make_arg((S, S)), args=(make_arg(()), 1 + 2j)),
        )

    return samples

def sample_inputs_tensordot(self, device, dtype, requires_grad, **kwargs):
    cases = (
        ((2, 2, 2), (2, 2, 2), (2)),
        ((2, 2, 1), (2, 1, 2), ([0, 1], [2, 0])),
    )
    samples = []
    for first_shape, second_shape, dims in cases:
        samples.append(SampleInput(make_tensor(first_shape, device, dtype,
                                   requires_grad=requires_grad),
                       args=(make_tensor(second_shape, device, dtype,
                             requires_grad=requires_grad),),
                       kwargs=dict(dims=dims,)))
    return tuple(samples)

def sample_inputs_kron(op_info, device, dtype, requires_grad):
    test_cases = (
        ((S, S), (M, L)),
    )

    sample_inputs = []
    for input_shape, other_shape in test_cases:
        input = make_tensor(input_shape, device, dtype, low=None, high=None, requires_grad=requires_grad)
        other = make_tensor(other_shape, device, dtype, low=None, high=None, requires_grad=requires_grad)
        sample = SampleInput(input, args=(other,))
        sample_inputs.append(sample)
    return tuple(sample_inputs)

def sample_inputs_inner(self, device, dtype, requires_grad, **kwargs):
    return (
        SampleInput(
            make_tensor((S, ), device, dtype, requires_grad=requires_grad),
            args=(
                make_tensor((S, ), device, dtype, requires_grad=requires_grad),
            )
        ),
        SampleInput(
            make_tensor((), device, dtype, requires_grad=requires_grad),
            args=(
                make_tensor((S, S), device, dtype, requires_grad=requires_grad),
            )
        ),
    )

# Tests for scatter when passing the reduce argument are missing
# Reference: https://github.com/pytorch/pytorch/issues/56464
def sample_inputs_scatter(op_info, device, dtype, requires_grad):
    def _tensor(shape, dtype=dtype, low=None, high=None):
        return make_tensor(shape, device, dtype, low=low, high=high, requires_grad=requires_grad)

    def _gather(shape, index_dim, max_indices):
        return gather_variable(shape, index_dim, max_indices, device=device)

    zero = torch.tensor(0, dtype=torch.long, device=device)
    test_cases = (
        (_tensor((M, S)), (0, _gather((S, S), 1, M), _tensor((S, S)))),
        (_tensor((M, S)), (1, _gather((S, S), 0, S), _tensor((S, S)))),
        (_tensor((M, S)), (-1, _gather((S, S), 0, S), _tensor((S, S)))),
        (_tensor((M, S)), (0, _gather((M, S // 2), 1, M), _tensor((M, S // 2)))),
        (_tensor((M, S)), (1, _gather((M, S // 2), 0, S), _tensor((M, S // 2)))),
        (_tensor((M, S)), (-1, _gather((M, S // 2), 0, S), _tensor((M, S // 2)))),
        (_tensor(()), (0, zero.clone().detach(), _tensor(()))),
        (_tensor(()), (0, zero.clone().detach(), 2.5)),
    )

    return [SampleInput(tensor, args=args) for tensor, args in test_cases]

def sample_inputs_scatter_add(op_info, device, dtype, requires_grad):
    def _tensor(shape, dtype=dtype, low=None, high=None):
        return make_tensor(shape, device, dtype, low=low, high=high, requires_grad=requires_grad)

    def _gather(shape, index_dim, max_indices):
        return gather_variable(shape, index_dim, max_indices, device=device)

    zero = torch.tensor(0, dtype=torch.long, device=device)
    test_cases = (
        (_tensor((M, S)), (0, _gather((S, S), 1, M), _tensor((S, S)))),
        (_tensor((M, S)), (1, _gather((S, S), 0, S), _tensor((S, S)))),
        (_tensor((M, S)), (-1, _gather((S, S), 0, S), _tensor((S, S)))),
        (_tensor((M, S)), (0, _gather((M, S // 2), 1, M), _tensor((M, S // 2)))),
        (_tensor((M, S)), (1, _gather((M, S // 2), 0, S), _tensor((M, S // 2)))),
        (_tensor((M, S)), (-1, _gather((M, S // 2), 0, S), _tensor((M, S // 2)))),
        (_tensor(()), (0, zero.clone().detach(), _tensor(()))),
    )

    return [SampleInput(tensor, args=args) for tensor, args in test_cases]


def sample_inputs_ravel(op_info, device, dtype, requires_grad, **kwargs):
    samples = (SampleInput(make_tensor((S, S, S), device, dtype,
                                       low=None, high=None,
                                       requires_grad=requires_grad)),
               SampleInput(make_tensor((), device, dtype,
                                       low=None, high=None,
                                       requires_grad=requires_grad)),)

    return samples


def sample_inputs_view(op_info, device, dtype, requires_grad, **kwargs):
    make_arg = partial(make_tensor, dtype=dtype, device=device, requires_grad=requires_grad)

    cases = (((S, S, S), (S * S, S)),
             ((S * S, S), (S, S, S)),
             ((S,), (S,)),
             ((), ()),
             ((), (1,)))

    def generator():
        for case in cases:
            shape, args = case
            yield(SampleInput(make_arg(shape), args=(args, )))

    return list(generator())


def sample_inputs_view_as(op_info, device, dtype, requires_grad, **kwargs):
    make_arg = partial(make_tensor, dtype=dtype, device=device)

    cases = (((S, S, S), (S * S, S)),
             ((), ()),
             ((), (1, 1)),
             )

    def generator():
        for case in cases:
            shape, shape_other = case
            yield(SampleInput(make_arg(shape, requires_grad=requires_grad),
                              args=(make_arg(shape_other, requires_grad=False), )))

    return list(generator())


def sample_inputs_rbinops(op_info, device, dtype, requires_grad, supports_dtype_kwargs=True, **kwargs):
    def _make_tensor_helper(shape, low=None, high=None):
        return make_tensor(shape, device, dtype, low=low, high=high, requires_grad=requires_grad)

    scalar: Union[int, float, complex] = 3

    if dtype.is_floating_point:
        scalar = 3.14
    elif dtype.is_complex:
        scalar = 3.14j

    samples = [
        SampleInput(_make_tensor_helper((S, S, S)), args=(scalar,)),
        SampleInput(_make_tensor_helper(()), args=(scalar,)),
    ]

    return samples


def sample_inputs_expand(op_info, device, dtype, requires_grad, **kwargs):
    make_arg = partial(make_tensor, dtype=dtype, device=device, requires_grad=requires_grad)

    cases = (((S, 1, 1), (S, S, S)),
             ((S, 1, S), (S, S, S)),
             ((S, 1), (S, S, S)),
             ((1,), (S, S, S)),
             ((1, S), (1, 1, S)),
             ((), ()),
             ((), (1, 3, 2)),
             )

    def generator():
        for case in cases:
            shape, args = case
            yield(SampleInput(make_arg(shape), args=(args, )))

    return list(generator())


def sample_inputs_expand_as(op_info, device, dtype, requires_grad, **kwargs):
    make_arg = partial(make_tensor, dtype=dtype, device=device)

    cases = (((S, 1, 1), (S, S, S)),
             ((), ()),
             ((), (1, 1)),
             )

    def generator():
        for case in cases:
            shape, shape_other = case
            yield(SampleInput(make_arg(shape, requires_grad=requires_grad),
                              args=(make_arg(shape_other, requires_grad=False), )))

    return list(generator())


foreach_unary_op_db: List[OpInfo] = [
    ForeachUnaryFuncInfo('exp'),
    ForeachUnaryFuncInfo('acos'),
    ForeachUnaryFuncInfo('asin'),
    ForeachUnaryFuncInfo('atan'),
    ForeachUnaryFuncInfo('cos'),
    ForeachUnaryFuncInfo('cosh'),
    ForeachUnaryFuncInfo('log'),
    ForeachUnaryFuncInfo('log10'),
    ForeachUnaryFuncInfo('log2'),
    ForeachUnaryFuncInfo('tan'),
    ForeachUnaryFuncInfo('tanh'),
    ForeachUnaryFuncInfo('sin'),
    ForeachUnaryFuncInfo('sinh'),

    ForeachUnaryFuncInfo('neg',
                         dtypes=all_types_and_complex(),
                         dtypesIfCPU=all_types_and_complex(),
                         dtypesIfCUDA=all_types_and_complex(),
                         sample_inputs_func=sample_inputs_foreach,
                         safe_casts_outputs=False),

    ForeachUnaryFuncInfo('sqrt',
                         dtypes=floating_types(),
                         dtypesIfCPU=floating_and_complex_types_and(torch.bfloat16),
                         dtypesIfCUDA=floating_and_complex_types_and(torch.half)),

    ForeachUnaryFuncInfo('ceil',
                         dtypes=floating_types(),
                         dtypesIfCPU=floating_types_and(torch.bfloat16),
                         dtypesIfCUDA=floating_types_and(torch.half)),

    ForeachUnaryFuncInfo('erf',
                         dtypes=floating_types(),
                         dtypesIfCPU=floating_types_and(torch.bfloat16),
                         dtypesIfCUDA=floating_types_and(torch.half)),

    ForeachUnaryFuncInfo('erfc',
                         dtypes=floating_types(),
                         dtypesIfCPU=floating_types_and(torch.bfloat16),
                         dtypesIfCUDA=floating_types_and(torch.half)),

    ForeachUnaryFuncInfo('expm1',
                         dtypes=floating_types(),
                         dtypesIfCPU=floating_types_and(torch.bfloat16),
                         dtypesIfCUDA=floating_types_and(torch.half)),

    ForeachUnaryFuncInfo('floor',
                         dtypes=floating_types(),
                         dtypesIfCPU=floating_types_and(torch.bfloat16),
                         dtypesIfCUDA=floating_types_and(torch.half)),

    ForeachUnaryFuncInfo('log1p',
                         dtypes=floating_types(),
                         dtypesIfCPU=floating_types_and(torch.bfloat16),
                         dtypesIfCUDA=floating_types_and(torch.half)),

    ForeachUnaryFuncInfo('round',
                         dtypes=floating_types(),
                         dtypesIfCPU=floating_types_and(torch.bfloat16),
                         dtypesIfCUDA=floating_types_and(torch.half)),

    ForeachUnaryFuncInfo('frac',
                         dtypes=floating_types(),
                         dtypesIfCPU=floating_types_and(torch.bfloat16),
                         dtypesIfCUDA=floating_types_and(torch.half)),

    ForeachUnaryFuncInfo('reciprocal',
                         dtypes=floating_types(),
                         dtypesIfCPU=floating_types_and(torch.bfloat16),
                         dtypesIfCUDA=floating_types_and(torch.half)),

    ForeachUnaryFuncInfo('sigmoid',
                         dtypes=floating_types(),
                         dtypesIfCPU=floating_types_and(torch.bfloat16),
                         dtypesIfCUDA=floating_types_and(torch.half)),

    ForeachUnaryFuncInfo('trunc',
                         dtypes=floating_types(),
                         dtypesIfCPU=floating_types_and(torch.bfloat16),
                         dtypesIfCUDA=floating_types_and(torch.half)),

    ForeachUnaryFuncInfo('abs',
                         dtypes=all_types_and_complex_and(torch.bfloat16, torch.half, torch.bool),
                         dtypesIfCPU=all_types_and_complex_and(torch.bfloat16, torch.half),
                         dtypesIfCUDA=all_types_and_complex_and(torch.bfloat16, torch.half, torch.bool),
                         safe_casts_outputs=False,
                         supports_forward_ad=True)
]

def reference_sign(x):
    if x.dtype == np.bool_:
        # `np.sign` doesn't support `bool`.
        # >>> np.sign(True)
        # ufunc 'sign' did not contain a loop
        # with signature matching types dtype('bool') -> dtype('bool')
        return np.sign(x, dtype=np.uint8).astype(np.bool_)
    return np.sign(x)


def reference_sgn(x):
    # NumPy doesn't have an equivalent to `torch.sgn` when the dtype is complex.
    # For complex inputs, `np.sign` returns sign(x.real) + 0j if x.real != 0 else sign(x.imag) + 0j.
    # while `torch.sgn` returns, 0 if abs(input) == 0 else input/abs(input)
    if x.dtype not in [np.complex64, np.complex128]:
        return reference_sign(x)

    out = (x / np.abs(x))
    if out.ndim == 0:
        # Handle x == 0 case
        if (x == 0):
            # Can't assign to np.complex object
            # So make a new one.
            return np.array(complex(0, 0), dtype=x.dtype)
        return out

    # Handle x == 0 case
    mask = (x == 0)
    out[mask] = complex(0, 0)
    return out


def reference_sigmoid(x):
    # 'scipy.special.expit' not supported for the input types
    if x.dtype in [np.complex64, np.complex128]:
        return (1 / (1 + np.exp(-x)))
    return scipy.special.expit(x)


def reference_lgamma(x):
    # scipy.special.gammaln returns `-inf` when input is `-inf`.
    # While Pytorch, C and C++, all return `inf` when input is `-inf`.
    # Reference:
    # https://en.cppreference.com/w/cpp/numeric/math/lgamma
    # https://en.cppreference.com/w/c/numeric/math/lgamma

    # To handle the above discrepancy,
    # we replace -inf with inf so values
    # that were originally -inf map to inf as expected
    if x.dtype.kind == 'f':
        x = np.where(x == float('-inf'), np.array(float('inf'), dtype=x.dtype), x)

    out = scipy.special.gammaln(x)

    if x.dtype == np.float16:
        # `scipy.special.gammaln` returns output of float32 when input is float16,
        # while `torch.lgamma` preserves `float16`. But due to smaller range of float16,
        # Pytorch version outputs `inf` while SciPy returns finite values.
        out = out.astype(np.float16)

    return out

def reference_polygamma(x, n):
    # WEIRD `scipy.special.polygamma` behavior
    # >>> scipy.special.polygamma(0, np.array(501, dtype=np.float32)).dtype
    # dtype('float64')
    # >>> scipy.special.polygamma(0, np.array([501], dtype=np.float32)).dtype
    # dtype('float32')
    #
    # Thus we cast output to the default torch dtype.
    np_dtype = torch_to_numpy_dtype_dict[torch.get_default_dtype()]
    return scipy.special.polygamma(n, x).astype(np_dtype)


def reference_mvlgamma(x, d):
    if x.dtype == np.float16:
        return scipy.special.multigammaln(x, d).astype(np.float16)

    return scipy.special.multigammaln(x, d)


def gradcheck_wrapper_hermitian_input(op, input, *args, **kwargs):
    """Gradcheck wrapper for functions that take Hermitian matrices as input.

    They require a modified function because the finite-difference algorithm
    for calculating derivatives does not preserve the Hermitian property of the input.
    """
    return op(input + input.conj().transpose(-2, -1), *args, **kwargs)


def gradcheck_wrapper_triangular_input(op, input, *args, upper=False, **kwargs):
    """Gradcheck wrpper for functions that take lower or upper triangular matrices as input.

    They require a modified function because the finite-difference algorithm
    for calculating derivatives does not preserve the triangular property of the input.
    """
    return op(input.triu() if upper else input.tril(), upper)


# Operator database (sorted alphabetically)
op_db: List[OpInfo] = [
    UnaryUfuncInfo('abs',
                   aliases=('absolute', ),
                   ref=np.abs,
                   dtypes=all_types_and_complex_and(torch.half, torch.bfloat16),
                   dtypesIfCUDA=all_types_and_complex_and(torch.bool, torch.half, torch.bfloat16),
                   skips=(
                       SkipInfo('TestUnaryUfuncs', 'test_reference_numerics_extremal',
                                device_type='cpu', dtypes=[torch.cfloat, torch.cdouble]),
                       SkipInfo('TestUnaryUfuncs', 'test_reference_numerics_hard',
                                device_type='cpu', dtypes=[torch.cfloat]),
                       # Reference: https://github.com/pytorch/pytorch/issues/49224
                       SkipInfo('TestUnaryUfuncs', 'test_reference_numerics_normal',
                                dtypes=[torch.int8], active_if=TEST_WITH_ASAN),
                       # TODO: Fix test_out_arg_all_dtypes as torch.empty_like(expected_output) where expected_output=op(input)
                       # We can break the logic of the loop over all possible types but it is OK.
                       # https://github.com/pytorch/pytorch/blob/master/test/test_unary_ufuncs.py#L440-L449
                       SkipInfo('TestUnaryUfuncs', 'test_out_arg_all_dtypes',
                                dtypes=[torch.cfloat, torch.cdouble]),
                   ),
                   supports_inplace_autograd=False,
                   assert_autodiffed=True,
                   supports_forward_ad=True),
    # NOTE: CPU complex acos produces incorrect outputs (https://github.com/pytorch/pytorch/issues/42952)
    UnaryUfuncInfo('acos',
                   aliases=('arccos', ),
                   ref=np.arccos,
                   domain=(-1, 1),
                   handles_complex_extremals=False,
                   dtypes=all_types_and_complex_and(torch.bool, torch.bfloat16),
                   dtypesIfCUDA=all_types_and_complex_and(torch.bool, torch.half),
                   # "rsqrt_cpu" not implemented for 'BFloat16'
                   backward_dtypesIfCPU=all_types_and_complex_and(torch.bool),
                   assert_autodiffed=True,
                   supports_forward_ad=True,
                   decorators=(precisionOverride({torch.float16: 1e-2,
                                                  torch.bfloat16: 1e-1,
                                                  torch.complex64: 1e-2}),),
                   safe_casts_outputs=True,
                   skips=(
                       SkipInfo('TestUnaryUfuncs', 'test_reference_numerics_hard',
                                device_type='cpu', dtypes=[torch.cfloat, torch.cdouble]),
                       SkipInfo('TestGradients', 'test_fn_grad',
                                dtypes=[torch.cdouble], active_if=IS_WINDOWS),
                       SkipInfo('TestGradients', 'test_method_grad',
                                dtypes=[torch.cdouble], active_if=IS_WINDOWS),
                       SkipInfo('TestGradients', 'test_inplace_grad',
                                dtypes=[torch.cdouble], active_if=IS_WINDOWS),
                   )),
    # NOTE: the derivative for inplace acosh is not implemented
    UnaryUfuncInfo('acosh',
                   aliases=('arccosh', ),
                   ref=np.arccosh,
                   domain=(1, float('inf')),
                   dtypes=all_types_and_complex_and(torch.bool),
                   dtypesIfCUDA=all_types_and_complex_and(torch.bool, torch.half, torch.bfloat16),
                   # "rsqrt_cuda" not implemented for 'BFloat16'
                   backward_dtypesIfCUDA=all_types_and_complex_and(torch.bool, torch.half),
                   safe_casts_outputs=True,
                   decorators=(precisionOverride({torch.bfloat16: 5e-2}),),
                   supports_inplace_autograd=False,
                   supports_forward_ad=True,
                   skips=(
                       SkipInfo('TestUnaryUfuncs', 'test_reference_numerics_extremal',
                                device_type='cpu', dtypes=[torch.cfloat, torch.cdouble]),
                       SkipInfo('TestUnaryUfuncs', 'test_reference_numerics_hard',
                                device_type='cpu', dtypes=[torch.cfloat, torch.cdouble]),
                       SkipInfo('TestUnaryUfuncs', 'test_reference_numerics_extremal',
                                device_type='cuda', dtypes=[torch.cdouble],
                                active_if=IS_WINDOWS),
                       SkipInfo('TestUnaryUfuncs', 'test_reference_numerics_hard',
                                device_type='cuda', dtypes=[torch.cdouble],
                                active_if=IS_WINDOWS),
                       SkipInfo('TestUnaryUfuncs', 'test_reference_numerics_normal',
                                device_type='cuda', dtypes=[torch.cdouble],
                                active_if=IS_WINDOWS),
                       # Reference: https://github.com/pytorch/pytorch/issues/50692
                       SkipInfo('TestGradients', 'test_fn_grad',
                                device_type='cuda', dtypes=[torch.cdouble], active_if=IS_WINDOWS),
                       SkipInfo('TestGradients', 'test_method_grad',
                                device_type='cuda', dtypes=[torch.cdouble], active_if=IS_WINDOWS),
                   )),
    OpInfo('add',
           dtypes=all_types_and_complex_and(torch.bool, torch.bfloat16, torch.float16),
           assert_autodiffed=True,
           sample_inputs_func=partial(sample_inputs_binary_pwise, alpha=2),
           supports_inplace_autograd=False,
           supports_forward_ad=True),
    OpInfo('mul',
           aliases=('multiply',),
           dtypes=all_types_and_complex_and(torch.float16, torch.bfloat16, torch.bool),
           assert_autodiffed=True,
           supports_forward_ad=True,
           sample_inputs_func=sample_inputs_binary_pwise),
    OpInfo('sub',
           aliases=('subtract',),
           dtypes=all_types_and_complex_and(torch.bfloat16, torch.float16),
           assert_autodiffed=True,
           sample_inputs_func=partial(sample_inputs_binary_pwise, alpha=2),
           supports_inplace_autograd=False),
    OpInfo('addmm',
           # This addmm OpInfo is for when alpha and beta are not both equal to 1.
           # alpha=beta=1 is tested in the following opinfo, because that special case will
           # trigger addmm being decomposed by a jit pass.
           dtypes=floating_and_complex_types_and(torch.float16),
           dtypesIfCPU=all_types_and_complex_and(torch.float16, torch.bfloat16),
           dtypesIfROCM=floating_and_complex_types_and(torch.float16, torch.bfloat16),
           dtypesIfCUDA=floating_and_complex_types_and(torch.float16, *[torch.bfloat16] if CUDA11OrLater else []),
           assert_autodiffed=True,
           supports_inplace_autograd=False,
           supports_forward_ad=True,
           gradcheck_nondet_tol=GRADCHECK_NONDET_TOL,
           sample_inputs_func=sample_inputs_addmm),
    OpInfo('addmm',
           # When alpha=beta=1 as compile-time constants, JIT will decompose addmm into mm and add.
           variant_test_name='decomposed',
           dtypes=floating_and_complex_types_and(torch.float16),
           dtypesIfCPU=all_types_and_complex_and(torch.float16, torch.bfloat16),
           dtypesIfROCM=floating_and_complex_types_and(torch.float16, torch.bfloat16),
           dtypesIfCUDA=floating_and_complex_types_and(torch.float16, *[torch.bfloat16] if CUDA11OrLater else []),
           assert_autodiffed=True,
           supports_inplace_autograd=False,
           supports_forward_ad=True,
           gradcheck_nondet_tol=GRADCHECK_NONDET_TOL,
           autodiff_nonfusible_nodes=['aten::add', 'aten::mm'],
           sample_inputs_func=partial(sample_inputs_addmm, alpha=1, beta=1)),
    OpInfo('addmv',
           dtypes=floating_types(),
           dtypesIfCPU=all_types_and_complex_and(torch.bfloat16),
           dtypesIfCUDA=floating_types_and(torch.float16, torch.complex64, torch.complex128,
                                           *[torch.bfloat16] if CUDA11OrLater else []),
           dtypesIfROCM=floating_types_and(torch.half),
           supports_inplace_autograd=False,
           supports_forward_ad=True,
           skips=(
               # issue may fix: https://github.com/pytorch/pytorch/issues/55589
               # AssertionError: UserWarning not triggered : Resized a non-empty tensor but did not warn about it.
               SkipInfo('TestCommon', 'test_out', dtypes=(torch.float32,)),
               # Reference: https://github.com/pytorch/pytorch/issues/55589
               SkipInfo('TestCommon', 'test_variant_consistency_eager'),
           ),
           sample_inputs_func=sample_inputs_addmv),
    OpInfo('addbmm',
           dtypes=floating_types(),
           dtypesIfCPU=all_types_and_complex_and(torch.float16, torch.bfloat16),
           dtypesIfCUDA=floating_and_complex_types_and(torch.float16, *[torch.bfloat16] if CUDA11OrLater else []),
           dtypesIfROCM=floating_types_and(torch.half),
           supports_forward_ad=True,
           skips=(
               # addbmm does not correctly warn when resizing out= inputs
               SkipInfo('TestCommon', 'test_out'),
               # cuda gradchecks are slow
               # see discussion https://github.com/pytorch/pytorch/pull/47761#issuecomment-747316775
               SkipInfo('TestGradients', 'test_fn_gradgrad', device_type='cuda'),
               # https://github.com/pytorch/pytorch/issues/55907
               SkipInfo('TestCommon', 'test_variant_consistency_eager'),
               SkipInfo('TestOpInfo', 'test_supported_backward', dtypes=(torch.bfloat16, ),
                        device_type='cuda', active_if=not SM53OrLater)),
           sample_inputs_func=sample_inputs_addbmm),
    OpInfo('baddbmm',
           dtypes=floating_types_and(torch.half),
           dtypesIfCPU=all_types_and_complex_and(torch.float16, torch.bfloat16),
           dtypesIfCUDA=floating_types_and(torch.float16, torch.complex64, torch.complex128,
                                           *[torch.bfloat16] if CUDA11OrLater else []),
           skips=(
               # baddbmm does not correctly warn when resizing out= inputs
               SkipInfo('TestCommon', 'test_out'),
               # cuda gradchecks are slow
               # see discussion https://github.com/pytorch/pytorch/pull/47761#issuecomment-747316775
               SkipInfo('TestGradients', 'test_fn_gradgrad', device_type='cuda'),
               SkipInfo('TestOpInfo', 'test_supported_backward', dtypes=(torch.bfloat16, ),
                        device_type='cuda', active_if=not SM53OrLater)),
           sample_inputs_func=sample_inputs_baddbmm),
    OpInfo('dot',
           dtypes=all_types_and_complex_and(torch.float16),
           dtypesIfCUDA=floating_and_complex_types_and(torch.float16),
           assert_autodiffed=True,
           sample_inputs_func=sample_inputs_dot_vdot),
    OpInfo('vdot',
           dtypes=all_types_and_complex_and(torch.float16),
           dtypesIfCUDA=floating_and_complex_types_and(torch.float16),
           sample_inputs_func=sample_inputs_dot_vdot),
    OpInfo('bmm',
           dtypes=all_types_and_complex_and(torch.bfloat16, torch.float16),
           dtypesIfCUDA=floating_and_complex_types_and(torch.float16, *[torch.bfloat16] if CUDA11OrLater else []),
           assert_autodiffed=True,
           skips=(
               # bmm does not correctly warn when resizing out= inputs
               SkipInfo('TestCommon', 'test_out'),
               # cuda gradchecks are slow
               # see discussion https://github.com/pytorch/pytorch/pull/47761#issuecomment-747316775
               SkipInfo('TestGradients', 'test_fn_gradgrad', device_type='cuda'),
               SkipInfo('TestOpInfo', 'test_supported_backward', dtypes=(torch.bfloat16, ),
                        device_type='cuda', active_if=not SM53OrLater)),
           sample_inputs_func=sample_inputs_bmm),
    OpInfo('mv',
           dtypes=all_types_and_complex_and(torch.float16, torch.bfloat16),
           dtypesIfCUDA=floating_and_complex_types_and(torch.float16, *[torch.bfloat16] if CUDA11OrLater else []),
           skips=(
               # bmm does not correctly warn when resizing out= inputs
               SkipInfo('TestCommon', 'test_out'),
               SkipInfo('TestOpInfo', 'test_supported_backward', dtypes=(torch.float16,)),
               # mv calls into addmv which doesn't fully support float16
               # RuntimeError: "addmv_impl_cpu" not implemented for 'Half'
               SkipInfo('TestOpInfo', 'test_supported_dtypes', dtypes=(torch.float16,)),),
           assert_autodiffed=True,
           sample_inputs_func=sample_inputs_mv),
    OpInfo('addr',
           dtypes=all_types_and_complex_and(torch.bool, torch.bfloat16, torch.float16),
           backward_dtypes=all_types_and_complex_and(torch.bool, torch.bfloat16),
           backward_dtypesIfCUDA=all_types_and_complex_and(torch.bool),
           # Reference: https://github.com/pytorch/pytorch/issues/50747
           supports_inplace_autograd=False,
           supports_forward_ad=True,
           skips=(
               # Reference: https://github.com/pytorch/pytorch/issues/50747
               SkipInfo('TestCommon', 'test_variant_consistency_eager',
                        dtypes=all_types_and_complex_and(torch.bool, torch.bfloat16, torch.float16)),),
           sample_inputs_func=sample_inputs_addr,
           gradcheck_nondet_tol=GRADCHECK_NONDET_TOL),
    OpInfo('addcmul',
           dtypes=all_types_and_complex(),
           dtypesIfCUDA=all_types_and_complex_and(torch.float16, torch.bfloat16),
           assert_autodiffed=True,
           supports_forward_ad=True,
           supports_inplace_autograd=False,
           skips=(
               # TODO: update sample inputs with for_inplace_variant kwarg to support this test
               SkipInfo('TestCommon', 'test_variant_consistency_eager'),),
           sample_inputs_func=sample_inputs_addcmul_addcdiv),
    OpInfo('addcdiv',
           dtypes=floating_and_complex_types(),
           dtypesIfCUDA=floating_and_complex_types_and(torch.float16, torch.bfloat16),
           supports_inplace_autograd=False,
           supports_forward_ad=True,
           skips=(
               # TODO: update sample inputs with for_inplace_variant kwarg to support this test
               SkipInfo('TestCommon', 'test_variant_consistency_eager'),),
           sample_inputs_func=sample_inputs_addcmul_addcdiv),
    OpInfo('amax',
           dtypes=all_types_and(torch.float16, torch.bfloat16, torch.bool),
           sample_inputs_func=sample_inputs_amax_amin,),
    OpInfo('amin',
           dtypes=all_types_and(torch.float16, torch.bfloat16, torch.bool),
           sample_inputs_func=sample_inputs_amax_amin),
    OpInfo('argmax',
           dtypes=all_types_and(torch.float16, torch.bfloat16),
           supports_autograd=False,
           sample_inputs_func=sample_inputs_argmax_argmin,),
    OpInfo('argmin',
           dtypes=all_types_and(torch.float16, torch.bfloat16),
           supports_autograd=False,
           sample_inputs_func=sample_inputs_argmax_argmin,),
    UnaryUfuncInfo('asin',
                   aliases=('arcsin', ),
                   ref=np.arcsin,
                   domain=(-1, 1),
                   supports_sparse=True,
                   supports_forward_ad=True,
                   decorators=(precisionOverride({torch.bfloat16: 1e-2}),),
                   safe_casts_outputs=True,
                   dtypes=all_types_and_complex_and(torch.bool, torch.bfloat16),
                   dtypesIfCUDA=all_types_and_complex_and(torch.bool, torch.half),
                   # "rsqrt_cpu" not implemented for 'BFloat16'
                   backward_dtypesIfCPU=all_types_and_complex_and(torch.bool),
                   assert_autodiffed=True,
                   skips=(
                       SkipInfo('TestUnaryUfuncs', 'test_reference_numerics_extremal',
                                device_type='cpu', dtypes=[torch.cfloat, torch.cdouble]),
                       SkipInfo('TestUnaryUfuncs', 'test_reference_numerics_hard',
                                device_type='cpu', dtypes=[torch.cfloat, torch.cdouble]),
                       SkipInfo('TestUnaryUfuncs', 'test_reference_numerics_extremal',
                                device_type='cuda', dtypes=[torch.cdouble],
                                active_if=IS_WINDOWS),
                       SkipInfo('TestUnaryUfuncs', 'test_reference_numerics_hard',
                                device_type='cuda', dtypes=[torch.cdouble],
                                active_if=IS_WINDOWS)
                   )),
    # NOTE: derivative for inplace asinh is not implemented
    UnaryUfuncInfo('asinh',
                   aliases=('arcsinh', ),
                   ref=np.arcsinh,
                   dtypes=all_types_and_complex_and(torch.bool),
                   dtypesIfCUDA=all_types_and_complex_and(torch.bool, torch.half, torch.bfloat16),
                   # "rsqrt_cuda" not implemented for 'BFloat16'
                   backward_dtypesIfCUDA=all_types_and_complex_and(torch.bool, torch.half),
                   safe_casts_outputs=True,
                   decorators=(precisionOverride({torch.bfloat16: 5e-2}),),
                   supports_inplace_autograd=False,
                   supports_forward_ad=True,
                   skips=(
                       SkipInfo('TestUnaryUfuncs', 'test_reference_numerics_extremal',
                                device_type='cpu', dtypes=[torch.cfloat, torch.cdouble]),
                       SkipInfo('TestUnaryUfuncs', 'test_reference_numerics_hard',
                                device_type='cpu', dtypes=[torch.cfloat, torch.cdouble]),
                       SkipInfo('TestUnaryUfuncs', 'test_reference_numerics_normal',
                                device_type='cpu', dtypes=[torch.cfloat, torch.cdouble]),
                       SkipInfo('TestUnaryUfuncs', 'test_reference_numerics_extremal',
                                device_type='cuda', dtypes=[torch.cdouble],
                                active_if=IS_WINDOWS),
                       SkipInfo('TestUnaryUfuncs', 'test_reference_numerics_hard',
                                device_type='cuda', dtypes=[torch.cdouble],
                                active_if=IS_WINDOWS),
                   )),
    UnaryUfuncInfo('atan',
                   aliases=('arctan', ),
                   ref=np.arctan,
                   dtypes=all_types_and_complex_and(torch.bool, torch.bfloat16),
                   dtypesIfCUDA=all_types_and_complex_and(torch.bool, torch.half),
                   assert_autodiffed=True,
                   supports_forward_ad=True,
                   decorators=(precisionOverride({torch.bfloat16: 1e-2}),),
                   safe_casts_outputs=True,
                   skips=(
                       SkipInfo('TestUnaryUfuncs', 'test_reference_numerics_extremal',
                                device_type='cpu', dtypes=[torch.cfloat, torch.cdouble]),
                       SkipInfo('TestUnaryUfuncs', 'test_reference_numerics_hard',
                                device_type='cpu', dtypes=[torch.cfloat, torch.cdouble]),
                       SkipInfo('TestUnaryUfuncs', 'test_reference_numerics_normal',
                                device_type='cpu', dtypes=[torch.cfloat, torch.cdouble]),
                       SkipInfo('TestUnaryUfuncs', 'test_reference_numerics_extremal',
                                device_type='cuda', dtypes=[torch.cfloat, torch.cdouble],
                                active_if=IS_WINDOWS),
                       SkipInfo('TestUnaryUfuncs', 'test_reference_numerics_hard',
                                device_type='cuda', dtypes=[torch.cfloat, torch.cdouble],
                                active_if=IS_WINDOWS),
                       SkipInfo('TestUnaryUfuncs', 'test_reference_numerics_normal',
                                device_type='cuda', dtypes=[torch.cfloat, torch.cdouble],
                                active_if=IS_WINDOWS),
                   )),
    OpInfo('atan2',
           dtypes=all_types_and(torch.bool),
           dtypesIfCPU=all_types_and(torch.bool),
           dtypesIfCUDA=all_types_and(torch.bool, torch.half),
           sample_inputs_func=sample_inputs_atan2,
           ),
    UnaryUfuncInfo('atanh',
                   aliases=('arctanh', ),
                   ref=np.arctanh,
                   domain=(-1, 1),
                   dtypes=all_types_and_complex_and(torch.bool),
                   dtypesIfCUDA=all_types_and_complex_and(torch.bool, torch.half, torch.bfloat16),
                   safe_casts_outputs=True,
                   decorators=(precisionOverride({torch.bfloat16: 1e-2}),),
                   supports_inplace_autograd=False,
                   supports_forward_ad=True,
                   skips=(
                       SkipInfo('TestUnaryUfuncs', 'test_reference_numerics_extremal',
                                device_type='cpu', dtypes=[torch.cfloat, torch.cdouble]),
                       SkipInfo('TestUnaryUfuncs', 'test_reference_numerics_normal',
                                device_type='cpu', dtypes=[torch.cfloat, torch.cdouble]),
                       SkipInfo('TestUnaryUfuncs', 'test_reference_numerics_extremal',
                                device_type='cuda', dtypes=[torch.cfloat, torch.cdouble],
                                active_if=IS_WINDOWS),
                       SkipInfo('TestUnaryUfuncs', 'test_reference_numerics_hard',
                                device_type='cuda', dtypes=[torch.cfloat],
                                active_if=IS_WINDOWS),
                   )),
    OpInfo('broadcast_to',
           dtypes=all_types_and_complex_and(torch.bool, torch.float16, torch.bfloat16),
           supports_out=False,
           sample_inputs_func=sample_inputs_broadcast_to),
    UnaryUfuncInfo('bitwise_not',
                   ref=np.bitwise_not,
                   dtypes=integral_types_and(torch.bool),
                   supports_autograd=False),
    OpInfo('cdist',
           dtypes=floating_types(),
           supports_out=False,
           supports_gradgrad=False,
           sample_inputs_func=sample_inputs_cdist),
    UnaryUfuncInfo('ceil',
                   ref=np.ceil,
                   dtypes=floating_types_and(torch.bfloat16),
                   dtypesIfCUDA=floating_types_and(torch.half),
                   assert_autodiffed=True),
    OpInfo('cholesky',
           dtypes=floating_and_complex_types(),
           check_batched_gradgrad=False,
           supports_forward_ad=False,
           sample_inputs_func=sample_inputs_linalg_cholesky,
           gradcheck_wrapper=gradcheck_wrapper_hermitian_input,
           decorators=[skipCUDAIfNoMagma, skipCUDAIfRocm, skipCPUIfNoLapack],
           skips=(
               # cuda gradchecks are slow
               # see discussion https://github.com/pytorch/pytorch/pull/47761#issuecomment-747316775
               SkipInfo('TestGradients', 'test_fn_gradgrad', device_type='cuda'),)),
    OpInfo('cholesky_inverse',
           dtypes=floating_and_complex_types(),
           backward_dtypes=floating_types(),
           # TODO: RuntimeError: cholesky_inverse does not support automatic differentiation for outputs
           # with complex dtype.
           check_batched_gradgrad=False,
           sample_inputs_func=sample_inputs_linalg_cholesky_inverse,
           gradcheck_wrapper=gradcheck_wrapper_triangular_input,
           decorators=[skipCUDAIfNoMagma, skipCPUIfNoLapack],
           skips=(
               # cholesky_inverse does not correctly warn when resizing out= inputs
               SkipInfo('TestCommon', 'test_out'),)),
    OpInfo('symeig',
           dtypes=floating_and_complex_types(),
           check_batched_gradgrad=False,
           sample_inputs_func=sample_inputs_symeig,
           gradcheck_wrapper=gradcheck_wrapper_hermitian_input,
           decorators=[skipCUDAIfNoMagma, skipCUDAIfRocm, skipCPUIfNoLapack],
           skips=(
               # cuda gradchecks are slow
               # see discussion https://github.com/pytorch/pytorch/pull/47761#issuecomment-747316775
               SkipInfo('TestGradients', 'test_fn_gradgrad', device_type='cuda'),)
           ),
    # NOTE: clamp has seperate opinfos for scalar min/max (unary op) vs. tensors
    OpInfo('clamp',
           aliases=('clip',),
           dtypes=all_types_and(torch.half, torch.bfloat16),
           dtypesIfCPU=all_types_and(torch.bfloat16),
           dtypesIfCUDA=all_types_and(torch.half, torch.bfloat16),
           assert_autodiffed=True,
           sample_inputs_func=sample_inputs_clamp),
    UnaryUfuncInfo('clamp',
                   variant_test_name='scalar',
                   aliases=('clip', ),
                   decorators=(precisionOverride({torch.bfloat16: 7e-2, torch.float16: 1e-2}),),
                   ref=np.clip,
                   dtypes=all_types_and(torch.bfloat16),
                   dtypesIfCUDA=all_types_and(torch.half, torch.bfloat16),
                   assert_autodiffed=True,
                   skips=(
                       # Reference: https://github.com/pytorch/pytorch/issues/54841
                       SkipInfo('TestUnaryUfuncs', 'test_reference_numerics_extremal',
                                device_type='cpu', dtypes=[torch.bfloat16]),
                   ),
                   sample_kwargs=sample_kwargs_clamp_scalar,
                   sample_inputs_func=sample_inputs_clamp_scalar),
    UnaryUfuncInfo('positive',
                   ref=np.positive,
                   dtypes=all_types_and_complex_and(torch.half, torch.bfloat16),
                   supports_out=False,
                   supports_forward_ad=True,
                   ),
    UnaryUfuncInfo('conj',
                   ref=np.conj,
                   dtypes=all_types_and_complex_and(torch.bool,
                                                    torch.bfloat16, torch.half),
<<<<<<< HEAD
                   supports_forward_ad=True,
                   dtypesIfCPU=None,
                   dtypesIfCUDA=None,
                   dtypesIfROCM=None,
=======
                   supports_forward_ad=False,  # TODO fix the formula for complex forward AD
>>>>>>> d1629413
                   skips=(
                       # File "test_unary_ufuncs.py", line 289, in test_reference_numerics
                       #  if not torch.can_cast(numpy_to_torch_dtype_dict[expected.dtype.type], dtype):
                       # KeyError: <class 'numpy.intc'>
                       # Following error in Windows CI
                       SkipInfo('TestUnaryUfuncs', 'test_reference_numerics_normal',
                                dtypes=[torch.int],
                                active_if=IS_WINDOWS),
                       SkipInfo('TestUnaryUfuncs', 'test_reference_numerics_hard',
                                dtypes=[torch.int],
                                active_if=IS_WINDOWS),
                   )),
    OpInfo('view_as_real',
           dtypes=complex_types(),
           supports_forward_ad=True,
           sample_inputs_func=sample_inputs_view_as_real,
           ),
    OpInfo('view_as_complex',
           dtypes=floating_types_and(torch.half),
           supports_out=False,
           supports_forward_ad=True,
           skips=(
               # "sum_cpu/sum_cuda" not implemented for 'ComplexHalf'
               SkipInfo('TestOpInfo', 'test_supported_backward', dtypes=(torch.half,)),
           ),
           sample_inputs_func=sample_inputs_view_as_complex),
    OpInfo('complex',
           dtypes=floating_types(),
           sample_inputs_func=sample_inputs_complex,
           ),
    OpInfo('copysign',
           dtypes=all_types_and(torch.bool, torch.half, torch.bfloat16),
           sample_inputs_func=sample_inputs_copysign,
           supports_inplace_autograd=False,
           ),
    UnaryUfuncInfo('cos',
                   ref=np.cos,
                   dtypes=all_types_and_complex_and(torch.bool, torch.bfloat16),
                   dtypesIfCUDA=all_types_and_complex_and(torch.bool, torch.half, torch.bfloat16),
                   # "sin_cuda" not implemented for 'BFloat16'
                   backward_dtypesIfCUDA=all_types_and_complex_and(torch.bool, torch.half),
                   assert_autodiffed=True,
                   handles_large_floats=False,
                   safe_casts_outputs=True,
                   decorators=(precisionOverride({torch.bfloat16: 1e-2}),),
                   skips=(
                       SkipInfo('TestUnaryUfuncs', 'test_reference_numerics_extremal',
                                dtypes=[torch.cfloat, torch.cdouble], active_if=IS_WINDOWS),
                       SkipInfo('TestUnaryUfuncs', 'test_reference_numerics_extremal', device_type='cpu',
                                dtypes=[torch.cfloat, torch.cdouble], active_if=IS_MACOS),
                   )),
    UnaryUfuncInfo('cosh',
                   ref=np_unary_ufunc_integer_promotion_wrapper(np.cosh),
                   dtypes=all_types_and_complex_and(torch.bool),
                   dtypesIfCUDA=all_types_and_complex_and(torch.bool, torch.half),
                   safe_casts_outputs=True,
                   assert_autodiffed=True,
                   skips=(
                       # Reference: https://github.com/pytorch/pytorch/issues/48641
                       SkipInfo('TestUnaryUfuncs', 'test_reference_numerics_hard',
                                device_type='cpu', dtypes=[torch.int8]),
                       SkipInfo('TestUnaryUfuncs', 'test_reference_numerics_extremal',
                                dtypes=[torch.cfloat, torch.cdouble], active_if=IS_WINDOWS),
                       SkipInfo('TestUnaryUfuncs', 'test_reference_numerics_hard',
                                dtypes=[torch.cfloat, torch.cdouble], active_if=IS_WINDOWS),
                       SkipInfo('TestUnaryUfuncs', 'test_reference_numerics_extremal', device_type='cpu',
                                dtypes=[torch.cfloat, torch.cdouble], active_if=IS_MACOS),
                       SkipInfo('TestUnaryUfuncs', 'test_reference_numerics_hard', device_type='cpu',
                                dtypes=[torch.cfloat, torch.cdouble], active_if=IS_MACOS),
                   )),
    OpInfo('cumsum',
           dtypesIfCPU=all_types_and_complex_and(torch.bool),
           dtypesIfCUDA=all_types_and_complex_and(torch.bool, torch.half),
           skips=(
               # "cumsum_out_{cpu,cuda}" not implemented for 'Bool'
               SkipInfo('TestOpInfo', 'test_supported_dtypes',
                        dtypes=(torch.bool,)),
               # cumsum does not handle correctly out= dtypes
               SkipInfo('TestCommon', 'test_out'),
           ),
           sample_inputs_func=sample_inputs_cumulative_ops),
    OpInfo('cumprod',
           dtypes=all_types_and_complex_and(torch.bool),
           dtypesIfCUDA=all_types_and_complex_and(torch.bool, torch.float16),
           skips=(
               # "cumprod_out_{cpu, cuda}" not implemented for 'Bool'
               SkipInfo('TestOpInfo', 'test_supported_dtypes',
                        dtypes=(torch.bool,)),
               # cumprod does not handle correctly out= dtypes
               SkipInfo('TestCommon', 'test_out',
                        dtypes=[torch.float32]),
           ),
           # gradgradcheck fails in fast_mode=True: #56275
           sample_inputs_func=sample_inputs_cumprod,
           gradcheck_fast_mode=False),
    OpInfo('cummax',
           dtypesIfCPU=all_types_and(torch.bool),
           dtypesIfCUDA=all_types_and(torch.bool, torch.half),
           sample_inputs_func=partial(sample_inputs_cumulative_ops, supports_dtype_kwargs=False),
           gradcheck_nondet_tol=GRADCHECK_NONDET_TOL),
    OpInfo('cummin',
           dtypesIfCPU=all_types_and(torch.bool),
           dtypesIfCUDA=all_types_and(torch.bool, torch.half),
           sample_inputs_func=partial(sample_inputs_cumulative_ops, supports_dtype_kwargs=False),
           gradcheck_nondet_tol=GRADCHECK_NONDET_TOL),
    UnaryUfuncInfo('deg2rad',
                   ref=np.radians,
                   decorators=(precisionOverride({torch.bfloat16: 7e-1,
                                                  torch.float16: 7e-1}),),
                   dtypes=all_types_and(torch.bool, torch.half, torch.bfloat16),
                   skips=(
                       # Reference: https://github.com/pytorch/pytorch/pull/51283#issuecomment-770614273
                       SkipInfo('TestUnaryUfuncs', 'test_reference_numerics_hard',
                                dtypes=[torch.bfloat16]),
                   ),
                   safe_casts_outputs=True),
    OpInfo('diff',
           op=torch.diff,
           dtypes=all_types_and_complex_and(torch.bool, torch.float16, torch.bfloat16),
           sample_inputs_func=sample_inputs_diff),
    OpInfo('div',
           variant_test_name='no_rounding_mode',
           dtypes=all_types_and_complex_and(torch.bool, torch.half, torch.bfloat16),
           sample_inputs_func=sample_inputs_div,
           skips=(SkipInfo('TestOpInfo', 'test_duplicate_method_tests'),),
           assert_autodiffed=True),
    OpInfo('div',
           variant_test_name='true_rounding',
           dtypes=all_types_and_complex_and(torch.bool, torch.half, torch.bfloat16),
           sample_inputs_func=partial(sample_inputs_div, rounding_mode=None),
           skips=(SkipInfo('TestOpInfo', 'test_duplicate_method_tests'),),
           assert_autodiffed=True),
    OpInfo('div',
           variant_test_name='trunc_rounding',
           dtypes=all_types_and(torch.half, torch.bfloat16),
           sample_inputs_func=partial(sample_inputs_div, rounding_mode='trunc'),
           skips=(SkipInfo('TestOpInfo', 'test_duplicate_method_tests'),),
           assert_autodiffed=True),
    OpInfo('div',
           variant_test_name='floor_rounding',
           dtypes=all_types_and(torch.half, torch.bfloat16),
           sample_inputs_func=partial(sample_inputs_div, rounding_mode='floor'),
           skips=(SkipInfo('TestOpInfo', 'test_duplicate_method_tests'),),
           assert_autodiffed=True),
    UnaryUfuncInfo('exp',
                   ref=np_unary_ufunc_integer_promotion_wrapper(np.exp),
                   dtypes=all_types_and_complex_and(torch.bool, torch.bfloat16),
                   dtypesIfCUDA=all_types_and_complex_and(torch.bool, torch.half, torch.bfloat16),
                   skips=(
                       # Reference: https://github.com/pytorch/pytorch/pull/50093#pullrequestreview-561791547
                       SkipInfo('TestUnaryUfuncs', 'test_reference_numerics_extremal', dtypes=[torch.bfloat16]),
                       SkipInfo('TestUnaryUfuncs', 'test_reference_numerics_hard', dtypes=[torch.bfloat16]),
                       SkipInfo('TestUnaryUfuncs', 'test_reference_numerics_normal', dtypes=[torch.bfloat16]),
                       # Reference: https://github.com/pytorch/pytorch/issues/48010
                       SkipInfo('TestUnaryUfuncs', 'test_reference_numerics_extremal',
                                device_type='cpu', dtypes=[torch.cfloat, torch.cdouble]),
                       SkipInfo('TestUnaryUfuncs', 'test_reference_numerics_hard',
                                device_type='cpu', dtypes=[torch.cfloat, torch.cdouble]),
                   ),
                   assert_autodiffed=True,
                   safe_casts_outputs=True),
    OpInfo('expand',
           op=lambda self, shape: self.expand(shape),
           dtypes=all_types_and_complex_and(torch.bool, torch.half, torch.bfloat16),
           sample_inputs_func=sample_inputs_expand,
           skips=(
               # Because expand does not have a function variant.
               SkipInfo('TestCommon', 'test_variant_consistency_jit'),),
           supports_out=False),
    OpInfo('expand_as',
           op=lambda self, other: self.expand_as(other),
           dtypes=all_types_and_complex_and(torch.bool, torch.half, torch.bfloat16),
           sample_inputs_func=sample_inputs_expand_as,
           skips=(
               # Because expand_as does not have a function variant.
               SkipInfo('TestCommon', 'test_variant_consistency_jit'),),
           supports_out=False),
    OpInfo('diag',
           dtypes=all_types_and_complex_and(torch.bool),
           dtypesIfCPU=all_types_and_complex_and(torch.bool),
           dtypesIfCUDA=all_types_and_complex_and(torch.bool, torch.half),
           sample_inputs_func=sample_inputs_diag),
    OpInfo('eq',
           dtypes=all_types_and_complex_and(torch.bool, torch.bfloat16, torch.float16),
           supports_autograd=False,
           sample_inputs_func=sample_inputs_comparison_ops),
    OpInfo('fmax',
           op=torch.fmax,
           dtypes=all_types_and(torch.float16, torch.bfloat16, torch.bool),
           sample_inputs_func=sample_inputs_max_min_binary,),
    OpInfo('fmin',
           op=torch.fmin,
           dtypes=all_types_and(torch.float16, torch.bfloat16, torch.bool),
           sample_inputs_func=sample_inputs_max_min_binary,),
    UnaryUfuncInfo('frac',
                   ref=lambda x: np.modf(x)[0],
                   dtypes=floating_types_and(torch.bfloat16, torch.float16),
                   dtypesIfCUDA=floating_types_and(torch.float16),
                   assert_autodiffed=True,
                   # Reference for disabling extremals
                   # https://github.com/pytorch/pytorch/issues/51948
                   handles_extremals=False),
    SpectralFuncInfo('fft.fft',
                     aten_name='fft_fft',
                     ref=np.fft.fft,
                     ndimensional=False,
                     dtypes=all_types_and_complex_and(torch.bool),
                     default_test_dtypes=floating_and_complex_types()),
    SpectralFuncInfo('fft.fftn',
                     aten_name='fft_fftn',
                     ref=np.fft.fftn,
                     ndimensional=True,
                     dtypes=all_types_and_complex_and(torch.bool),
                     default_test_dtypes=floating_and_complex_types(),
                     decorators=[precisionOverride(
                         {torch.float: 1e-4, torch.cfloat: 1e-4})],),
    SpectralFuncInfo('fft.hfft',
                     aten_name='fft_hfft',
                     ref=np.fft.hfft,
                     ndimensional=False,
                     dtypes=all_types_and_complex_and(torch.bool),
                     default_test_dtypes=floating_and_complex_types(),
                     check_batched_gradgrad=False),
    SpectralFuncInfo('fft.rfft',
                     aten_name='fft_rfft',
                     ref=np.fft.rfft,
                     ndimensional=False,
                     dtypes=all_types_and(torch.bool),
                     default_test_dtypes=floating_and_complex_types(),
                     check_batched_grad=False,
                     check_batched_gradgrad=False),
    SpectralFuncInfo('fft.rfftn',
                     aten_name='fft_rfftn',
                     ref=np.fft.rfftn,
                     ndimensional=True,
                     dtypes=all_types_and(torch.bool),
                     default_test_dtypes=floating_and_complex_types(),
                     check_batched_grad=False,
                     check_batched_gradgrad=False,
                     decorators=[precisionOverride({torch.float: 1e-4})],),
    SpectralFuncInfo('fft.ifft',
                     aten_name='fft_ifft',
                     ref=np.fft.ifft,
                     ndimensional=False,
                     dtypes=all_types_and_complex_and(torch.bool),
                     default_test_dtypes=floating_and_complex_types()),
    SpectralFuncInfo('fft.ifftn',
                     aten_name='fft_ifftn',
                     ref=np.fft.ifftn,
                     ndimensional=True,
                     dtypes=all_types_and_complex_and(torch.bool),
                     default_test_dtypes=floating_and_complex_types(),
                     decorators=[
                         DecorateInfo(
                             precisionOverride({torch.float: 1e-4, torch.cfloat: 1e-4}),
                             'TestFFT', 'test_reference_nd')],
                     ),
    SpectralFuncInfo('fft.ihfft',
                     aten_name='fft_ihfft',
                     ref=np.fft.ihfft,
                     ndimensional=False,
                     dtypes=all_types_and(torch.bool),
                     default_test_dtypes=floating_types(),
                     check_batched_grad=False),
    SpectralFuncInfo('fft.irfft',
                     aten_name='fft_irfft',
                     ref=np.fft.irfft,
                     ndimensional=False,
                     dtypes=all_types_and_complex_and(torch.bool),
                     default_test_dtypes=floating_and_complex_types(),
                     check_batched_gradgrad=False),
    SpectralFuncInfo('fft.irfftn',
                     aten_name='fft_irfftn',
                     ref=np.fft.irfftn,
                     ndimensional=True,
                     dtypes=all_types_and_complex_and(torch.bool),
                     default_test_dtypes=floating_and_complex_types(),
                     check_batched_gradgrad=False,
                     decorators=[
                         DecorateInfo(
                             precisionOverride({torch.float: 1e-4, torch.cfloat: 1e-4}),
                             'TestFFT', 'test_reference_nd')],
                     ),
    UnaryUfuncInfo('floor',
                   ref=np.floor,
                   dtypes=floating_types_and(torch.bfloat16),
                   dtypesIfCUDA=floating_types_and(torch.half),
                   assert_autodiffed=True),
    OpInfo('flip',
           op=torch.flip,
           dtypes=all_types_and_complex_and(torch.bool, torch.half, torch.bfloat16),
           sample_inputs_func=sample_inputs_flip,
           supports_out=False),
    OpInfo('fliplr',
           op=torch.fliplr,
           dtypes=all_types_and_complex_and(torch.bool, torch.half, torch.bfloat16),
           sample_inputs_func=sample_inputs_fliplr_flipud,
           supports_out=False),
    OpInfo('flipud',
           op=torch.flipud,
           dtypes=all_types_and_complex_and(torch.bool, torch.half, torch.bfloat16),
           sample_inputs_func=sample_inputs_fliplr_flipud,
           supports_out=False),
    UnaryUfuncInfo('i0',
                   ref=np.i0,
                   decorators=(precisionOverride({torch.bfloat16: 3e-1,
                                                  torch.float16: 5e-1}),),
                   dtypes=floating_types_and(torch.bfloat16),
                   dtypesIfCUDA=floating_types_and(torch.half, torch.bfloat16),
                   supports_autograd=False),
    UnaryUfuncInfo('special.i0e',
                   aten_name='special_i0e',
                   ref=scipy.special.i0e if TEST_SCIPY else _NOTHING,
                   decorators=(precisionOverride({torch.bfloat16: 3e-1,
                                                  torch.float16: 3e-1}),),
                   dtypes=all_types_and(torch.bool, torch.bfloat16),
                   dtypesIfCUDA=all_types_and(torch.bool, torch.half, torch.bfloat16),
                   supports_autograd=False,
                   safe_casts_outputs=True),
    OpInfo('floor_divide',
           dtypes=all_types_and(torch.half, torch.bfloat16),
           sample_inputs_func=sample_inputs_floor_divide,
           decorators=[_wrap_warn_once("floor_divide is deprecated, and will be removed")],
           skips=(
               # `test_duplicate_method_tests` doesn't raise any warning, as it doesn't actually
               # call the operator.
               SkipInfo('TestOpInfo', 'test_duplicate_method_tests'),),
           supports_autograd=False,
           ),
    UnaryUfuncInfo('frexp',
                   op=torch.frexp,
                   ref=np.frexp,
                   dtypes=floating_types_and(torch.half),
                   # skip testing torch.frexp as it is not supported by ROCm platform yet
                   decorators=[skipCUDAIfRocm],
                   supports_out=False,
                   skips=(
                       # skips below tests as torch.frexp returns tuple-like (mantissa, exponent) as outputs,
                       # while theses tests currently requires output to a single tensor.
                       SkipInfo('TestUnaryUfuncs', 'test_batch_vs_slicing'),
                       SkipInfo('TestUnaryUfuncs', 'test_contig_vs_every_other'),
                       SkipInfo('TestUnaryUfuncs', 'test_contig_vs_transposed'),
                       SkipInfo('TestUnaryUfuncs', 'test_non_contig_expand'),
                       SkipInfo('TestUnaryUfuncs', 'test_variant_consistency'),

                       # skips test_reference_numerics due to error in Windows CI.
                       # The np.frexp returns exponent as np.intc dtype on Windows platform,
                       # and np.intc does not have the correspond torch dtype
                       SkipInfo('TestUnaryUfuncs', 'test_reference_numerics_normal',
                                active_if=IS_WINDOWS),
                       SkipInfo('TestUnaryUfuncs', 'test_reference_numerics_hard',
                                active_if=IS_WINDOWS),
                       SkipInfo('TestUnaryUfuncs', 'test_reference_numerics_extremal',
                                active_if=IS_WINDOWS),
                   )),
    OpInfo('ge',
           aliases=('greater_equal',),
           dtypes=all_types_and(torch.bool, torch.bfloat16, torch.float16),
           supports_autograd=False,
           sample_inputs_func=sample_inputs_comparison_ops),
    OpInfo('geqrf',
           dtypes=floating_and_complex_types(),
           dtypesIfCPU=floating_and_complex_types(),
           supports_autograd=False,
           sample_inputs_func=sample_inputs_geqrf,
           decorators=[skipCUDAIfNoMagma, skipCUDAIfRocm, skipCPUIfNoLapack],),
    OpInfo('gt',
           aliases=('greater',),
           dtypes=all_types_and(torch.bool, torch.bfloat16, torch.float16),
           supports_autograd=False,
           sample_inputs_func=sample_inputs_comparison_ops),
    UnaryUfuncInfo('imag',
                   ref=np.imag,
                   dtypes=complex_types(),
                   supports_out=False,
                   supports_autograd=False,
                   skips=(
                       # Skip since real and imag don't have out variants.
                       SkipInfo('TestUnaryUfuncs', 'test_out_arg_all_dtypes'),
                   )),
    OpInfo('inverse',
           op=torch.inverse,
           dtypes=floating_and_complex_types(),
           check_batched_gradgrad=False,
           gradcheck_nondet_tol=GRADCHECK_NONDET_TOL,
           sample_inputs_func=sample_inputs_linalg_invertible,
           decorators=[skipCUDAIfNoMagmaAndNoCusolver, skipCUDAIfRocm, skipCPUIfNoLapack],
           skips=(
               # cuda gradchecks are slow
               # see discussion https://github.com/pytorch/pytorch/pull/47761#issuecomment-747316775
               SkipInfo('TestGradients', 'test_fn_gradgrad', device_type='cuda'),)),
    OpInfo('le',
           aliases=('less_equal',),
           dtypes=all_types_and(torch.bool, torch.bfloat16, torch.float16),
           supports_autograd=False,
           sample_inputs_func=sample_inputs_comparison_ops),
    OpInfo('linalg.det',
           op=torch.linalg.det,
           aliases=('det', ),
           dtypes=floating_and_complex_types(),
           # det doesn't support complex autograd, https://github.com/pytorch/pytorch/issues/57358
           backward_dtypes=floating_types(),
           aten_name='linalg_det',
           sample_inputs_func=sample_inputs_linalg_det,
           decorators=[skipCUDAIfNoMagma, skipCPUIfNoLapack],
           supports_inplace_autograd=False,
           skips=(
               # The following tests fail only on ROCm. This is probably
               # related to the fact that the current linalg.det backward is
               # unstable if the matrix has repeated singular values, see
               # https://github.com/pytorch/pytorch/issues/53364
               SkipInfo('TestGradients', 'test_fn_grad', device_type='cuda',
                        dtypes=(torch.float64,), active_if=TEST_WITH_ROCM),
               SkipInfo('TestGradients', 'test_fn_gradgrad', device_type='cuda',
                        dtypes=(torch.float64,), active_if=TEST_WITH_ROCM),
               SkipInfo('TestCommon', 'test_variant_consistency_jit', device_type='cuda',
                        dtypes=(torch.float64, torch.float32), active_if=TEST_WITH_ROCM),
           )),
    OpInfo('linalg.cholesky',
           aten_name='linalg_cholesky',
           dtypes=floating_and_complex_types(),
           # TODO: RuntimeError: While computing batched gradients,
           # got: vmap: Calling Tensor.as_strided is not supported
           # unless the batch dims being vmapped over are at the front of the tensor (in memory layout).
           check_batched_gradgrad=False,
           supports_forward_ad=False,
           sample_inputs_func=sample_inputs_linalg_cholesky,
           gradcheck_wrapper=gradcheck_wrapper_hermitian_input,
           decorators=[skipCUDAIfNoMagmaAndNoCusolver, skipCUDAIfRocm, skipCPUIfNoLapack],
           skips=(
               # cuda gradchecks are slow
               # see discussion https://github.com/pytorch/pytorch/pull/47761#issuecomment-747316775
               SkipInfo('TestGradients', 'test_fn_gradgrad', device_type='cuda'),)
           ),
    OpInfo('linalg.cholesky_ex',
           aten_name='linalg_cholesky_ex',
           dtypes=floating_and_complex_types(),
           check_batched_gradgrad=False,
           sample_inputs_func=sample_inputs_linalg_cholesky,
           gradcheck_wrapper=gradcheck_wrapper_hermitian_input,
           decorators=[skipCUDAIfNoMagmaAndNoCusolver, skipCUDAIfRocm, skipCPUIfNoLapack],
           skips=(
               # cuda gradchecks are slow
               # see discussion https://github.com/pytorch/pytorch/pull/47761#issuecomment-747316775
               SkipInfo('TestGradients', 'test_fn_gradgrad', device_type='cuda'),)
           ),
    OpInfo('linalg.eig',
           aten_name='linalg_eig',
           op=torch.linalg.eig,
           dtypes=floating_and_complex_types(),
           supports_autograd=False,
           sample_inputs_func=sample_inputs_linalg_invertible,
           decorators=[skipCUDAIfNoMagma, skipCUDAIfRocm, skipCPUIfNoLapack]),
    OpInfo('linalg.eigvals',
           aten_name='linalg_eigvals',
           op=torch.linalg.eigvals,
           dtypes=floating_and_complex_types(),
           supports_autograd=False,
           sample_inputs_func=sample_inputs_linalg_invertible,
           decorators=[skipCUDAIfNoMagma, skipCUDAIfRocm, skipCPUIfNoLapack]),
    OpInfo('linalg.eigh',
           aten_name='linalg_eigh',
           dtypes=floating_and_complex_types(),
           check_batched_gradgrad=False,
           sample_inputs_func=sample_inputs_linalg_eigh,
           gradcheck_wrapper=gradcheck_wrapper_hermitian_input,
           decorators=[skipCUDAIfNoMagma, skipCUDAIfRocm, skipCPUIfNoLapack],
           skips=(
               # cuda gradchecks are slow
               # see discussion https://github.com/pytorch/pytorch/pull/47761#issuecomment-747316775
               SkipInfo('TestGradients', 'test_fn_gradgrad', device_type='cuda'),)
           ),
    OpInfo('linalg.eigvalsh',
           aten_name='linalg_eigvalsh',
           dtypes=floating_and_complex_types(),
           check_batched_gradgrad=False,
           sample_inputs_func=sample_inputs_linalg_eigh,
           gradcheck_wrapper=gradcheck_wrapper_hermitian_input,
           decorators=[skipCUDAIfNoMagma, skipCUDAIfRocm, skipCPUIfNoLapack],),
    OpInfo('linalg.householder_product',
           aten_name='linalg_householder_product',
           op=torch.linalg.householder_product,
           aliases=('orgqr', ),
           dtypes=floating_and_complex_types(),
           # TODO: backward uses in-place operations that vmap doesn't like
           check_batched_grad=False,
           check_batched_gradgrad=False,
           sample_inputs_func=sample_inputs_householder_product,
           decorators=[skipCUDAIfNoCusolver, skipCUDAIfRocm, skipCPUIfNoLapack,
                       # gradgrad checks are slow
                       DecorateInfo(slowTest, 'TestGradients', 'test_fn_gradgrad'), ]),
    OpInfo('linalg.lstsq',
           aten_name='linalg_lstsq',
           op=torch.linalg.lstsq,
           dtypes=floating_and_complex_types(),
           supports_out=True,
           sample_inputs_func=sample_inputs_linalg_lstsq,
           check_batched_grad=False,
           check_batched_gradgrad=False,
           supports_forward_ad=False,
           decorators=[skipCUDAIfNoMagma, skipCPUIfNoLapack],
           skips=(
               # skip because `linalg_lstsq` is not differentiable
               SkipInfo('TestGradients', 'test_fn_grad'),
               SkipInfo('TestCommon', 'test_variant_consistency_jit'),
           )),
    OpInfo('linalg.matrix_power',
           aliases=('matrix_power',),
           aten_name='linalg_matrix_power',
           dtypes=floating_and_complex_types(),
           supports_inplace_autograd=False,
           decorators=[skipCUDAIfNoMagmaAndNoCusolver, skipCPUIfNoLapack, skipCUDAIfRocm],
           sample_inputs_func=sample_inputs_linalg_matrix_power,
           gradcheck_nondet_tol=GRADCHECK_NONDET_TOL),
    OpInfo('linalg.multi_dot',
           # Need this lambda because gradcheck does not work with TensorList inputs
           aten_name='linalg_multi_dot',
           dtypes=floating_and_complex_types_and(torch.half),
           dtypesIfCPU=all_types_and_complex_and(torch.half, torch.bfloat16),
           dtypesIfCUDA=floating_and_complex_types_and(torch.half, *[torch.bfloat16] if CUDA11OrLater else []),
           supports_inplace_autograd=False,
           # Batched grad checks fail for empty input tensors (see https://github.com/pytorch/pytorch/issues/53407)
           check_batched_grad=False,
           check_batched_gradgrad=False,
           sample_inputs_func=sample_inputs_linalg_multi_dot,
           gradcheck_nondet_tol=GRADCHECK_NONDET_TOL),
    OpInfo('linalg.norm',
           op=torch.linalg.norm,
           dtypes=floating_and_complex_types_and(torch.float16, torch.bfloat16),
           decorators=[skipCUDAIfNoMagma, skipCPUIfNoLapack],
           sample_inputs_func=sample_inputs_linalg_norm,
           aten_name='linalg_norm',
           skips=(
               # linalg.norm does not correctly warn when resizing out= inputs
               SkipInfo('TestCommon', 'test_out'),
           )),
    OpInfo('linalg.qr',
           aten_name='linalg_qr',
           op=torch.linalg.qr,
           dtypes=floating_and_complex_types(),
           # batched gradients do not work for empty inputs
           # https://github.com/pytorch/pytorch/issues/50743#issuecomment-767376085
           check_batched_gradgrad=False,
           sample_inputs_func=sample_inputs_linalg_qr,
           decorators=[skipCUDAIfNoMagma, skipCUDAIfRocm, skipCPUIfNoLapack],
           skips=(
               # cuda gradchecks are slow
               # see discussion https://github.com/pytorch/pytorch/pull/47761#issuecomment-747316775
               SkipInfo('TestGradients', 'test_fn_gradgrad', device_type='cuda'),)),
    OpInfo('linalg.slogdet',
           aten_name='linalg_slogdet',
           op=torch.linalg.slogdet,
           dtypes=floating_and_complex_types(),
           sample_inputs_func=sample_inputs_linalg_slogdet,
           decorators=[skipCUDAIfNoMagma, skipCUDAIfRocm, skipCPUIfNoLapack]),
    OpInfo('linalg.vector_norm',
           op=torch.linalg.vector_norm,
           dtypes=floating_and_complex_types_and(torch.float16, torch.bfloat16),
           decorators=[skipCUDAIfNoMagma, skipCPUIfNoLapack],
           sample_inputs_func=sample_inputs_linalg_vector_norm,
           aten_name='linalg_vector_norm',
           skips=(
               # linalg.vector_norm does not correctly warn when resizing out= inputs
               SkipInfo('TestCommon', 'test_out'),
           )),
    UnaryUfuncInfo('log',
                   ref=np.log,
                   domain=(0, float('inf')),
                   dtypes=all_types_and_complex_and(torch.bool, torch.bfloat16),
                   dtypesIfCUDA=all_types_and_complex_and(torch.bool, torch.half, torch.bfloat16),
                   assert_autodiffed=True,
                   safe_casts_outputs=True,
                   decorators=(precisionOverride({torch.bfloat16: 5e-2}),),
                   skips=(
                       SkipInfo('TestUnaryUfuncs', 'test_reference_numerics_extremal',
                                device_type='cpu', dtypes=[torch.cfloat, torch.cdouble],
                                active_if=IS_WINDOWS),
                   )),
    UnaryUfuncInfo('log10',
                   ref=np.log10,
                   domain=(0, float('inf')),
                   decorators=(precisionOverride({torch.bfloat16: 5e-2}),),
                   dtypes=all_types_and_complex_and(torch.bool, torch.bfloat16),
                   assert_autodiffed=True,
                   dtypesIfCUDA=all_types_and_complex_and(torch.bool, torch.half, torch.bfloat16),
                   safe_casts_outputs=True,
                   skips=(
                       SkipInfo('TestUnaryUfuncs', 'test_reference_numerics_extremal',
                                device_type='cpu', dtypes=[torch.cfloat, torch.cdouble],
                                active_if=IS_WINDOWS),
                   )),
    UnaryUfuncInfo('log1p',
                   ref=np.log1p,
                   domain=(-1, float('inf')),
                   dtypes=all_types_and(torch.bool, torch.bfloat16),
                   dtypesIfCUDA=all_types_and(torch.bool, torch.half, torch.bfloat16),
                   decorators=(precisionOverride({torch.bfloat16: 1e-1}),),
                   safe_casts_outputs=True,
                   assert_autodiffed=True),
    UnaryUfuncInfo('log2',
                   ref=np.log2,
                   domain=(0, float('inf')),
                   dtypes=all_types_and_complex_and(torch.bool, torch.bfloat16),
                   dtypesIfCUDA=all_types_and_complex_and(torch.bool, torch.half, torch.bfloat16),
                   assert_autodiffed=True,
                   safe_casts_outputs=True,
                   decorators=(precisionOverride({torch.bfloat16: 1e-1}),),
                   skips=(
                       SkipInfo('TestUnaryUfuncs', 'test_reference_numerics_extremal',
                                dtypes=[torch.cfloat, torch.cdouble]),
                       SkipInfo('TestUnaryUfuncs', 'test_reference_numerics_normal',
                                dtypes=[torch.cfloat, torch.cdouble]),
                   )),
    OpInfo('logaddexp',
           dtypes=floating_types(),
           sample_inputs_func=lambda op_info, device, dtype, requires_grad=False, **kwargs:
           (SampleInput(make_tensor((S, S), device, dtype, requires_grad=requires_grad),
                        args=(make_tensor((S, S), device, dtype, requires_grad=requires_grad),)),)),
    OpInfo('logaddexp2',
           dtypes=floating_types(),
           sample_inputs_func=lambda op_info, device, dtype, requires_grad=False, **kwargs:
           (SampleInput(make_tensor((S, S), device, dtype, requires_grad=requires_grad),
                        args=(make_tensor((S, S), device, dtype, requires_grad=requires_grad),)),)),
    UnaryUfuncInfo('logical_not',
                   ref=np.logical_not,
                   decorators=(precisionOverride({torch.bfloat16: 7e-1,
                                                  torch.float16: 5e-1}),),
                   dtypes=all_types_and_complex_and(torch.bool, torch.half, torch.bfloat16),
                   safe_casts_outputs=True,
                   supports_autograd=False,
                   skips=(
                       # The function variant always returns BoolTensor
                       # while the inplace variant preserves the input dtype.
                       # >>> t = torch.randn(3)
                       # >>> torch.logical_not(t)
                       # tensor([False, False, False])
                       # >>> torch.logical_not(t).dtype
                       # torch.bool
                       # >>> t.logical_not_().dtype
                       # torch.float32
                       SkipInfo('TestUnaryUfuncs', 'test_variant_consistency',
                                dtypes=all_types_and_complex_and(torch.half, torch.bfloat16)),
                       SkipInfo('TestCommon', 'test_variant_consistency_eager',
                                dtypes=all_types_and_complex_and(torch.half, torch.bfloat16)),
                   )),
    OpInfo('lt',
           aliases=('less',),
           dtypes=all_types_and(torch.bool, torch.bfloat16, torch.float16),
           supports_autograd=False,
           sample_inputs_func=sample_inputs_comparison_ops),
    OpInfo('lu',
           op=torch.lu,
           dtypes=floating_and_complex_types(),
           supports_inplace_autograd=False,
           check_batched_gradgrad=False,
           supports_out=False,
           sample_inputs_func=sample_inputs_lu,
           decorators=[skipCUDAIfNoMagmaAndNoCusolver, skipCUDAIfRocm, skipCPUIfNoLapack],
           skips=(
               # cuda gradchecks are slow
               # see discussion https://github.com/pytorch/pytorch/pull/47761#issuecomment-747316775
               SkipInfo('TestGradients', 'test_fn_gradgrad', device_type='cuda'),
               # we skip jit tests because lu_backward is impelemented as autograd.Function,
               # which does not support autograd with scripting
               SkipInfo('TestCommon', 'test_variant_consistency_jit'),
               # Skip operator schema test because this is a functional and not an operator
               SkipInfo('TestOperatorSignatures', 'test_get_torch_func_signature_exhaustive'),
           )),
    OpInfo('masked_fill',
           dtypes=all_types_and_complex_and(torch.bool, torch.half, torch.bfloat16),
           sample_inputs_func=sample_inputs_masked_fill,
           supports_out=False),
    OpInfo('masked_scatter',
           dtypes=all_types_and_complex_and(torch.bool, torch.half, torch.bfloat16),
           sample_inputs_func=sample_inputs_masked_scatter,
           supports_out=False),
    OpInfo('masked_select',
           dtypes=all_types_and_complex_and(torch.bool, torch.half, torch.bfloat16),
           sample_inputs_func=sample_inputs_masked_select),
    OpInfo('matrix_exp',
           dtypesIfCPU=floating_and_complex_types_and(torch.bfloat16),
           dtypesIfCUDA=floating_and_complex_types_and(torch.float16),
           sample_inputs_func=sample_inputs_matrix_exp,
           supports_out=False),
    OpInfo('matmul',
           dtypes=floating_types(),
           dtypesIfCPU=all_types_and_complex(),
           dtypesIfCUDA=floating_types_and(torch.float16, torch.complex64, torch.complex128),
           dtypesIfROCM=floating_types_and(torch.half),
           assert_autodiffed=True,
           sample_inputs_func=sample_inputs_matmul,
           skips=(
               # matmul does not correctly warn when resizing out= inputs
               SkipInfo('TestCommon', 'test_out'),
               # https://github.com/pytorch/pytorch/issues/55754
               SkipInfo('TestGradients', 'test_fn_grad',
                        device_type='cpu', dtypes=(torch.complex128,)),
               # https://github.com/pytorch/pytorch/issues/55755
               SkipInfo('TestOpInfo', 'test_unsupported_dtypes',
                        device_type='cpu', dtypes=(torch.float16,)),)),
    OpInfo('max',
           op=torch.max,
           variant_test_name='binary',
           dtypes=all_types_and(torch.float16, torch.bfloat16, torch.bool),
           sample_inputs_func=sample_inputs_max_min_binary,
           assert_autodiffed=True,),
    OpInfo('max',
           op=torch.max,
           variant_test_name='reduction_with_dim',
           dtypes=all_types_and(torch.float16, torch.bfloat16, torch.bool),
           sample_inputs_func=sample_inputs_max_min_reduction_with_dim,
           skips=(
               # max does not correctly warn when resizing out= inputs
               SkipInfo('TestCommon', 'test_out'),)),
    OpInfo('max',
           op=torch.max,
           variant_test_name='reduction_no_dim',
           dtypes=all_types_and(torch.float16, torch.bfloat16, torch.bool),
           supports_out=False,
           sample_inputs_func=sample_inputs_max_min_reduction_no_dim,),
    OpInfo('min',
           op=torch.min,
           variant_test_name='binary',
           dtypes=all_types_and(torch.float16, torch.bfloat16, torch.bool),
           sample_inputs_func=sample_inputs_max_min_binary,
           assert_autodiffed=True,),
    OpInfo('min',
           op=torch.min,
           variant_test_name='reduction_with_dim',
           dtypes=all_types_and(torch.float16, torch.bfloat16, torch.bool),
           sample_inputs_func=sample_inputs_max_min_reduction_with_dim,
           skips=(
               # min does not correctly warn when resizing out= inputs
               SkipInfo('TestCommon', 'test_out'),
           )),
    OpInfo('min',
           op=torch.min,
           variant_test_name='reduction_no_dim',
           dtypes=all_types_and(torch.float16, torch.bfloat16, torch.bool),
           supports_out=False,
           sample_inputs_func=sample_inputs_max_min_reduction_no_dim,),
    OpInfo('sum',
           dtypes=all_types_and_complex_and(torch.float16, torch.bfloat16, torch.bool),
           supports_out=False,
           sample_inputs_func=sample_inputs_reduction_wrapper(supports_multiple_dims=True)),
    OpInfo('nansum',
           dtypes=all_types_and(torch.float16, torch.bfloat16, torch.bool),
           dtypesIfCPU=all_types_and(torch.float16, torch.bool),
           supports_out=False,
           sample_inputs_func=sample_inputs_reduction_wrapper(supports_multiple_dims=True)),
    # TODO(@heitorschueroff) Add test for dtype kwarg
    OpInfo('mean',
           dtypes=floating_and_complex_types_and(torch.float16, torch.bfloat16),
           assert_autodiffed=True,
           sample_inputs_func=sample_inputs_reduction_wrapper(supports_multiple_dims=True),
           # Need to skip out test because one of the overload for mean does not support it
           # TODO(@heitorschueroff) fix this when implementing ReductionInfo
           skips=(SkipInfo('TestCommon', 'test_out'),)),
    OpInfo('quantile',
           dtypes=floating_types(),
           sample_inputs_func=sample_inputs_reduction_quantile),
    OpInfo('nanquantile',
           dtypes=floating_types(),
           sample_inputs_func=sample_inputs_reduction_quantile),
    OpInfo('maximum',
           op=torch.maximum,
           dtypes=all_types_and(torch.float16, torch.bfloat16, torch.bool),
           sample_inputs_func=sample_inputs_max_min_binary,),
    OpInfo('minimum',
           op=torch.minimum,
           dtypes=all_types_and(torch.float16, torch.bfloat16, torch.bool),
           sample_inputs_func=sample_inputs_max_min_binary,),
    OpInfo('nn.functional.hardswish',
           supports_autograd=True,
           assert_autodiffed=True,
           sample_inputs_func=sample_inputs_hardswish,
           dtypesIfCUDA=floating_types_and(torch.half, torch.bfloat16),
           supports_gradgrad=False,
           supports_out=False,
           autodiff_fusible_nodes=["aten::hardswish"]),
    OpInfo('topk',
           dtypes=all_types(),
           dtypesIfCUDA=all_types_and(torch.bfloat16, torch.float16),
           sample_inputs_func=sample_inputs_topk,
           skips=(
               # Topk is not raising a warning when the out is resized
               SkipInfo('TestCommon', 'test_out'),
           )),
    OpInfo('mm',
           dtypes=floating_and_complex_types_and(torch.half),
           dtypesIfCPU=all_types_and_complex_and(torch.float16, torch.bfloat16),
           dtypesIfCUDA=floating_and_complex_types_and(torch.float16, *[torch.bfloat16] if CUDA11OrLater else []),
           assert_autodiffed=True,
           sample_inputs_func=sample_inputs_mm,
           skips=(
               # mm does not correctly warn when resizing out= inputs
               SkipInfo('TestCommon', 'test_out'),
           )),
    OpInfo('mode',
           op=torch.mode,
           dtypes=all_types_and(torch.float16, torch.bfloat16, torch.bool),
           sample_inputs_func=sample_inputs_mode,),
    MvlGammaInfo(variant_test_name='mvlgamma_p_1',
                 domain=(1e-4, float('inf')),
                 skips=skips_mvlgamma(),
                 sample_kwargs=lambda device, dtype, input: ({'p': 1}, {'d': 1})),
    MvlGammaInfo(variant_test_name='mvlgamma_p_3',
                 domain=(1.1, float('inf')),
                 skips=skips_mvlgamma(skip_redundant=True) + (
                     SkipInfo('TestUnaryUfuncs', 'test_reference_numerics_hard', dtypes=(torch.float16,)),
                 ),
                 sample_kwargs=lambda device, dtype, input: ({'p': 3}, {'d': 3})),
    MvlGammaInfo(variant_test_name='mvlgamma_p_5',
                 domain=(2.1, float('inf')),
                 skips=skips_mvlgamma(skip_redundant=True) + (
                     SkipInfo('TestUnaryUfuncs', 'test_reference_numerics_hard', dtypes=(torch.float16,)),
                 ),
                 sample_kwargs=lambda device, dtype, input: ({'p': 5}, {'d': 5})),
    OpInfo('ne',
           aliases=('not_equal',),
           dtypes=all_types_and_complex_and(torch.bool, torch.bfloat16, torch.float16),
           supports_autograd=False,
           sample_inputs_func=sample_inputs_comparison_ops),
    UnaryUfuncInfo('neg',
                   aliases=('negative', ),
                   ref=np.negative,
                   dtypes=all_types_and_complex_and(torch.half, torch.bfloat16),
                   assert_autodiffed=True,),
    OpInfo('dist',
           op=torch.dist,
           dtypes=floating_and_complex_types_and(torch.half, torch.bfloat16),
           # "pow" not implemented for 'BFloat16' or 'half'
           backward_dtypes=floating_and_complex_types(),
           sample_inputs_func=sample_inputs_dist,
           skips=(
               # dist does not correctly warn when resizing out= inputs
               SkipInfo('TestCommon', 'test_out'),
           )),
    OpInfo('outer',
           op=torch.outer,
           aliases=('ger', ),
           dtypes=all_types_and_complex_and(torch.bool, torch.float16, torch.bfloat16),
           sample_inputs_func=sample_inputs_outer,),
    OpInfo('ormqr',
           op=torch.ormqr,
           dtypes=floating_and_complex_types(),
           supports_autograd=False,
           sample_inputs_func=sample_inputs_ormqr,
           decorators=[skipCUDAIfNoCusolver, skipCPUIfNoLapack]),
    OpInfo('permute',
           dtypes=all_types_and_complex_and(torch.bool, torch.float16, torch.bfloat16),
           dtypesIfCUDA=all_types_and_complex_and(torch.bool, torch.float16, torch.bfloat16),
           supports_out=False,
           assert_autodiffed=True,
           sample_inputs_func=sample_inputs_permute),
    OpInfo('pow',
           dtypes=all_types_and_complex_and(torch.half, torch.bfloat16, torch.bool),
           # Due to AVX2 curently not being fully supported for Float16, log_vml_cpu can't be enabled
           # for Float16, causing this test to fail. pow's autograd for Float16 is thus currently
           # unsupported on CPU.
           backward_dtypes=all_types_and_complex_and(torch.bfloat16, torch.bool),
           sample_inputs_func=sample_inputs_pow,
           supports_inplace_autograd=False,
           assert_autodiffed=True),
    OpInfo('float_power',
           dtypes=all_types_and_complex_and(torch.half, torch.bfloat16, torch.bool),
           sample_inputs_func=sample_inputs_pow),
    OpInfo('prod',
           dtypes=all_types_and_complex_and(torch.bool),
           dtypesIfCUDA=all_types_and_complex_and(torch.bool, torch.float16, torch.bfloat16),
           # "cumprod_cuda" not implemented for 'BFloat16'
           backward_dtypesIfCUDA=all_types_and_complex_and(torch.bool, torch.float16),
           skips=(
               # prod does not support the (Tensor, *, out) overload
               SkipInfo('TestCommon', 'test_out',
                        dtypes=[torch.float32]),
           ),
           sample_inputs_func=sample_inputs_prod,
           gradcheck_nondet_tol=GRADCHECK_NONDET_TOL),
    OpInfo('qr',
           op=torch.qr,
           dtypes=floating_and_complex_types(),
           sample_inputs_func=sample_inputs_linalg_qr,
           # batched gradients do not work for empty inputs
           # https://github.com/pytorch/pytorch/issues/50743#issuecomment-767376085
           check_batched_gradgrad=False,
           decorators=[skipCUDAIfNoMagma, skipCUDAIfRocm, skipCPUIfNoLapack],
           skips=(
               # cuda gradchecks are slow
               # see discussion https://github.com/pytorch/pytorch/pull/47761#issuecomment-747316775
               SkipInfo('TestGradients', 'test_fn_gradgrad', device_type='cuda'),)),
    UnaryUfuncInfo('rad2deg',
                   ref=np.degrees,
                   decorators=(precisionOverride({torch.bfloat16: 7e-1,
                                                  torch.float16: 7e-1}),),
                   dtypes=all_types_and(torch.bool, torch.half, torch.bfloat16),
                   skips=(
                       # Reference: https://github.com/pytorch/pytorch/pull/51283#issuecomment-770614273
                       SkipInfo('TestUnaryUfuncs', 'test_reference_numerics_normal',
                                dtypes=[torch.bfloat16]),
                       SkipInfo('TestUnaryUfuncs', 'test_reference_numerics_hard',
                                dtypes=[torch.bfloat16]),
                       SkipInfo('TestUnaryUfuncs', 'test_reference_numerics_extremal',
                                dtypes=[torch.bfloat16]),
                   ),
                   safe_casts_outputs=True),
    UnaryUfuncInfo('real',
                   ref=np.real,
                   dtypes=complex_types(),
                   supports_out=False,
                   supports_autograd=False,
                   skips=(
                       # Skip since real and imag don't have out variants.
                       SkipInfo('TestUnaryUfuncs', 'test_out_arg_all_dtypes'),
                   )),
    OpInfo('roll',
           dtypes=all_types_and_complex_and(torch.bool, torch.bfloat16, torch.half),
           dtypesIfCUDA=all_types_and_complex_and(torch.bool, torch.half),
           dtypesIfROCM=all_types_and_complex_and(torch.bool, torch.half),
           supports_out=False,
           sample_inputs_func=sample_inputs_roll),
    OpInfo('rot90',
           dtypes=all_types_and_complex_and(torch.bool, torch.bfloat16, torch.half),
           supports_out=False,
           sample_inputs_func=sample_inputs_rot90),
    UnaryUfuncInfo('round',
                   ref=np.round,
                   dtypes=floating_types_and(torch.bfloat16),
                   dtypesIfCUDA=floating_types_and(torch.half),
                   assert_autodiffed=True,),
    UnaryUfuncInfo('sin',
                   ref=np.sin,
                   dtypes=all_types_and_complex_and(torch.bool, torch.bfloat16),
                   dtypesIfCUDA=all_types_and_complex_and(torch.bool, torch.half),
                   assert_autodiffed=True,
                   handles_large_floats=False,
                   handles_complex_extremals=False,
                   safe_casts_outputs=True,
                   decorators=(precisionOverride({torch.bfloat16: 1e-2}),)),
    UnaryUfuncInfo('sinc',
                   ref=np_sinc_with_fp16_as_fp32,
                   dtypes=all_types_and_complex_and(torch.bool, torch.bfloat16),
                   dtypesIfCUDA=all_types_and_complex_and(torch.bool, torch.half),
                   handles_large_floats=False,
                   handles_complex_extremals=False,
                   safe_casts_outputs=True,
                   decorators=(precisionOverride({torch.bfloat16: 1e-2,
                                                  torch.float16: 1e-2}),),
                   skips=(
                       # Reference: https://github.com/pytorch/pytorch/issues/49133
                       SkipInfo('TestUnaryUfuncs', 'test_reference_numerics_normal',
                                dtypes=[torch.cfloat]),
                   )),
    UnaryUfuncInfo('sinh',
                   ref=np_unary_ufunc_integer_promotion_wrapper(np.sinh),
                   dtypes=all_types_and_complex_and(torch.bool),
                   dtypesIfCUDA=all_types_and_complex_and(torch.bool, torch.half),
                   safe_casts_outputs=True,
                   assert_autodiffed=True,
                   decorators=(precisionOverride({torch.float16: 1e-2}),),
                   skips=(
                       SkipInfo('TestUnaryUfuncs', 'test_reference_numerics_extremal',
                                device_type='cpu', dtypes=[torch.cfloat, torch.cdouble],
                                active_if=(IS_MACOS or IS_WINDOWS)),
                       SkipInfo('TestUnaryUfuncs', 'test_reference_numerics_hard',
                                device_type='cpu', dtypes=[torch.cfloat, torch.cdouble],
                                active_if=(IS_MACOS or IS_WINDOWS)),
                       # Reference: https://github.com/pytorch/pytorch/issues/48641
                       SkipInfo('TestUnaryUfuncs', 'test_reference_numerics_hard',
                                device_type='cpu', dtypes=[torch.int8]),
                   )),
    UnaryUfuncInfo('sign',
                   ref=reference_sign,
                   dtypes=all_types_and(torch.bool, torch.bfloat16, torch.half),
                   dtypesIfCUDA=all_types_and(torch.bool, torch.bfloat16, torch.half),
                   skips=(
                       # Reference: https://github.com/pytorch/pytorch/issues/41245
                       SkipInfo('TestUnaryUfuncs', 'test_reference_numerics_extremal',
                                dtypes=[torch.bfloat16, torch.float16, torch.float32, torch.float64]),
                   )),
    UnaryUfuncInfo('sgn',
                   ref=reference_sgn,
                   dtypes=all_types_and_complex_and(torch.bool, torch.bfloat16, torch.half),
                   skips=(
                       # Reference: https://github.com/pytorch/pytorch/issues/41245
                       SkipInfo('TestUnaryUfuncs', 'test_reference_numerics_extremal',
                                dtypes=[torch.bfloat16, torch.float16, torch.float32, torch.float64]),
                       # Reference: https://github.com/pytorch/pytorch/issues/53958
                       # Test fails in comparison on Nan as the `equal_nan` is True for
                       # comparing the CPU tensors.
                       SkipInfo('TestUnaryUfuncs', 'test_reference_numerics_extremal',
                                device_type='cpu', dtypes=[torch.complex64, torch.complex128]),
                       # Reference: https://github.com/pytorch/pytorch/issues/48486
                       SkipInfo('TestUnaryUfuncs', 'test_reference_numerics_hard',
                                device_type='cpu', dtypes=[torch.complex64])
                   )),
    OpInfo('__radd__',
           op=torch.Tensor.__radd__,
           dtypes=all_types_and_complex_and(torch.bfloat16, torch.half, torch.bool),
           sample_inputs_func=sample_inputs_rbinops,
           supports_out=False,
           skips=(SkipInfo('TestCommon', 'test_variant_consistency_jit',),),
           assert_autodiffed=True,
           supports_forward_ad=True,
           autodiff_nonfusible_nodes=['aten::add'],),
    OpInfo('__rdiv__',
           op=torch.Tensor.__rdiv__,
           dtypes=all_types_and_complex_and(torch.bfloat16, torch.half, torch.bool),
           sample_inputs_func=sample_inputs_rbinops,
           supports_out=False,
           skips=(SkipInfo('TestCommon', 'test_variant_consistency_jit',),),
           assert_autodiffed=True,
           autodiff_nonfusible_nodes=['aten::mul', 'aten::reciprocal'],),
    OpInfo('__rmul__',
           op=torch.Tensor.__rmul__,
           dtypes=all_types_and_complex_and(torch.bfloat16, torch.half, torch.bool),
           sample_inputs_func=sample_inputs_rbinops,
           supports_out=False,
           skips=(SkipInfo('TestCommon', 'test_variant_consistency_jit',),),
           assert_autodiffed=True,
           supports_forward_ad=True,
           autodiff_nonfusible_nodes=['aten::mul'],),
    OpInfo('__rpow__',
           op=torch.Tensor.__rpow__,
           dtypes=all_types_and_complex_and(torch.bfloat16, torch.half, torch.bool),
           sample_inputs_func=sample_inputs_rbinops,
           supports_out=False,
           skips=(
               # Reference: https://github.com/pytorch/pytorch/issues/54774
               # "log2" "_vml_cpu" not implemented for Half
               SkipInfo('TestOpInfo', 'test_supported_backward', device_type='cpu',
                        dtypes=(torch.float16,)),

               SkipInfo('TestCommon', 'test_variant_consistency_jit',),),
           assert_autodiffed=True,
           autodiff_nonfusible_nodes=['aten::pow'],),
    OpInfo('__rsub__',
           op=torch.Tensor.__rsub__,
           dtypes=all_types_and_complex_and(torch.bfloat16, torch.half),
           sample_inputs_func=sample_inputs_rbinops,
           supports_out=False,
           skips=(SkipInfo('TestCommon', 'test_variant_consistency_jit',),),
           assert_autodiffed=True,
           autodiff_nonfusible_nodes=['aten::rsub'],),
    OpInfo('rsub',
           dtypes=all_types_and_complex_and(torch.bfloat16, torch.half),
           variant_test_name='rsub_tensor',
           supports_out=False,
           supports_inplace_autograd=False,
           skips=(
               # Reference: https://github.com/pytorch/pytorch/issues/53797
               # JIT doesn't understand complex literals
               SkipInfo('TestCommon', 'test_variant_consistency_jit',
                        dtypes=[torch.cfloat, torch.cdouble]),
           ),
           sample_inputs_func=partial(sample_inputs_rsub, variant='tensor'),),
    OpInfo('rsub',
           dtypes=all_types_and_complex_and(torch.bfloat16, torch.half),
           variant_test_name='rsub_scalar',
           supports_out=False,
           supports_inplace_autograd=False,
           sample_inputs_func=partial(sample_inputs_rsub, variant='scalar'),
           skips=(
               # Reference: https://github.com/pytorch/pytorch/issues/53797
               # JIT doesn't understand complex literals
               SkipInfo('TestCommon', 'test_variant_consistency_jit',
                        dtypes=all_types_and_complex_and(torch.bfloat16, torch.half)),),
           assert_autodiffed=True,),
    UnaryUfuncInfo('signbit',
                   ref=np.signbit,
                   dtypes=all_types_and(torch.bool, torch.bfloat16, torch.half),
                   supports_autograd=False,),
    OpInfo('solve',
           op=torch.solve,
           dtypes=floating_and_complex_types(),
           sample_inputs_func=sample_inputs_legacy_solve,
           check_batched_gradgrad=False,
           decorators=[skipCUDAIfNoMagma, skipCUDAIfRocm, skipCPUIfNoLapack],
           # cuda gradchecks are slow
           # see discussion https://github.com/pytorch/pytorch/pull/47761#issuecomment-747316775
           skips=(SkipInfo('TestGradients', 'test_fn_gradgrad', device_type='cuda'),)),
    OpInfo('std',
           dtypes=floating_types_and(),
           dtypesIfCUDA=floating_and_complex_types_and(torch.half, torch.bfloat16),
           # std doesn't support complex autograd, https://github.com/pytorch/pytorch/issues/57358
           backward_dtypesIfCUDA=floating_types_and(torch.half, torch.bfloat16),
           sample_inputs_func=sample_inputs_std_var,
           # TODO: std does support out in some signatures
           supports_out=False,
           # std has only partial support for complex and half (#51127)
           skips=(SkipInfo('TestOpInfo', 'test_unsupported_dtypes',
                           dtypes=[torch.half, torch.complex64, torch.complex128]),),
           assert_autodiffed=True,
           ),
    UnaryUfuncInfo('tan',
                   ref=np.tan,
                   dtypes=all_types_and_complex_and(torch.bool, torch.bfloat16),
                   dtypesIfCUDA=all_types_and_complex_and(torch.bool, torch.half),
                   assert_autodiffed=True,
                   safe_casts_outputs=True,
                   skips=(
                       SkipInfo('TestUnaryUfuncs', 'test_reference_numerics_extremal',
                                device_type='cpu', dtypes=[torch.bfloat16]),
                       SkipInfo('TestUnaryUfuncs', 'test_reference_numerics_hard',
                                device_type='cpu', dtypes=[torch.bfloat16]),
                       SkipInfo('TestUnaryUfuncs', 'test_reference_numerics_normal',
                                device_type='cpu', dtypes=[torch.bfloat16]),
                       SkipInfo('TestUnaryUfuncs', 'test_reference_numerics_extremal',
                                device_type='cpu', dtypes=[torch.cfloat, torch.cdouble],
                                active_if=(IS_MACOS or IS_WINDOWS)),
                       SkipInfo('TestUnaryUfuncs', 'test_reference_numerics_hard',
                                device_type='cpu', dtypes=[torch.cfloat, torch.cdouble],
                                active_if=(IS_MACOS or IS_WINDOWS)),
                       SkipInfo('TestUnaryUfuncs', 'test_reference_numerics_normal',
                                device_type='cpu', dtypes=[torch.cfloat, torch.cdouble],
                                active_if=(IS_MACOS or IS_WINDOWS)),
                       SkipInfo('TestUnaryUfuncs', 'test_reference_numerics_hard',
                                device_type='cuda', dtypes=[torch.float64],
                                active_if=TEST_WITH_ROCM),
                   )),
    UnaryUfuncInfo('tanh',
                   ref=np.tanh,
                   decorators=(precisionOverride({torch.bfloat16: 1e-2}),),
                   dtypes=all_types_and_complex_and(torch.bool, torch.bfloat16),
                   dtypesIfCUDA=all_types_and_complex_and(torch.bool, torch.half, torch.bfloat16),
                   # "tanh_backward_cpu" not implemented for 'BFloat16'
                   backward_dtypesIfCPU=all_types_and_complex_and(torch.bool),
                   assert_autodiffed=True,
                   safe_casts_outputs=True,
                   skips=(
                       SkipInfo('TestUnaryUfuncs', 'test_reference_numerics_extremal',
                                device_type='cpu', dtypes=[torch.cfloat, torch.cdouble],
                                active_if=(IS_MACOS or IS_WINDOWS)),
                       SkipInfo('TestUnaryUfuncs', 'test_reference_numerics_hard',
                                device_type='cpu', dtypes=[torch.cfloat, torch.cdouble],
                                active_if=(IS_MACOS or IS_WINDOWS)),
                       SkipInfo('TestUnaryUfuncs', 'test_reference_numerics_normal',
                                device_type='cpu', dtypes=[torch.cfloat, torch.cdouble],
                                active_if=(IS_MACOS or IS_WINDOWS)),
                   )),
    OpInfo('tensor_split',
           dtypes=all_types_and_complex_and(torch.bool),
           dtypesIfCPU=all_types_and_complex_and(torch.bool, torch.bfloat16, torch.float16),
           dtypesIfCUDA=all_types_and_complex_and(torch.bool, torch.bfloat16, torch.float16),
           supports_out=False,
           supports_forward_ad=True,
           skips=(SkipInfo('TestOpInfo', 'test_duplicate_method_tests'),),
           sample_inputs_func=sample_inputs_tensor_split,),
    OpInfo('hsplit',
           dtypes=all_types_and_complex_and(torch.bool, torch.bfloat16, torch.float16),
           supports_out=False,
           supports_forward_ad=True,
           sample_inputs_func=sample_inputs_hsplit,),
    OpInfo('vsplit',
           dtypes=all_types_and_complex_and(torch.bool, torch.bfloat16, torch.float16),
           supports_out=False,
           supports_forward_ad=True,
           sample_inputs_func=sample_inputs_vsplit,),
    OpInfo('dsplit',
           dtypes=all_types_and_complex_and(torch.bool, torch.bfloat16, torch.float16),
           supports_out=False,
           supports_forward_ad=True,
           sample_inputs_func=sample_inputs_dsplit,),
    OpInfo('triangular_solve',
           op=torch.triangular_solve,
           dtypes=floating_and_complex_types(),
           supports_out=False,
           sample_inputs_func=sample_inputs_legacy_solve,
           check_batched_gradgrad=False,
           decorators=[skipCUDAIfNoMagma, skipCUDAIfRocm, skipCPUIfNoLapack],
           # CUDA gradchecks are slow and triangular solve backward is a composite operation
           # see discussion https://github.com/pytorch/pytorch/pull/47761#issuecomment-747316775
           skips=(SkipInfo('TestGradients', 'test_fn_gradgrad', device_type='cuda'),)),
    UnaryUfuncInfo('trunc',
                   aliases=('fix', ),
                   ref=np.trunc,
                   dtypes=floating_types_and(torch.bfloat16),
                   dtypesIfCUDA=floating_types_and(torch.float16),
                   assert_autodiffed=True),
    UnaryUfuncInfo('exp2',
                   aliases=('special.exp2', ),
                   ref=np_unary_ufunc_integer_promotion_wrapper(np.exp2),
                   dtypes=all_types_and(torch.bool, torch.half),
                   safe_casts_outputs=True),
    UnaryUfuncInfo('expm1',
                   aliases=('special.expm1', ),
                   ref=np_unary_ufunc_integer_promotion_wrapper(np.expm1),
                   dtypes=all_types_and(torch.bool, torch.bfloat16),
                   dtypesIfCUDA=all_types_and(torch.bool, torch.half),
                   safe_casts_outputs=True,
                   assert_autodiffed=True,
                   skips=(
                       # Reference: https://github.com/pytorch/pytorch/pull/48926#issuecomment-739734774
                       SkipInfo('TestUnaryUfuncs', 'test_reference_numerics_extremal',
                                device_type='cpu', dtypes=[torch.bfloat16]),
                       SkipInfo('TestUnaryUfuncs', 'test_reference_numerics_hard',
                                device_type='cpu', dtypes=[torch.bfloat16]),
                       SkipInfo('TestUnaryUfuncs', 'test_reference_numerics_normal',
                                device_type='cpu', dtypes=[torch.bfloat16]),
                   )),
    UnaryUfuncInfo('nan_to_num',
                   ref=np.nan_to_num,
                   dtypes=all_types_and(torch.half, torch.bool)),
    UnaryUfuncInfo('reciprocal',
                   ref=np_unary_ufunc_integer_promotion_wrapper(np.reciprocal),
                   dtypes=all_types_and_complex_and(torch.bool, torch.half, torch.bfloat16),
                   assert_autodiffed=True,
                   safe_casts_outputs=True,
                   skips=(
                       # Reference: https://github.com/pytorch/pytorch/issues/45690
                       SkipInfo('TestUnaryUfuncs', 'test_reference_numerics_extremal',
                                dtypes=[torch.cfloat, torch.cdouble]),
                       # Reference: https://github.com/pytorch/pytorch/pull/49102#issuecomment-744604601
                       SkipInfo('TestUnaryUfuncs', 'test_reference_numerics_extremal',
                                dtypes=[torch.bfloat16]),
                       SkipInfo('TestUnaryUfuncs', 'test_reference_numerics_hard',
                                dtypes=[torch.bfloat16]),
                       SkipInfo('TestUnaryUfuncs', 'test_reference_numerics_normal',
                                dtypes=[torch.bfloat16]),
                   )),
    UnaryUfuncInfo('rsqrt',
                   ref=lambda x: np.reciprocal(np.sqrt(x)),
                   domain=(0, float('inf')),
                   dtypes=all_types_and_complex_and(torch.bool),
                   dtypesIfCUDA=all_types_and_complex_and(torch.bool, torch.half),
                   decorators=(precisionOverride({torch.half: 5e-2}),),
                   safe_casts_outputs=True,
                   assert_autodiffed=True,
                   handles_complex_extremals=False),
    UnaryUfuncInfo('sqrt',
                   ref=np.sqrt,
                   supports_sparse=True,
                   domain=(0, float('inf')),
                   dtypes=all_types_and_complex_and(torch.bool, torch.bfloat16),
                   dtypesIfCUDA=all_types_and_complex_and(torch.bool, torch.half, torch.bfloat16),
                   assert_autodiffed=True,
                   decorators=(precisionOverride({torch.bfloat16: 7e-2}),),
                   skips=(
                       # Reference: https://github.com/pytorch/pytorch/issues/47358
                       SkipInfo('TestUnaryUfuncs', 'test_reference_numerics_hard',
                                device_type='cpu', dtypes=[torch.cfloat, torch.cdouble],
                                active_if=IS_MACOS),
                       # Reference: https://github.com/pytorch/pytorch/pull/47293#issuecomment-721774436
                       SkipInfo('TestUnaryUfuncs', 'test_reference_numerics_hard',
                                dtypes=[torch.bfloat16])),
                   safe_casts_outputs=True,
                   handles_complex_extremals=False),
    UnaryUfuncInfo('square',
                   ref=np.square,
                   dtypes=all_types_and_complex_and(torch.bool, torch.float16, torch.bfloat16),
                   decorators=(precisionOverride({torch.complex64: 3e-4, torch.bfloat16: 3e-1}),),
                   skips=(
                       # Reference: https://github.com/pytorch/pytorch/issues/52549
                       SkipInfo('TestUnaryUfuncs', 'test_reference_numerics_hard',
                                dtypes=[torch.cfloat, torch.cdouble]),
                       # >>> t = torch.tensor(complex(-0.01, float("inf")))
                       # >>> np.square(t.numpy())
                       # (-inf-infj)
                       # >>> t.square()
                       # tensor(-inf-infj)
                       # >>> t.cuda().square()
                       # tensor(inf+nanj, device='cuda:0')
                       SkipInfo('TestUnaryUfuncs', 'test_reference_numerics_extremal',
                                device_type='cuda', dtypes=[torch.cfloat, torch.cdouble]),
                       # Reference: https://github.com/pytorch/pytorch/pull/52551#issuecomment-782596181
                       SkipInfo('TestUnaryUfuncs', 'test_reference_numerics_hard',
                                dtypes=[torch.bfloat16]),
                   ),),
    OpInfo('lerp',
           dtypes=floating_and_complex_types(),
           dtypesIfCUDA=floating_and_complex_types_and(torch.half),
           dtypesIfROCM=floating_and_complex_types_and(torch.half),
           sample_inputs_func=sample_inputs_lerp,
           assert_autodiffed=True),
    OpInfo('linalg.inv',
           aten_name='linalg_inv',
           op=torch.linalg.inv,
           dtypes=floating_and_complex_types(),
           sample_inputs_func=sample_inputs_linalg_invertible,
           check_batched_gradgrad=False,
           gradcheck_nondet_tol=GRADCHECK_NONDET_TOL,
           decorators=[skipCUDAIfNoMagmaAndNoCusolver, skipCUDAIfRocm, skipCPUIfNoLapack],
           skips=(
               # linalg_inv does not correctly warn when resizing out= inputs
               SkipInfo('TestCommon', 'test_out'),
           )),
    UnaryUfuncInfo('angle',
                   ref=np.angle,
                   dtypes=all_types_and_complex_and(torch.bool, torch.bfloat16, torch.float16),
                   dtypesIfCUDA=all_types_and_complex_and(torch.bool),
                   decorators=(precisionOverride({torch.float16: 1e-2,
                                                  torch.bfloat16: 1e-2}),),
                   safe_casts_outputs=True,
                   supports_forward_ad=True,
                   supports_complex_to_float=True),
    OpInfo('linalg.solve',
           aten_name='linalg_solve',
           op=torch.linalg.solve,
           dtypes=floating_and_complex_types(),
           sample_inputs_func=sample_inputs_linalg_solve,
           check_batched_gradgrad=False,
           decorators=[skipCUDAIfNoMagma, skipCUDAIfRocm, skipCPUIfNoLapack],
           skips=(SkipInfo('TestGradients', 'test_fn_gradgrad', device_type='cuda'),)),
    OpInfo('linalg.matrix_rank',
           aten_name='linalg_matrix_rank',
           dtypes=floating_and_complex_types(),
           supports_autograd=False,
           sample_inputs_func=sample_inputs_linalg_invertible,
           decorators=[skipCUDAIfNoMagma, skipCUDAIfRocm, skipCPUIfNoLapack]),
    OpInfo('linalg.matrix_rank',
           aten_name='linalg_matrix_rank',
           variant_test_name='hermitian',
           dtypes=floating_and_complex_types(),
           supports_autograd=False,
           sample_inputs_func=sample_inputs_linalg_pinv_hermitian,
           decorators=[skipCUDAIfNoMagma, skipCUDAIfRocm, skipCPUIfNoLapack]),
    OpInfo('linalg.pinv',
           aten_name='linalg_pinv',
           op=torch.linalg.pinv,
           dtypes=floating_and_complex_types(),
           check_batched_grad=False,
           check_batched_gradgrad=False,
           sample_inputs_func=sample_inputs_linalg_invertible,
           decorators=[skipCUDAIfNoMagmaAndNoCusolver, skipCUDAIfRocm, skipCPUIfNoLapack],
           skips=(
               # cuda gradchecks are slow
               # see discussion https://github.com/pytorch/pytorch/pull/47761#issuecomment-747316775
               SkipInfo('TestGradients', 'test_fn_gradgrad', device_type='cuda'),)),
    OpInfo('linalg.pinv',
           aten_name='linalg_pinv',
           variant_test_name='hermitian',
           dtypes=floating_and_complex_types(),
           check_batched_grad=False,
           check_batched_gradgrad=False,
           sample_inputs_func=sample_inputs_linalg_pinv_hermitian,
           gradcheck_wrapper=gradcheck_wrapper_hermitian_input,
           decorators=[skipCUDAIfNoMagma, skipCUDAIfRocm, skipCPUIfNoLapack],
           skips=(
               # cuda gradchecks are slow
               # see discussion https://github.com/pytorch/pytorch/pull/47761#issuecomment-747316775
               SkipInfo('TestGradients', 'test_fn_gradgrad', device_type='cuda'),)),
    OpInfo('eig',
           op=torch.eig,
           dtypes=floating_and_complex_types(),
           sample_inputs_func=sample_inputs_eig,
           decorators=[
               skipCUDAIfNoMagma,
               skipCPUIfNoLapack,
               skipCUDAIfRocm
           ],),
    OpInfo('einsum',
           # we need this lambda because SampleInput expects tensor input as the first argument
           # TODO(@heitorschueroff) update SampleInput to handle such cases
           op=lambda tensors, equation: torch.einsum(equation, tensors),
           dtypes=all_types_and_complex_and(torch.half, torch.bfloat16),
           dtypesIfCUDA=floating_and_complex_types_and(torch.half),
           supports_out=False,
           sample_inputs_func=sample_inputs_einsum,
           skips=(
               # test does not work with passing lambda for op
               # there's a test `test_einsum` in `test_jit.py` to handle this case
               SkipInfo('TestCommon', 'test_variant_consistency_jit'),
               # The following dtypes are only supported for some inputs, ideally we should have
               # checked this in the einsum code but to keep BC we'll just skip the tests for now.
               SkipInfo('TestOpInfo', 'test_unsupported_dtypes',
                        dtypes=[torch.bool]),
               SkipInfo('TestOpInfo', 'test_unsupported_dtypes',
                        device_type='cuda', dtypes=integral_types_and(torch.bfloat16)))),
    OpInfo('svd',
           op=torch.svd,
           dtypes=floating_and_complex_types(),
           sample_inputs_func=sample_inputs_svd,
           decorators=[
               skipCUDAIfNoMagmaAndNoCusolver,
               skipCUDAIfRocm,
               skipCPUIfNoLapack,
               # gradgrad checks are slow
               DecorateInfo(slowTest, 'TestGradients', 'test_fn_gradgrad'),
           ],
           skips=(
               # cuda gradchecks are very slow
               # see discussion https://github.com/pytorch/pytorch/pull/47761#issuecomment-747316775
               SkipInfo('TestGradients', 'test_fn_gradgrad', device_type='cuda'),)),
    OpInfo('linalg.svd',
           op=torch.linalg.svd,
           aten_name='linalg_svd',
           dtypes=floating_and_complex_types(),
           sample_inputs_func=sample_inputs_linalg_svd,
           decorators=[
               skipCUDAIfNoMagmaAndNoCusolver,
               skipCUDAIfRocm,
               skipCPUIfNoLapack,
               # gradgrad checks are slow
               DecorateInfo(slowTest, 'TestGradients', 'test_fn_gradgrad'),
           ],
           skips=(
               # cuda gradchecks are very slow
               # see discussion https://github.com/pytorch/pytorch/pull/47761#issuecomment-747316775
               SkipInfo('TestGradients', 'test_fn_gradgrad', device_type='cuda'),)),
    OpInfo('linalg.svdvals',
           op=torch.linalg.svdvals,
           aten_name='linalg_svdvals',
           dtypes=floating_and_complex_types(),
           sample_inputs_func=sample_inputs_linalg_svdvals,
           check_batched_gradgrad=False,
           decorators=[
               skipCUDAIfNoMagmaAndNoCusolver,
               skipCPUIfNoLapack]),
    OpInfo('polar',
           dtypes=floating_types(),
           sample_inputs_func=sample_inputs_polar),
    # TODO(@kshitij12345): Refactor similar to `mvlgamma` entries.
    # To test reference numerics against multiple values of argument `n`,
    # we make multiple OpInfo entries with each entry corresponding to different value of n (currently 0 to 4).
    # We run the op tests from test_ops.py only for `n=0` to avoid redundancy in testing.
    UnaryUfuncInfo('polygamma',
                   op=lambda x, n, **kwargs: torch.polygamma(n, x, **kwargs),
                   variant_test_name='polygamma_n_0',
                   ref=reference_polygamma if TEST_SCIPY else _NOTHING,
                   dtypes=all_types_and(torch.bool),
                   dtypesIfCUDA=all_types_and(torch.bool, torch.half),
                   safe_casts_outputs=True,
                   sample_inputs_func=sample_inputs_polygamma,
                   skips=(
                       # Probably related to the way the function is
                       # scripted for JIT tests (or maybe not).
                       # RuntimeError:
                       # Arguments for call are not valid.
                       # The following variants are available:
                       #   aten::polygamma(int n, Tensor self) -> (Tensor):
                       #   Expected a value of type 'Tensor' for argument 'self' but instead found type 'int'.
                       #   aten::polygamma.out(int n, Tensor self, *, Tensor(a!) out) -> (Tensor(a!)):
                       #   Expected a value of type 'Tensor' for argument 'self' but instead found type 'int'.
                       # The original call is:
                       #   File "<string>", line 3
                       # def the_method(i0):
                       #     return torch.polygamma(i0, 1)
                       #            ~~~~~~~~~~~~~~~ <--- HERE
                       SkipInfo('TestCommon', 'test_variant_consistency_jit'),),
                   sample_kwargs=lambda device, dtype, input: ({'n': 0}, {'n': 0})),
    UnaryUfuncInfo('polygamma',
                   op=lambda x, n, **kwargs: torch.polygamma(n, x, **kwargs),
                   variant_test_name='polygamma_n_1',
                   ref=reference_polygamma if TEST_SCIPY else _NOTHING,
                   dtypes=all_types_and(torch.bool),
                   dtypesIfCUDA=all_types_and(torch.bool, torch.half),
                   safe_casts_outputs=True,
                   sample_inputs_func=sample_inputs_polygamma,
                   skips=(
                       # Redundant tests
                       SkipInfo('TestGradients'),
                       SkipInfo('TestOpInfo'),
                       SkipInfo('TestCommon'),
                       # Mismatch: https://github.com/pytorch/pytorch/issues/55357
                       SkipInfo('TestUnaryUfuncs', 'test_reference_numerics_extremal'),
                       SkipInfo('TestUnaryUfuncs', 'test_reference_numerics_hard'),
                       SkipInfo('TestUnaryUfuncs', 'test_reference_numerics_normal'),
                   ),
                   sample_kwargs=lambda device, dtype, input: ({'n': 1}, {'n': 1})),
    UnaryUfuncInfo('polygamma',
                   op=lambda x, n, **kwargs: torch.polygamma(n, x, **kwargs),
                   variant_test_name='polygamma_n_2',
                   ref=reference_polygamma if TEST_SCIPY else _NOTHING,
                   dtypes=all_types_and(torch.bool),
                   dtypesIfCUDA=all_types_and(torch.bool, torch.half),
                   safe_casts_outputs=True,
                   sample_inputs_func=sample_inputs_polygamma,
                   skips=(
                       # Redundant tests
                       SkipInfo('TestGradients'),
                       SkipInfo('TestOpInfo'),
                       SkipInfo('TestCommon'),
                       # Mismatch: https://github.com/pytorch/pytorch/issues/55357
                       SkipInfo('TestUnaryUfuncs', 'test_reference_numerics_extremal'),
                       SkipInfo('TestUnaryUfuncs', 'test_reference_numerics_hard',
                                active_if=TEST_WITH_ROCM),
                       SkipInfo('TestUnaryUfuncs', 'test_reference_numerics_normal',
                                active_if=TEST_WITH_ROCM),),
                   sample_kwargs=lambda device, dtype, input: ({'n': 2}, {'n': 2})),
    UnaryUfuncInfo('polygamma',
                   op=lambda x, n, **kwargs: torch.polygamma(n, x, **kwargs),
                   variant_test_name='polygamma_n_3',
                   ref=reference_polygamma if TEST_SCIPY else _NOTHING,
                   dtypes=all_types_and(torch.bool),
                   dtypesIfCUDA=all_types_and(torch.bool, torch.half),
                   safe_casts_outputs=True,
                   sample_inputs_func=sample_inputs_polygamma,
                   skips=(
                       # Redundant tests
                       SkipInfo('TestGradients'),
                       SkipInfo('TestOpInfo'),
                       SkipInfo('TestCommon'),
                       # Mismatch: https://github.com/pytorch/pytorch/issues/55357
                       SkipInfo('TestUnaryUfuncs', 'test_reference_numerics_extremal'),
                       SkipInfo('TestUnaryUfuncs', 'test_reference_numerics_hard',
                                active_if=TEST_WITH_ROCM),
                       SkipInfo('TestUnaryUfuncs', 'test_reference_numerics_normal',
                                active_if=TEST_WITH_ROCM),),
                   sample_kwargs=lambda device, dtype, input: ({'n': 3}, {'n': 3})),
    UnaryUfuncInfo('polygamma',
                   op=lambda x, n, **kwargs: torch.polygamma(n, x, **kwargs),
                   variant_test_name='polygamma_n_4',
                   ref=reference_polygamma if TEST_SCIPY else _NOTHING,
                   decorators=(precisionOverride({torch.float16: 5e-4, torch.float32: 5e-4}),),
                   dtypes=all_types_and(torch.bool),
                   dtypesIfCUDA=all_types_and(torch.bool, torch.half),
                   safe_casts_outputs=True,
                   sample_inputs_func=sample_inputs_polygamma,
                   skips=(
                       # Redundant tests
                       SkipInfo('TestGradients'),
                       SkipInfo('TestOpInfo'),
                       SkipInfo('TestCommon'),
                       # Mismatch: https://github.com/pytorch/pytorch/issues/55357
                       SkipInfo('TestUnaryUfuncs', 'test_reference_numerics_extremal'),
                       SkipInfo('TestUnaryUfuncs', 'test_reference_numerics_hard',
                                active_if=TEST_WITH_ROCM),
                       SkipInfo('TestUnaryUfuncs', 'test_reference_numerics_normal',
                                active_if=TEST_WITH_ROCM),),
                   sample_kwargs=lambda device, dtype, input: ({'n': 4}, {'n': 4})),
    OpInfo('ravel',
           dtypesIfCPU=all_types_and_complex_and(torch.bool, torch.float16, torch.bfloat16),
           dtypesIfCUDA=all_types_and_complex_and(torch.bool, torch.float16, torch.bfloat16),
           dtypesIfROCM=all_types_and_complex_and(torch.bool, torch.float16, torch.bfloat16),
           supports_out=False,
           sample_inputs_func=sample_inputs_ravel,
           ),
    OpInfo('view',
           op=lambda x, shape: x.view(shape),
           dtypesIfCPU=all_types_and_complex_and(torch.bool, torch.float16, torch.bfloat16),
           dtypesIfCUDA=all_types_and_complex_and(torch.bool, torch.float16, torch.bfloat16),
           dtypesIfROCM=all_types_and_complex_and(torch.bool, torch.float16, torch.bfloat16),
           supports_out=False,
           skips=(
               # Because view does not have a function variant.
               SkipInfo('TestCommon', 'test_variant_consistency_jit'),),
           sample_inputs_func=sample_inputs_view,
           ),
    OpInfo('view_as',
           op=lambda x, other: x.view_as(other),
           dtypesIfCPU=all_types_and_complex_and(torch.bool, torch.float16, torch.bfloat16),
           dtypesIfCUDA=all_types_and_complex_and(torch.bool, torch.float16, torch.bfloat16),
           dtypesIfROCM=all_types_and_complex_and(torch.bool, torch.float16, torch.bfloat16),
           supports_out=False,
           skips=(
               # Because view_as does not have a function variant.
               SkipInfo('TestCommon', 'test_variant_consistency_jit'),),
           sample_inputs_func=sample_inputs_view_as,
           ),
    OpInfo('pinverse',
           op=torch.pinverse,
           dtypes=floating_and_complex_types(),
           check_batched_grad=False,
           check_batched_gradgrad=False,
           gradcheck_nondet_tol=GRADCHECK_NONDET_TOL,
           supports_out=False,
           sample_inputs_func=sample_inputs_linalg_invertible,
           decorators=[skipCUDAIfNoMagmaAndNoCusolver, skipCUDAIfRocm, skipCPUIfNoLapack],
           skips=(
               # cuda gradchecks are slow
               # see discussion https://github.com/pytorch/pytorch/pull/47761#issuecomment-747316775
               SkipInfo('TestGradients', 'test_fn_gradgrad', device_type='cuda'),)),
    OpInfo('gather',
           dtypes=all_types_and_complex_and(torch.bool, torch.float16),
           dtypesIfCUDA=all_types_and_complex_and(torch.bool, torch.float16, torch.bfloat16),
           sample_inputs_func=sample_inputs_gather,
           gradcheck_nondet_tol=GRADCHECK_NONDET_TOL,
           ),
    OpInfo('index_fill',
           dtypes=all_types_and_complex_and(torch.bool, torch.float16, torch.bfloat16),
           supports_inplace_autograd=False,
           skips=(SkipInfo('TestOpInfo', 'test_duplicate_method_tests'),),
           supports_out=False,
           sample_inputs_func=sample_inputs_index_fill),
    OpInfo('index_copy',
           dtypes=all_types_and_complex_and(torch.bool, torch.float16, torch.bfloat16),
           supports_inplace_autograd=False,
           supports_out=False,
           sample_inputs_func=sample_inputs_index_copy,
           gradcheck_nondet_tol=GRADCHECK_NONDET_TOL),
    OpInfo('index_select',
           dtypes=all_types_and_complex_and(torch.bool, torch.float16, torch.bfloat16),
           sample_inputs_func=sample_inputs_index_select,
           gradcheck_nondet_tol=GRADCHECK_NONDET_TOL),
    OpInfo('index_add',
           dtypes=all_types_and_complex_and(torch.bool, torch.float16, torch.bfloat16),
           supports_out=False,
           sample_inputs_func=sample_inputs_index_add,
           gradcheck_nondet_tol=GRADCHECK_NONDET_TOL),
    OpInfo('__getitem__',
           dtypes=all_types_and_complex_and(torch.bool, torch.float16, torch.bfloat16),
           supports_out=False,
           supports_inplace_autograd=False,
           op=torch.Tensor.__getitem__,
           sample_inputs_func=sample_inputs_getitem,
           skips=(SkipInfo('TestCommon', 'test_variant_consistency_jit'),)),
    OpInfo('index_put',
           dtypes=all_types_and_complex_and(torch.bool, torch.float16, torch.bfloat16),
           supports_out=False,
           supports_inplace_autograd=True,
           sample_inputs_func=sample_inputs_index_put,
           skips=(
               SkipInfo('TestCommon', 'test_variant_consistency_jit'),
           )),
    OpInfo('sort',
           dtypes=all_types_and(torch.bool, torch.float16),
           dtypesIfCUDA=all_types_and(torch.float16),
           dtypesIfROCM=all_types_and(torch.float16),
           sample_inputs_func=sample_inputs_sort,
           skips=(
               # sort does not correctly warn when resizing out= inputs
               SkipInfo('TestCommon', 'test_out'),
           )),
    OpInfo('put',
           dtypes=all_types_and_complex_and(torch.bool, torch.float16, torch.bfloat16),
           supports_out=False,
           check_batched_gradgrad=False,  # vmap complains of the sizes
           sample_inputs_func=sample_inputs_put),
    OpInfo('take',
           dtypes=all_types_and_complex_and(torch.bool, torch.float16, torch.bfloat16),
           check_batched_grad=False,  # vmap complains of the sizes
           sample_inputs_func=sample_inputs_take),
    OpInfo('scatter',
           dtypes=all_types_and_complex_and(torch.bool, torch.half),
           dtypesIfCUDA=all_types_and_complex_and(torch.bool, torch.half, torch.bfloat16),
           sample_inputs_func=sample_inputs_scatter,
           supports_out=False),
    OpInfo('scatter_add',
           dtypes=all_types_and_complex_and(torch.bool, torch.half),
           dtypesIfCUDA=all_types_and_complex_and(torch.bool, torch.half, torch.bfloat16),
           sample_inputs_func=sample_inputs_scatter_add,
           supports_out=False),
    OpInfo('stack',
           dtypes=all_types_and_complex_and(torch.bool, torch.float16, torch.bfloat16),
           sample_inputs_func=sample_inputs_stack,
           assert_autodiffed=True,
           skips=(
               # stack does not correctly warn when resizing out= inputs
               SkipInfo('TestCommon', 'test_out'),),),
    OpInfo('hstack',
           dtypes=all_types_and_complex_and(torch.bool, torch.float16, torch.bfloat16),
           sample_inputs_func=sample_inputs_hstack_dstack_vstack,
           skips=(
               # hstack does not correctly warn when resizing out= inputs
               SkipInfo('TestCommon', 'test_out'),),),
    OpInfo('hypot',
           dtypes=floating_types(),
           dtypesIfCPU=floating_types_and(torch.bfloat16),
           dtypesIfCUDA=floating_types_and(torch.half),
           sample_inputs_func=sample_inputs_hypot,
           ),
    OpInfo('vstack',
           dtypes=all_types_and_complex_and(torch.bool, torch.float16, torch.bfloat16),
           sample_inputs_func=sample_inputs_hstack_dstack_vstack,
           skips=(
               # vstack does not correctly warn when resizing out= inputs
               SkipInfo('TestCommon', 'test_out'),),),
    OpInfo('dstack',
           dtypes=all_types_and_complex_and(torch.bool, torch.float16, torch.bfloat16),
           sample_inputs_func=sample_inputs_hstack_dstack_vstack,
           skips=(
               # dstack does not correctly warn when resizing out= inputs
               SkipInfo('TestCommon', 'test_out'),),),
    OpInfo('unfold',
           op=lambda x, *args: x.unfold(*args),
           dtypes=all_types_and_complex_and(torch.bool, torch.float16, torch.bfloat16),
           supports_out=False,
           check_batched_gradgrad=False,
           skips=(
               # torch.unfold does not exist so we get a RuntimeError.
               SkipInfo('TestCommon', 'test_variant_consistency_jit',
                        dtypes=all_types_and_complex_and(torch.bool, torch.float16, torch.bfloat16)),
               # Skip operator schema test because this is a functional and not an operator
               SkipInfo('TestOperatorSignatures', 'test_get_torch_func_signature_exhaustive'),
           ),
           sample_inputs_func=sample_inputs_unfold),
    OpInfo('msort',
           dtypes=all_types_and(torch.float16),
           check_batched_gradgrad=False,
           skips=(
               #  msort does not correctly warn when resizing out= inputs.
               SkipInfo('TestCommon', 'test_out',
                        dtypes=all_types_and_complex_and(torch.bool, torch.float16, torch.bfloat16)),
               #  msort does not raise expected Runtime Error.
               SkipInfo('TestOpInfo', 'test_unsupported_dtypes', dtypes=[torch.bool]),
           ),
           sample_inputs_func=sample_inputs_msort),
    OpInfo('movedim',
           dtypes=all_types_and_complex_and(torch.bool, torch.float16, torch.bfloat16),
           supports_out=False,
           sample_inputs_func=sample_movedim_moveaxis),
    OpInfo('moveaxis',
           dtypes=all_types_and_complex_and(torch.bool, torch.float16, torch.bfloat16),
           supports_out=False,
           sample_inputs_func=sample_movedim_moveaxis),
    ShapeFuncInfo('repeat',
                  op=lambda x, dims: x.repeat(dims),
                  ref=np.tile,
                  dtypes=all_types_and_complex_and(torch.bool, torch.float16, torch.bfloat16),
                  supports_out=False,
                  skips=(
                      # torch.repeat does not exist so we get a RuntimeError.
                      SkipInfo('TestCommon', 'test_variant_consistency_jit',
                               dtypes=all_types_and_complex_and(torch.bool, torch.float16, torch.bfloat16)),
                  ),
                  sample_inputs_func=sample_repeat_tile),
    OpInfo('take_along_dim',
           dtypes=all_types_and_complex_and(torch.bool, torch.float16),
           dtypesIfCUDA=all_types_and_complex_and(torch.bool, torch.float16, torch.bfloat16),
           supports_inplace_autograd=False,
           sample_inputs_func=sample_inputs_take_along_dim,
           gradcheck_nondet_tol=GRADCHECK_NONDET_TOL),
    ShapeFuncInfo('tile',
                  ref=np.tile,
                  dtypes=all_types_and_complex_and(torch.bool, torch.float16, torch.bfloat16),
                  supports_out=False,
                  sample_inputs_func=sample_repeat_tile),
    OpInfo('unsqueeze',
           dtypes=all_types_and_complex_and(torch.bool, torch.float16, torch.bfloat16),
           supports_out=False,
           assert_autodiffed=True,
           sample_inputs_func=sample_unsqueeze),
    OpInfo('var',
           dtypes=floating_types_and(),
           dtypesIfCUDA=floating_and_complex_types_and(torch.half, torch.bfloat16),
           # var doesn't support complex autograd, https://github.com/pytorch/pytorch/issues/57358
           backward_dtypesIfCUDA=floating_types_and(torch.half, torch.bfloat16),
           sample_inputs_func=sample_inputs_std_var,
           # TODO: revisit, some var signatures do support out (see std, too)
           supports_out=False,
           # var has only partial support for complex and half (#51127)
           skips=(SkipInfo('TestOpInfo', 'test_unsupported_dtypes',
                           dtypes=[torch.half, torch.complex64, torch.complex128]),),
           assert_autodiffed=True,
           ),
    OpInfo('xlogy',
           dtypes=all_types_and(torch.bool),
           dtypesIfCPU=all_types_and(torch.bool, torch.half, torch.bfloat16),
           dtypesIfCUDA=all_types_and(torch.bool, torch.half, torch.bfloat16),
           supports_inplace_autograd=True,
           safe_casts_outputs=True,
           sample_inputs_func=sample_inputs_xlogy),
    OpInfo('special.xlog1py',
           aten_name='special_xlog1py',
           dtypes=all_types_and(torch.bool, torch.half, torch.bfloat16),
           safe_casts_outputs=True,
           skips=(
               SkipInfo('TestOpInfo', 'test_supported_backward',
                        device_type='cpu', dtypes=[torch.float16]),
           ),
           sample_inputs_func=sample_inputs_xlog1py),
    OpInfo('logsumexp',
           dtypes=floating_types_and(torch.bfloat16),
           dtypesIfCUDA=floating_types_and(torch.bfloat16, torch.half),
           assert_autodiffed=True,
           sample_inputs_func=sample_inputs_logsumexp),
    OpInfo('trace',
           dtypes=all_types_and_complex(),
           dtypesIfCUDA=all_types_and_complex_and(torch.bool, torch.half),
           supports_inplace_autograd=False,
           supports_out=False,
           sample_inputs_func=sample_inputs_trace),
    OpInfo('transpose',
           aliases=('swapdims', 'swapaxes'),
           dtypes=all_types_and_complex_and(torch.bool, torch.bfloat16, torch.half),
           dtypesIfCUDA=all_types_and_complex_and(torch.bool, torch.bfloat16, torch.half),
           supports_out=False,
           sample_inputs_func=sample_inputs_transpose_swapdims),
    OpInfo('kron',
           dtypes=all_types_and_complex_and(torch.bool, torch.half, torch.bfloat16),
           dtypesIfCUDA=all_types_and_complex_and(torch.bool, torch.half, torch.bfloat16),
           supports_inplace_autograd=False,
           sample_inputs_func=sample_inputs_kron),
    OpInfo('inner',
           dtypes=floating_and_complex_types_and(torch.half),
           dtypesIfCPU=all_types_and_complex_and(torch.half, torch.bfloat16),
           dtypesIfCUDA=floating_and_complex_types_and(torch.float16, *[torch.bfloat16] if CUDA11OrLater else []),
           dtypesIfROCM=floating_and_complex_types_and(torch.half, torch.bfloat16),
           sample_inputs_func=sample_inputs_inner),
    OpInfo('tensordot',
           dtypes=floating_and_complex_types_and(torch.half),
           dtypesIfCPU=all_types_and_complex_and(torch.half, torch.bfloat16),
           dtypesIfCUDA=floating_and_complex_types_and(torch.float16, *[torch.bfloat16] if CUDA11OrLater else []),
           dtypesIfROCM=floating_and_complex_types_and(torch.half, torch.bfloat16),
           safe_casts_outputs=True,
           sample_inputs_func=sample_inputs_tensordot,
           skips=(
               # Currently failing due to an INTERNAL_ASSERT_FAILED error.
               # Reference: https://github.com/pytorch/pytorch/issues/56314
               SkipInfo("TestCommon", "test_variant_consistency_jit", dtypes=[torch.float32]),
               # Skip operator schema test because this is a functional and not an operator.
               # Reference: https://github.com/pytorch/pytorch/issues/54574
               SkipInfo('TestOperatorSignatures', 'test_get_torch_func_signature_exhaustive'),
           )
           ),
    OpInfo('logcumsumexp',
           dtypes=floating_types_and(),
           dtypesIfCUDA=floating_types_and(torch.half),
           skips=(
               # AssertionError: UserWarning not triggered : Resized a non-empty tensor but did not warn about it.
               SkipInfo('TestCommon', 'test_out', dtypes=(torch.float32,), device_type='cuda'),
               # logcumsumexp_backward not implemented for 'Half
               SkipInfo('TestOpInfo', 'test_supported_backward', dtypes=(torch.float16,), device_type='cuda'),
           ),
           sample_inputs_func=sample_inputs_logcumsumexp),
    UnaryUfuncInfo('sigmoid',
                   aliases=('special.expit', ),
                   ref=reference_sigmoid if TEST_SCIPY else _NOTHING,
                   decorators=(precisionOverride({torch.float16: 1e-2,
                                                  torch.complex64: 1e-1,
                                                  torch.bfloat16: 1e-2}),),
                   skips=(
                       # Reference: https://github.com/pytorch/pytorch/issues/56012
                       SkipInfo('TestUnaryUfuncs', 'test_reference_numerics_extremal',
                                device_type='cuda', dtypes=[torch.complex64]),
                       SkipInfo('TestUnaryUfuncs', 'test_reference_numerics_hard',
                                device_type='cuda', dtypes=[torch.complex64]),
                       SkipInfo('TestUnaryUfuncs', 'test_reference_numerics_extremal',
                                device_type='cpu', dtypes=[torch.cfloat, torch.cdouble]),
                       SkipInfo('TestUnaryUfuncs', 'test_reference_numerics_hard',
                                device_type='cpu', dtypes=[torch.cfloat, torch.cdouble]),
                       SkipInfo('TestUnaryUfuncs', 'test_reference_numerics_normal',
                                device_type='cpu', dtypes=[torch.cfloat, torch.cdouble])),
                   dtypes=all_types_and_complex_and(torch.bool, torch.bfloat16),
                   dtypesIfCUDA=all_types_and_complex_and(torch.bool, torch.half, torch.bfloat16),
                   # sigmoid doesn't support complex autograd, https://github.com/pytorch/pytorch/issues/48552
                   backward_dtypesIfCPU=all_types_and(torch.bool, torch.bfloat16),
                   backward_dtypesIfCUDA=all_types_and(torch.bool, torch.bfloat16),
                   safe_casts_outputs=True,
                   assert_autodiffed=True),
    UnaryUfuncInfo('digamma',
                   ref=scipy.special.digamma if TEST_SCIPY else _NOTHING,
                   decorators=(precisionOverride({torch.float16: 5e-1}),),
                   dtypes=all_types_and(torch.bool),
                   dtypesIfCUDA=all_types_and(torch.bool, torch.half),
                   safe_casts_outputs=True),
    UnaryUfuncInfo('special.entr',
                   ref=scipy.special.entr if TEST_SCIPY else _NOTHING,
                   aten_name='special_entr',
                   decorators=(precisionOverride({torch.float16: 1e-1,
                                                  torch.bfloat16: 1e-1}),),
                   dtypes=all_types_and(torch.bool, torch.bfloat16),
                   dtypesIfCUDA=all_types_and(torch.bool, torch.half, torch.bfloat16),
                   skips=(
                       SkipInfo('TestUnaryUfuncs', 'test_reference_numerics_hard',
                                dtypes=[torch.bfloat16, torch.float16]),
                   ),
                   supports_inplace_autograd=False,
                   safe_casts_outputs=True,
                   sample_inputs_func=sample_inputs_entr),
    UnaryUfuncInfo('erf',
                   ref=scipy.special.erf if TEST_SCIPY else _NOTHING,
                   aliases=('special.erf', ),
                   decorators=(precisionOverride({torch.float16: 1e-2,
                                                  torch.bfloat16: 1e-2}),),
                   dtypes=all_types_and(torch.bool, torch.bfloat16),
                   dtypesIfCUDA=all_types_and(torch.bool, torch.half, torch.bfloat16),
                   assert_autodiffed=True,
                   safe_casts_outputs=True),
    UnaryUfuncInfo('erfc',
                   ref=scipy.special.erfc if TEST_SCIPY else _NOTHING,
                   aliases=('special.erfc', ),
                   decorators=(precisionOverride({torch.float16: 1e-2,
                                                  torch.bfloat16: 1e-2}),),
                   dtypes=all_types_and(torch.bool, torch.bfloat16),
                   dtypesIfCUDA=all_types_and(torch.bool, torch.half),
                   assert_autodiffed=True,
                   safe_casts_outputs=True),
    UnaryUfuncInfo('erfinv',
                   ref=scipy.special.erfinv if TEST_SCIPY else _NOTHING,
                   aliases=('special.erfinv', ),
                   decorators=(precisionOverride({torch.float16: 1e-2,
                                                  torch.bfloat16: 1e-2,
                                                  torch.float32: 1e-4}),),
                   dtypes=all_types_and(torch.bool, torch.bfloat16),
                   dtypesIfCUDA=all_types_and(torch.bool, torch.half),
                   safe_casts_outputs=True,
                   domain=(-1, 1),
                   skips=(
                       # Reference: https://github.com/pytorch/pytorch/pull/49155#issuecomment-742664611
                       SkipInfo('TestUnaryUfuncs', 'test_reference_numerics_extremal',
                                active_if=TEST_SCIPY and distutils.version.LooseVersion(scipy.__version__) < "1.4.0"),
                       SkipInfo('TestUnaryUfuncs', 'test_reference_numerics_hard',
                                active_if=TEST_SCIPY and distutils.version.LooseVersion(scipy.__version__) < "1.4.0"),
                       SkipInfo('TestUnaryUfuncs', 'test_reference_numerics_normal',
                                active_if=TEST_SCIPY and distutils.version.LooseVersion(scipy.__version__) < "1.4.0"),
                   )),
    UnaryUfuncInfo('lgamma',
                   ref=reference_lgamma if TEST_SCIPY else _NOTHING,
                   aliases=('special.gammaln', ),
                   decorators=(precisionOverride({torch.float16: 7e-1}),),
                   dtypes=all_types_and(torch.bool, torch.bfloat16),
                   dtypesIfCUDA=all_types_and(torch.bool, torch.half),
                   # "digamma" not implemented for 'BFloat16'
                   backward_dtypesIfCPU=all_types_and(torch.bool),
                   skips=(
                       # Reference: https://github.com/pytorch/pytorch/pull/50140#discussion_r552615345
                       SkipInfo('TestUnaryUfuncs', 'test_reference_numerics_extremal',
                                dtypes=[torch.bfloat16]),
                       SkipInfo('TestUnaryUfuncs', 'test_reference_numerics_hard',
                                device_type='cpu', dtypes=[torch.bfloat16]),
                       SkipInfo('TestUnaryUfuncs', 'test_reference_numerics_normal',
                                device_type='cpu', dtypes=[torch.bfloat16]),
                       # Reference: https://github.com/pytorch/pytorch/pull/50140#issuecomment-756150214
                       SkipInfo('TestUnaryUfuncs', 'test_reference_numerics_extremal',
                                dtypes=[torch.float32, torch.float64], active_if=IS_WINDOWS),
                       SkipInfo('TestUnaryUfuncs', 'test_reference_numerics_hard',
                                dtypes=[torch.float32, torch.float64], active_if=IS_WINDOWS),
                       SkipInfo('TestUnaryUfuncs', 'test_reference_numerics_normal',
                                dtypes=[torch.float32, torch.float64], active_if=IS_WINDOWS),
                   ),
                   safe_casts_outputs=True),
    OpInfo(
        'logdet',
        supports_out=False,
        sample_inputs_func=sample_inputs_logdet,
        decorators=(skipCPUIfNoLapack, skipCUDAIfNoMagma, skipCUDAIfRocm)),
    UnaryUfuncInfo('logit',
                   ref=scipy.special.logit if TEST_SCIPY else _NOTHING,
                   domain=(0, 1),
                   aliases=('special.logit', ),
                   decorators=(precisionOverride({torch.bfloat16: 5e-1,
                                                  torch.float16: 5e-1}),),
                   dtypes=all_types_and(torch.bool, torch.bfloat16),
                   dtypesIfCUDA=all_types_and(torch.bool, torch.half, torch.bfloat16),
                   sample_inputs_func=sample_inputs_logit,
                   safe_casts_outputs=True),
]

# Common operator groupings
unary_ufuncs = [op for op in op_db if isinstance(op, UnaryUfuncInfo)]
spectral_funcs = [op for op in op_db if isinstance(op, SpectralFuncInfo)]
sparse_unary_ufuncs = [op for op in op_db if isinstance(op, UnaryUfuncInfo) and op.supports_sparse is True]
shape_funcs = [op for op in op_db if isinstance(op, ShapeFuncInfo)]

def index_variable(shape, max_indices, device=torch.device('cpu')):
    if not isinstance(shape, tuple):
        shape = (shape,)
    index = torch.rand(*shape, dtype=torch.double, device=device).mul_(max_indices).floor_().long()
    return index


def index_perm_variable(shape, max_indices):
    if not isinstance(shape, tuple):
        shape = (shape,)

    index = torch.randperm(max_indices).narrow(0, 0, reduce(mul, shape)).view(shape)
    return index


def gather_variable(shape, index_dim, max_indices, duplicate=False, device=torch.device('cpu')):
    assert len(shape) == 2
    assert index_dim < 2
    batch_dim = 1 - index_dim
    index = torch.zeros(*shape, dtype=torch.long, device=device)
    for i in range(shape[index_dim]):
        index.select(index_dim, i).copy_(
            torch.randperm(max_indices, device=device)[:shape[batch_dim]])
    if duplicate:
        index.select(batch_dim, 0).copy_(index.select(batch_dim, 1))
    return index


def bernoulli_scalar():
    return torch.tensor(0, dtype=torch.bool).bernoulli_()


def mask_not_all_zeros(shape):
    assert len(shape) > 0
    while True:
        result = torch.randn(shape).gt(0)
        if result.sum() > 0:
            return result


def uniform_scalar(offset=0, requires_grad=False):
    v = torch.rand(()) + offset
    v.requires_grad = requires_grad
    return v


def normal_scalar_clamp(amin, amax, requires_grad=False):
    v = torch.randn(()).clamp(amin, amax)
    v.requires_grad = requires_grad
    return v


def prod_zeros(dim_size, dim_select):
    assert len(dim_select) == 2
    result = torch.randn(dim_size, dim_size, dim_size)
    result.narrow(dim_select[0], 0, 1).narrow(dim_select[1], 1, 1).zero_()
    result.narrow(dim_select[0], 2, 1).narrow(dim_select[1], 3, 1).zero_()
    result.narrow(dim_select[0], 4, 1).narrow(dim_select[1], 3, 1).zero_()
    return result


non_differentiable = collections.namedtuple('non_differentiable', ['tensor'])


class dont_convert(tuple):
    pass


class NoArgsClass(object):
    def __iter__(self):
        return self

    def __next__(self):
        raise StopIteration()
    next = __next__  # Python 2 compatibility

    def __len__(self):
        return 0

NO_ARGS = NoArgsClass()

def ident(x):
    return x

# Do NOT add to this list. Method tests are being DEPRECATED and replaced by OpInfos.
# See https://github.com/pytorch/pytorch/wiki/Writing-tests-in-PyTorch-1.8
#
# (
#   method name,
#   input size/constructing fn,
#   args (tuple represents shape of a tensor arg),
#   test variant name (will be used at test name suffix),    // optional
#   (should_autodiff_node[bool], nonfusible_nodes, fusible_nodes) for autodiff, // optional
#   indices for possible dim arg,                            // optional
#   fn mapping output to part that should be gradcheck'ed,   // optional
#   kwargs                                                   // optional
# )
# Note: some functions have separate schema for (Tensor other) and (Scalar other),
#       and it's possible that we only support AD for Scalar version but not Tensor
#       version, and vice versa.
#       When writing tests, only scalar(float/int) input triggers the Scalar schema.
#       uniform_scalar produces a scalar **Tensor** which won't match Scalar input.
def method_tests():
    set_rng_seed(SEED)
    return [
        ('div', (S, S, S), (torch.rand(S, S, S) + 0.1,), '', (True,)),
        ('div', (S, S, S), (torch.rand(S, S) + 0.1,), 'broadcast_rhs', (True,)),
        ('div', (S, S), (torch.rand(S, S, S) + 0.1,), 'broadcast_lhs', (True,)),
        ('div', (S, 1, S), (torch.rand(M, S) + 0.1,), 'broadcast_all', (True,)),
        ('div', (), (uniform_scalar(0.1),), 'scalar', (True,)),
        ('div', (S, S, S), (uniform_scalar(0.1),), 'scalar_broadcast_rhs', (True,)),
        ('div', (), (uniform_scalar(0.1),), 'scalar_broadcast_lhs', (True,)),
        ('div', torch.rand(S, S, S) + 1e-1, (3.14,), 'constant', (True,)),
        ('div', uniform_scalar(1e-1, requires_grad=True), (3.14,), 'scalar_constant', (True,)),
        ('true_divide', (S, S, S), (torch.rand(S, S, S) + 0.1,), '', (True,)),
        ('true_divide', (S, S, S), (torch.rand(S, S) + 0.1,), 'broadcast_rhs', (True,)),
        ('true_divide', (S, S), (torch.rand(S, S, S) + 0.1,), 'broadcast_lhs', (True,)),
        ('true_divide', (S, 1, S), (torch.rand(M, S) + 0.1,), 'broadcast_all', (True,)),
        ('true_divide', (), (uniform_scalar(0.1),), 'scalar', (True,)),
        ('true_divide', (S, S, S), (uniform_scalar(0.1),), 'scalar_broadcast_rhs', (True,)),
        ('true_divide', (), (uniform_scalar(0.1),), 'scalar_broadcast_lhs', (True,)),
        ('true_divide', torch.rand(S, S, S) + 1e-1, (3.14,), 'constant', (True,)),
        ('true_divide', uniform_scalar(1e-1, requires_grad=True), (3.14,), 'scalar_constant', (True,)),
        ('div', (S, S, S), (torch.rand(S, S, S, dtype=torch.cdouble) + 0.1,), 'complex', (True,)),
        ('div', (S, S, S), (torch.rand(S, S, dtype=torch.cdouble) + 0.1,), 'complex_broadcast_rhs', (True,)),
        ('div', (S, S), (torch.rand(S, S, S, dtype=torch.cdouble) + 0.1,), 'complex_broadcast_lhs', (True,)),
        ('div', (S, 1, S), (torch.rand(M, S, dtype=torch.cdouble) + 0.1,), 'complex_broadcast_all', (True,)),
        ('div', (), (uniform_scalar(0.1j),), 'complex_scalar', (True,)),
        ('div', (S, S, S), (uniform_scalar(0.1j),), 'complex_scalar_broadcast_rhs', (True,)),
        ('div', (), (uniform_scalar(0.1j),), 'complex_scalar_broadcast_lhs', (True,)),
        ('div', torch.rand(S, S, S, dtype=torch.cdouble) + 1e-1, (3.14j,), 'complex_constant', (True,)),
        ('div', uniform_scalar(1e-1j, requires_grad=True), (3.14j,), 'complex_scalar_constant', (True,)),
        ('t', (1, 2), NO_ARGS, '', (False,)),
        ('reshape', (S, S, S), (S * S, S), '', (False,)),
        ('reshape', (torch.Size([S * S, S]),), (S, S, S), 'size', (False,)),
        ('reshape', (S,), (S,), '1d', (False,)),
        ('reshape', (), (dont_convert(()),), 'scalar_to_scalar', (False,)),
        ('reshape', (), (1,), 'scalar_to_1d', (False,)),
        ('reshape_as', (S, S, S), (non_differentiable(torch.rand(S * S, S)),)),
        ('reshape_as', (), (non_differentiable(torch.tensor(42.)),), 'scalar'),
        ('reshape_as', (), (non_differentiable(torch.rand(1, 1)),), 'scalar_to_dims'),
        ('fmod', (S, S, S), (1.5,), '', (True,)),
        ('fmod', (), (1.5,), 'scalar', (True,)),
        ('fmod', (S, S, S), (non_differentiable(torch.rand(S, S, S) + 1.5),), 'tensor'),
        ('fmod', (S,), (non_differentiable(torch.rand(S, S, S) + 1.5),), 'tensor_broadcast_lhs'),
        ('fmod', (S, S, S), (non_differentiable(torch.rand(S) + 1.5),), 'tensor_broadcast_rhs'),
        ('fmod', (S, 1, S), (non_differentiable(torch.rand(S, S) + 1.5),), 'tensor_broadcast_all'),
        ('fmod', (), (non_differentiable(uniform_scalar(1.5)),), 'scalar_tensor'),
        ('fmod', (), (non_differentiable(torch.rand(S, S, S) + 1.5),), 'scalar_tensor_broadcast_lhs'),
        ('fmod', (S, S, S), (non_differentiable(uniform_scalar(1.5)),), 'scalar_tensor_broadcast_rhs'),
        ('remainder', (S, S, S), (1.5,), '', (True,)),
        ('remainder', (), (1.5,), 'scalar', (True,)),
        ('remainder', (S, S, S), (non_differentiable(torch.rand(S, S, S) + 1.5),), 'tensor'),
        ('remainder', (S,), (non_differentiable(torch.rand(S, S, S) + 1.5),), 'tensor_broadcast_lhs'),
        ('remainder', (S, 1, S), (non_differentiable(torch.rand(S, S) + 1.5),), 'tensor_broadcast_all'),
        ('remainder', (), (non_differentiable(uniform_scalar(1.5)),), 'scalar_tensor'),
        ('remainder', (), (non_differentiable(torch.rand(S, S, S) + 1.5),), 'scalar_tensor_broadcast_lhs'),
        ('kthvalue', (S, S, S), (2,)),
        ('kthvalue', (S, S, S), (2, 1,), 'dim', (), [1]),
        ('kthvalue', (S, S, S), (2, 1, True,), 'keepdim_dim', (), [1]),
        ('kthvalue', (S,), (2, 0,), 'dim_1d', (), [1]),
        ('kthvalue', (S,), (2, 0, True,), 'keepdim_dim_1d', (), [1]),
        ('kthvalue', (), (1,), 'scalar', (), ()),
        ('kthvalue', (), (1, 0,), 'scalar_dim', (), [1]),
        ('kthvalue', (), (1, 0, True), 'scalar_keepdim_dim', (), [1]),
        ('median', (S, S, S), NO_ARGS),
        ('median', (S, S, S), (1,), 'dim', (), [0]),
        ('median', (S, S, S), (1, True,), 'keepdim_dim', (), [0]),
        ('median', (), NO_ARGS, 'scalar'),
        ('median', (), (0,), 'scalar_dim', (), [0]),
        ('median', (), (0, True,), 'scalar_keepdim_dim', (), [0]),
        ('nanmedian', (S, S, S), NO_ARGS),
        ('nanmedian', (S, S, S), (1,), 'dim', (), [0]),
        ('nanmedian', (S, S, S), (1, True,), 'keepdim_dim', (), [0]),
        ('nanmedian', (), NO_ARGS, 'scalar'),
        ('nanmedian', (), (0,), 'scalar_dim', (), [0]),
        ('nanmedian', (), (0, True,), 'scalar_keepdim_dim', (), [0]),
        ('var_mean', (S, S, S), NO_ARGS, ''),
        ('var_mean', (S, S, S), (1,), 'dim', [0]),
        ('var_mean', (S, S, S), (1, True, True), 'keepdim_dim', [0]),
        ('var_mean', (S,), (0,), 'dim_1d', [0]),
        ('var_mean', (S,), (0, True, True), 'keepdim_dim_1d', [0]),
        ('std_mean', (S, S, S), NO_ARGS, ''),
        ('std_mean', (S, S, S), (1,), 'dim', [0]),
        ('std_mean', (S, S, S), (1, True, True), 'keepdim_dim', [0]),
        ('std_mean', (S,), (0,), 'dim_1d', [0]),
        ('std_mean', (S,), (0, True, True), 'keepdim_dim_1d', [0]),
        ('renorm', (S, S, S), (2, 1, 0.5), 'dim', (), [1]),
        ('renorm', (S, S, S), (1, 2, 3), 'norm_1'),
        ('renorm', (S, S, S), (inf, 2, 0.5), 'norm_inf'),
        ('log_softmax', (S, S, S), (1, torch.float64,), 'kwarg_dtype_would_break_jit_loader', (True,)),
        ('zero_', (S, S, S), NO_ARGS),
        ('zero_', (), NO_ARGS, 'scalar'),
        ('norm', (S, S), (), 'default'),
        ('norm', (S, S), (2,), '2'),
        ('norm', (S, S), (0,), '0'),
        ('norm', (S, S), (0.5,), '0_5'),
        ('norm', (S, S), (1,), '1'),
        ('norm', (S, S), (3,), '3'),
        ('norm', (S, S), (inf,), 'inf'),
        ('norm', (S, S), (-inf,), '-inf'),
        ('norm', (S, S), ('fro',), 'fro_default'),
        ('norm', (S, S), ('fro', [0, 1],), 'fro'),
        ('norm', (S, S), ('nuc',), 'nuc', (), NO_ARGS, [skipCPUIfNoLapack, skipCUDAIfNoMagma]),
        ('norm', (S, S, S), ('nuc', [1, 2]), 'nuc_batched', (), NO_ARGS, [skipCPUIfNoLapack, skipCUDAIfNoMagma]),
        ('norm', (S, S), (-1,), 'neg_1'),
        ('norm', (S, S), (-2,), 'neg_2'),
        ('norm', (S, S), (-0.5,), 'neg_0_5'),
        ('norm', (S, S), (-1.5,), 'neg_1_5'),
        ('norm', (S, S), (-2, 1,), 'neg_2_2_dim', (), [1]),
        ('norm', (S, S), (-1, 1,), 'neg_1_2_dim', (), [1]),
        ('norm', (S, S), (0, 1,), '0_2_dim', (), [1]),
        ('norm', (S, S), (1, 1,), '1_2_dim', (), [1]),
        ('norm', (S, S), (2, 1,), '2_2_dim', (), [1]),
        ('norm', (S, S), (3, 1,), '3_2_dim', (), [1]),
        ('norm', (S, S), (inf, 1,), 'inf_2_dim'),
        ('norm', torch.rand(S, S, S) + 5e-2, (1.5,), '1_5_default'),
        ('norm', (S, S, S), (2, 1), '2_dim', (), [1]),
        ('norm', (S, S, S), (3, 1), '3_dim', (), [1]),
        ('norm', torch.rand(S, S, S) + 5e-2, (1.5, 1), '1_5_dim', (), [1]),
        ('norm', (S, S, S), (2, 1, True), 'keepdim_2_dim', (), [1]),
        ('norm', (S, S, S), (3, 1, True), 'keepdim_3_dim', (), [1]),
        ('norm', torch.rand(S, S, S) + 5e-2, (1.5, 1, True), 'keepdim_1_5_dim', (), [1]),
        ('norm', (), (2, 0), '2_dim_scalar', (), [1]),
        ('norm', (), (3, 0), '3_dim_scalar', (), [1]),
        ('norm', (), (2, 0, True), 'keepdim_2_dim_scalar', (), [1]),
        ('norm', (), (3, 0, True), 'keepdim_3_dim_scalar', (), [1]),
        ('clone', (S, M, S), NO_ARGS),
        ('clone', (), NO_ARGS, 'scalar'),
        ('contiguous', (S, S), NO_ARGS, '', (True,)),
        ('contiguous', torch.randn(S, S).transpose(0, 1), NO_ARGS, 'not_contiguous', (True,)),
        ('diag_embed', (S, S), NO_ARGS),
        ('diagonal', (M, M), NO_ARGS, '2d'),
        ('diagonal', (3, 5), NO_ARGS, '2d_wide'),
        ('diagonal', (3, 5), (2,), '2d_wide_pos'),
        ('diagonal', (3, 5), (-2,), '2d_wide_neg'),
        ('diagonal', (5, 3), NO_ARGS, '2d_tall'),
        ('diagonal', (5, 3), (2,), '2d_tall_pos'),
        ('diagonal', (5, 3), (-2,), '2d_tall_neg'),
        ('diagonal', (M, M), (1,), '2d_1'),
        ('diagonal', (M, M), (2,), '2d_2'),
        ('diagonal', (M, M, M), (1, 1, 2), '3d_1'),
        ('diagonal', (M, M, M), (2, 0, 1), '3d_2'),
        ('diagonal', (M, M, M), (-2, 0, 1), '3d_3'),
        ('tril', (M, M), NO_ARGS),
        ('tril', (M, M), (2,), 'idx'),
        ('tril', (S, M, M), NO_ARGS, 'batched'),
        ('tril', (S, M, M), (2,), 'batched_idx'),
        ('tril', (3, 3, S, S), NO_ARGS, 'more_batched'),
        ('triu', (M, M), NO_ARGS),
        ('triu', (M, M), (2,), 'idx'),
        ('triu', (S, M, M), NO_ARGS, 'batched'),
        ('triu', (S, M, M), (2,), 'batched_idx'),
        ('triu', (3, 3, S, S), NO_ARGS, 'more_batched'),
        ('cross', (S, 3), ((S, 3),)),
        ('cross', (S, 3, S), ((S, 3, S), 1), 'dim'),
        ('fill_', (S, S, S), (1,), 'number'),
        ('fill_', (), (1,), 'number_scalar'),
        ('fill_', (S, S, S), ((),), 'variable'),
        ('select', (S, S, S), (1, 2), 'dim', (), [0]),
        ('select', (S, S, S), (1, -1), 'wrap_dim', (), [0]),
        ('select', (S,), (0, 2), '1d'),
        ('narrow', (S, S, S), (1, 2, 2), 'dim', (), [0]),
        ('narrow', (S, S, S), (1, 0, 0), 'empty_dim', (), [0]),
        ('squeeze', (S, 1, S, 1), NO_ARGS, '', (True,)),
        ('squeeze', (1, 1, 1, 1), NO_ARGS, 'input_sizes_are_ones', (True,)),
        ('squeeze', (S, 1, S, 1), (1,), '1_dim', (True,), [0]),
        ('squeeze', (S, 1, S, 1), (2,), 'not_1_dim', (True,), [0]),
        ('squeeze', (), (0,), 'scalar', (True,), [0]),
        ('chunk', (S, S, S), (2,), '', (True, 'prim::ConstantChunk')),
        ('chunk', (S, S, S), (S, 1), 'dim', (True, 'prim::ConstantChunk'), [1]),
        ('split', (S, S, S), (2,), '', (True,)),
        ('split', (S, S, S), (S, 1), 'dim', (True,), [1]),
        ('split', (S, S, S), ([int(S / 3), S - int(S / 3) * 2, int(S / 3)],), 'size_list',
            (True, 'aten::split_with_sizes')),
        ('split', (S, S, S), ([int(S / 2), S - int(S / 2) * 2, int(S / 2)], 2), 'size_list_dim',
            (True, 'aten::split_with_sizes'), [1]),
        ('split_with_sizes', (S, S, S), ([int(S / 3), S - int(S / 3) * 2, int(S / 3)],), '', (True,)),
        ('split_with_sizes', (S, S, S), ([int(S / 3), S - int(S / 3), 0],), 'size_0', (True, )),
        ('split_with_sizes', (S, S, S), ([int(S / 3), S - int(S / 3) * 2, int(S / 3)],), 'dim', (True, ), [1]),
        ('tensor_split', (S, S, S), (3,), 'sections', (False,)),
        ('tensor_split', (S, S, S), (3, 1), 'sections_dim', (False,), [1]),
        ('tensor_split', (S, S, S), ([2, 4],), 'indices', (False,)),
        ('tensor_split', (S, S, S), ([2, 4], 1), 'indices_dim', (False,), [1]),
        ('resize_', (S, S, S), (torch.Size([S * S, S])), 'fewer_dims'),
        ('resize_', (), (dont_convert(()),), 'scalar'),
        ('resize_', (), (torch.Size([1, 1, 1])), 'scalar_to_dims'),
        ('resize_as_', (), (non_differentiable(torch.tensor(5.)),), 'scalar'),
        ('resize_as_', (), (non_differentiable(torch.randn((1, 1, 1))),), 'scalar_to_dims'),
        ('resize_as_', (S, S, S), (non_differentiable(torch.randn(S * S, S)),)),
        ('where', (M, M), (mask_not_all_zeros((M, M)), (M, M)), '', (True,)),
        ('where', (M, 1, M), (mask_not_all_zeros((M, M)), (M, M, 1)), 'broadcast_all', (True,)),
        ('where', (), (bernoulli_scalar(), ()), 'scalar', (True,)),
        ('where', (M, 1, M), (bernoulli_scalar(), (M, M, 1)), 'scalar_broadcast_mask', (True,)),
        ('where', (), (mask_not_all_zeros((M, M)), ()), 'scalar_broadcast_non_mask', (True,)),
        ('to_sparse', (S, S), (), '', (), (), [], lambda x: x.to_dense())
    ]

def create_input(call_args, requires_grad=True, non_contiguous=False, call_kwargs=None, dtype=torch.double, device=None):
    if not isinstance(call_args, tuple):
        call_args = (call_args,)

    def map_arg(arg):
        def maybe_non_contig(tensor):
            return tensor if not non_contiguous else make_non_contiguous(tensor)

        if isinstance(arg, torch.Size) or isinstance(arg, dont_convert):
            return arg
        elif isinstance(arg, tuple) and len(arg) == 0:
            var = torch.randn((), dtype=dtype, device=device)
            var.requires_grad = requires_grad
            return var
        elif isinstance(arg, tuple) and not isinstance(arg[0], torch.Tensor):
            return Variable(maybe_non_contig(torch.randn(*arg, dtype=dtype, device=device)), requires_grad=requires_grad)
        # double check casting
        elif isinstance(arg, non_differentiable):
            if isinstance(arg.tensor, torch.Tensor):
                if arg.tensor.dtype == torch.float:
                    return maybe_non_contig(arg.tensor.to(dtype=torch.double, device=device))
                if arg.tensor.dtype == torch.cfloat:
                    return maybe_non_contig(arg.tensor.to(dtype=torch.cdouble, device=device))
                return maybe_non_contig(arg.tensor.to(device=device))
            return maybe_non_contig(arg.tensor.to(device=device))
        elif isinstance(arg, torch.Tensor):
            if arg.dtype == torch.float:
                arg = arg.double()
            if arg.dtype == torch.cfloat:
                arg = arg.to(torch.cdouble)
            if arg.is_complex() != dtype.is_complex:
                raise RuntimeError("User provided tensor is real for a test that runs with complex dtype, ",
                                   "which is not supported for now")
            # NOTE: We do clone() after detach() here because we need to be able to change size/storage of v afterwards
            v = maybe_non_contig(arg).detach().to(device=device).clone()
            v.requires_grad = requires_grad and (v.is_floating_point() or v.is_complex())
            return v
        elif callable(arg):
            return map_arg(arg(dtype=dtype, device=device))
        else:
            return arg
    args_out = tuple(map_arg(arg) for arg in call_args)
    kwargs_out = {k: map_arg(v) for k, v in call_kwargs.items()} if call_kwargs else {}
    return args_out, kwargs_out


def _compare_trilu_indices(
        self, row, col, offset=0, dtype=torch.long, device='cpu'):
    if row == 0 or col == 0:
        # have to handle this separately as tril and triu does not take
        # empty matrix as input
        self.assertEqual(
            torch.empty(0, 2, dtype=dtype, device=device).transpose(0, 1),
            torch.tril_indices(row, col, offset, dtype=dtype, device=device))

        self.assertEqual(
            torch.empty(0, 2, dtype=dtype, device=device).transpose(0, 1),
            torch.triu_indices(row, col, offset, dtype=dtype, device=device))

    else:
        # TODO(#38095): Replace assertEqualIgnoreType. See issue #38095
        self.assertEqualIgnoreType(
            torch.ones(row, col, device='cpu')
                 .tril(offset).nonzero().to(dtype).transpose(0, 1),
            torch.tril_indices(row, col, offset, dtype=dtype, device=device))

        # TODO(#38095): Replace assertEqualIgnoreType. See issue #38095
        self.assertEqualIgnoreType(
            torch.ones(row, col, device='cpu')
                 .tril(offset).nonzero().to(dtype).transpose(0, 1),
            torch.tril_indices(row, col, offset, dtype=dtype, device=device))


def _compare_large_trilu_indices(
        self, row, col, offset=0, dtype=torch.long, device='cpu'):
    l = torch.ones(row, col, dtype=dtype, device='cpu').tril(offset) \
             .nonzero()[-100:-1, :].transpose(0, 1).to(device)
    torch.cuda.empty_cache()

    r = torch.tril_indices(
        row, col, offset, dtype=dtype, device=device)[:, -100:-1]
    self.assertEqual(l, r)
    torch.cuda.empty_cache()

    l = torch.ones(row, col, dtype=dtype, device='cpu').triu(offset) \
             .nonzero()[-100:-1, :].transpose(0, 1).to(device)
    torch.cuda.empty_cache()

    r = torch.triu_indices(
        row, col, offset, dtype=dtype, device=device)[:, -100:-1]
    self.assertEqual(l, r)
    torch.cuda.empty_cache()

# (
#   row
#   col
#   offset (optional)
#   dtype (optional)
# )
tri_tests_args = [
    (1, 1),
    (3, 3),
    (3, 3, 1),
    (3, 3, 2),
    (3, 3, 200),
    (3, 3, -1),
    (3, 3, -2),
    (3, 3, -200),
    (0, 3, 0),
    (0, 3, 1),
    (0, 3, -1),
    (3, 0, 0),
    (3, 0, 1),
    (3, 0, -1),
    (0, 0, 0),
    (0, 0, 1),
    (0, 0, -1),
    (3, 6, 0),
    (3, 6, 1),
    (3, 6, 3),
    (3, 6, 9),
    (3, 6, -1),
    (3, 6, -3),
    (3, 6, -9),
    (6, 3, 0),
    (6, 3, 1),
    (6, 3, 3),
    (6, 3, 9),
    (6, 3, -1),
    (6, 3, -3),
    (6, 3, -9),
    (258, 253, 1, torch.float32),
    (257, 258, 1, torch.float64),
    (258, 258, 1, torch.short),
    (3, 513, 1, torch.long),
    (513, 3, 1, torch.int),
    (513, 0, 1, torch.double),
    (1024, 1024),
    (1024, 1024, 500, torch.float32),
    (1024, 1024, 1023),
    (1024, 1024, -500),
    (1023, 1025),
    (1025, 1023, 1022),
    (1024, 1024, -500),
    (3, 2028),
    (3, 2028, 1),
    (3, 2028, -1),
    (2028, 3),
    (2028, 1),
    (2028, 1, -1)
]

tri_large_tests_args: List[Tuple[int, ...]] = [
    # Large test cases below are deliberately commented out to speed up CI
    # tests and to avoid OOM error. When modifying implementations of
    # tril_indices and triu_indices, please enable these tests and make sure
    # they pass.
    #
    # (1, 268435455),
    # (5000, 5000),
    # (10000, 10000),
    # (268435455, 1),
    # (134217727, 2, 1),
    # (2, 134217727, 1),
    # (536870901, 1),
    # (1, 536870901),
    # (268435455, 2, 1),
    # (2, 268435455, 1)
]


def run_additional_tri_tests(self, device):
    x = torch.ones(
        3, 3, dtype=torch.long, device=device, layout=torch.strided)
    l = x.tril(0).nonzero().transpose(0, 1)
    u = x.triu(0).nonzero().transpose(0, 1)
    self.assertEqual(l, torch.tril_indices(3, 3, device=device))
    self.assertEqual(
        l, torch.tril_indices(3, 3, device=device, layout=torch.strided))

    self.assertEqual(u, torch.triu_indices(3, 3, device=device))
    self.assertEqual(
        u, torch.triu_indices(3, 3, device=device, layout=torch.strided))

    self.assertRaises(
        RuntimeError,
        lambda: torch.triu_indices(
            1, 1, device=device, layout=torch.sparse_coo))

    self.assertRaises(
        RuntimeError,
        lambda: torch.tril_indices(
            1, 1, device=device, layout=torch.sparse_coo))


def unpack_variables(args):
    if isinstance(args, tuple):
        return tuple(unpack_variables(elem) for elem in args)
    else:
        return args


EXCLUDE_FUNCTIONAL = {
    'addmm',
    'addmm_',
    'reshape',
    'where'  # argument order
}
EXCLUDE_GRADCHECK: Dict[str, Any] = {
}
EXCLUDE_GRADGRADCHECK: Dict[str, Any] = {
}
EXCLUDE_GRADGRADCHECK_BY_TEST_NAME = {
    # `other` expand_as(self, other) is not used in autograd.
    'test_expand_as',
    'test_cdist',
}


def exclude_tensor_method(name, test_name):
    # there are no tensor equivalents for these (inplace or out)
    exclude_all_tensor_method_by_test_name = {
        'test_slice',
        'test_where',
        'test_where_broadcast_all',
        'test_where_scalar',
        'test_where_scalar_broadcast_mask',
        'test_where_scalar_broadcast_non_mask',
        'test_var_mean_keepdim_dim_1d',
        'test_var_mean_keepdim_dim',
        'test_var_mean_dim_1d',
        'test_var_mean_dim',
        'test_var_mean',
        'test_std_mean_keepdim_dim_1d',
        'test_std_mean_keepdim_dim',
        'test_std_mean_dim_1d',
        'test_std_mean_dim',
        'test_std_mean',
    }
    # there are no out-of-place tensor equivalents for these
    exclude_outplace_tensor_method = {
        'index_fill',
        'scatter',
        'scatter_add',
    }
    if test_name in exclude_all_tensor_method_by_test_name:
        return True
    is_magic_method = name[:2] == '__' and name[-2:] == '__'
    is_inplace = name[-1] == "_" and not is_magic_method
    if not is_inplace and name in exclude_outplace_tensor_method:
        return True
    return False<|MERGE_RESOLUTION|>--- conflicted
+++ resolved
@@ -4034,14 +4034,7 @@
                    ref=np.conj,
                    dtypes=all_types_and_complex_and(torch.bool,
                                                     torch.bfloat16, torch.half),
-<<<<<<< HEAD
                    supports_forward_ad=True,
-                   dtypesIfCPU=None,
-                   dtypesIfCUDA=None,
-                   dtypesIfROCM=None,
-=======
-                   supports_forward_ad=False,  # TODO fix the formula for complex forward AD
->>>>>>> d1629413
                    skips=(
                        # File "test_unary_ufuncs.py", line 289, in test_reference_numerics
                        #  if not torch.can_cast(numpy_to_torch_dtype_dict[expected.dtype.type], dtype):
