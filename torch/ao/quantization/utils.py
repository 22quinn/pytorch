"""
Utils shared by different modes of quantization (eager/graph)
"""
import warnings
import functools
import torch
from torch.fx import Node
from torch.ao.quantization.quant_type import QuantType
from typing import Tuple, Any, Union, Callable, Dict, Optional
from torch.nn.utils.parametrize import is_parametrized
from collections import OrderedDict
from inspect import signature
from inspect import getfullargspec

__all__ = [
    "NodePattern",
    "Pattern",
    "MatchAllNode",
    "check_node",
    "get_combined_dict",
    "is_per_tensor",
    "is_per_channel",
    "getattr_from_fqn",
    "get_qparam_dict",
    "get_swapped_custom_module_class",
    "_activation_dtype",
    "_weight_dtype",
    "_activation_is_statically_quantized",
    "_activation_is_dynamically_quantized",
    "_activation_is_int8_quantized",
    "_activation_is_int32_quantized",
    "_weight_is_quantized",
    "_weight_is_statically_quantized",
    "_op_is_int8_dynamically_quantized",
    "_get_qconfig_dtypes",
    "_get_quant_type",
    "_check_min_max_valid",
    "_calculate_qmin_qmax",
    "has_no_children_ignoring_parametrizations",
    "get_fqn_to_example_inputs",
]

NodePattern = Union[Tuple[Node, Node], Tuple[Node, Tuple[Node, Node]], Any]
NodePattern.__module__ = "torch.ao.quantization.utils"

# This is the Quantizer class instance from torch/quantization/fx/quantize.py.
# Define separately to prevent circular imports.
# TODO(future PR): improve this.
# make this public once fixed (can't be public as is because setting the module directly
# doesn't work)
QuantizerCls = Any

# Type for fusion patterns, it can be more complicated than the following actually,
# see pattern.md for docs
# TODO: not sure if typing supports recursive data types
Pattern = Union[
    Callable, Tuple[Callable, Callable], Tuple[Callable, Tuple[Callable, Callable]], Any
]
Pattern.__module__ = "torch.ao.quantization.utils"

# TODO: maybe rename this to MatchInputNode
class MatchAllNode:
    """ A node pattern that matches all nodes, used in defining
    fusion patterns in FX Graph Mode Quantization
    """
    pass

_module_type_list = {
    torch.nn.ReLU,
    torch.nn.ReLU6,
    torch.nn.AdaptiveAvgPool1d,
    torch.nn.AdaptiveAvgPool2d,
    torch.nn.AdaptiveAvgPool3d,
    torch.nn.AvgPool1d,
    torch.nn.AvgPool2d,
    torch.nn.AvgPool3d,
    torch.nn.MaxPool1d,
    torch.nn.MaxPool2d,
    torch.nn.MaxPool3d,
    torch.nn.Identity,
    torch.nn.Hardsigmoid,
    torch.nn.Sigmoid,
    torch.nn.Tanh,
}
_func_list = {
    torch.nn.functional.adaptive_avg_pool1d,
    torch.nn.functional.adaptive_avg_pool2d,
    torch.nn.functional.adaptive_avg_pool3d,
    torch.nn.functional.elu,
    torch.nn.functional.hardswish,
    torch.nn.functional.instance_norm,
    torch.nn.functional.layer_norm,
    torch.nn.functional.leaky_relu,
    torch.nn.functional.silu,
    torch.nn.functional.mish,
    torch.nn.functional.dropout,
    torch.nn.functional.max_pool1d,
    torch.nn.functional.max_pool2d,
    torch.nn.functional.max_pool3d,
    torch.nn.functional.relu,
    torch.nn.functional.hardtanh,
    torch.nn.functional.hardtanh_,
    torch.nn.functional.hardsigmoid,
    torch.nn.functional.sigmoid,
    torch.transpose,
    torch.repeat_interleave,
    torch.sigmoid,
    torch.squeeze,
    torch.stack,
    torch.sum,
    torch.tanh,
    torch.unsqueeze,
    torch.cat,
}
_method_list = {
    torch.mean,
    'relu',
    'relu_',
    'contiguous',
    'detach',
    'detach_',
    'hardsigmoid',
    'hardsigmoid_',
    'permute',
    'repeat',
    'repeat_interleave',
    'reshape',
    'resize_',
    'shape',
    'sigmoid',
    'sigmoid_',
    'size',
    'squeeze',
    'squeeze_',
    'tanh',
    'tanh_',
    'transpose',
    'unsqueeze',
    'unsqueeze_',
    'view',
}

def get_combined_dict(default_dict, additional_dict):
    d = default_dict.copy()
    d.update(additional_dict)
    return d

def is_per_tensor(qscheme):
    return qscheme == torch.per_tensor_affine or \
        qscheme == torch.per_tensor_symmetric

def is_per_channel(qscheme):
    return qscheme in [torch.per_channel_affine,
                       torch.per_channel_affine_float_qparams,
                       torch.per_channel_symmetric]

def getattr_from_fqn(obj: Any, fqn: str) -> Any:
    """
    Given an obj and a fqn such as "foo.bar.baz", returns gm.foo.bar.baz.
    """
    return functools.reduce(getattr, fqn.split("."), obj)

def to_underlying_dtype(qdtype):
    DTYPE_MAPPING = {
        torch.quint8: torch.uint8,
        torch.qint8: torch.int8,
        torch.qint32: torch.int32,
        torch.quint4x2: torch.uint8,
        torch.quint2x4: torch.uint8,
    }
    assert qdtype in DTYPE_MAPPING, "Unsupported dtype: " + qdtype
    return DTYPE_MAPPING[qdtype]

def get_qparam_dict(observer_or_fake_quant):
    qscheme = observer_or_fake_quant.qscheme if hasattr(observer_or_fake_quant, "qscheme") else None
    dtype = observer_or_fake_quant.dtype
    qparams = {"qscheme": qscheme, "dtype": dtype}

    if not qscheme:
        return qparams

    if is_per_tensor(qscheme):
        qscheme = torch.per_tensor_affine
    elif is_per_channel(qscheme):
        # change symmetric to affine since we do not have symmetric
        # quantized Tensor
        if qscheme == torch.per_channel_symmetric:
            qscheme = torch.per_channel_affine
        qparams["axis"] = observer_or_fake_quant.ch_axis
    else:
        raise RuntimeError(f"Unrecognized qscheme: {qscheme}")
    # update qscheme, since we don't have symmetric quant qscheme
    # in quantized Tensor
    qparams["qscheme"] = qscheme

    scale, zero_point = observer_or_fake_quant.calculate_qparams()
    qparams["scale"] = scale
    qparams["zero_point"] = zero_point

    return qparams


def get_swapped_custom_module_class(custom_module, custom_module_class_mapping, qconfig):
    """ Get the observed/quantized custom module class that we need
    to swap `custom_module` to
    Input:
        custom_module: input, can be an instance of either a float or observed custom module
        custom_module_class_mapping: the float to observed or observed to quantized custom module class mapping
        qconfig: qconfig configured for the custom module

    Output:
        corresponding observed/quantized custom module class for input custom module instance
    """
    quant_type = _get_quant_type(qconfig)
    class_mapping = custom_module_class_mapping.get(quant_type, {})
    assert type(custom_module) in class_mapping, "did not find corresponding observed " \
        "module class for {} in mapping: {}".format(type(custom_module), class_mapping)
    return class_mapping[type(custom_module)]

def _activation_dtype(qconfig):
    assert qconfig is not None
    activation = qconfig.activation()
    return activation.dtype

def _weight_dtype(qconfig):
    assert qconfig is not None
    weight = qconfig.weight()
    return weight.dtype

def _activation_is_statically_quantized(qconfig):
    """ Given a qconfig, decide if the activation needs to be
    quantized or not, this includes quantizing to quint8, qint8 and qint32 and float16
    """
    return (
        _activation_dtype(qconfig) in [torch.quint8, torch.qint8, torch.qint32, torch.float16]
        and (not _activation_is_dynamically_quantized(qconfig))
    )

def _activation_is_dynamically_quantized(qconfig):
    """ Given a qconfig, decide if the activation needs to be
    dynamically quantized or not, this includes dynamically quantizing to
    quint8, qint8 and float16
    """
    activation_dtype, _, activation_compute_dtype = \
        _get_qconfig_dtypes(qconfig)
    return activation_compute_dtype in [torch.quint8, torch.qint8, torch.float16]

def _activation_is_int8_quantized(qconfig):
    """ Given a qconfig, decide if the activation needs to be
    quantized to int8 or not, this includes quantizing to quint8, qint8
    """
    return _activation_dtype(qconfig) in [torch.quint8, torch.qint8]

def _activation_is_int32_quantized(qconfig):
    """ Given a qconfig, decide if the activation needs to be
    quantized to int32 or not
    """
    return _activation_dtype(qconfig) == torch.qint32

def _weight_is_quantized(qconfig):
    """ Given a qconfig, decide if the weight needs to be
    quantized or not
    """
    return _weight_dtype(qconfig) in [torch.quint8, torch.qint8, torch.float16, torch.quint4x2]

def _weight_is_statically_quantized(qconfig):
    """ Given a qconfig, decide if the weight needs to be statically
    quantized or not
    """
    return _weight_dtype(qconfig) in [torch.quint8, torch.qint8]

def _op_is_int8_dynamically_quantized(qconfig) -> bool:
    """ Given a qconfig, returns True if this op is using int8 dynamic
    quantization
    """
    activation_dtype, weight_dtype, activation_compute_dtype = \
        _get_qconfig_dtypes(qconfig)
    return (
        _activation_dtype is torch.quint8 and
        # for now, the lines below assume fbgemm or qnnpack
        weight_dtype is torch.qint8 and
        activation_compute_dtype is torch.quint8
        # TODO(future PR): add is_dynamic
    )

def _get_qconfig_dtypes(qconfig):
    r""" returns the qconfig tuple for qconfig:
    (activation_dtype, weight_dtype, activation_compute_dtype)
    """
    assert qconfig is not None
    activation = qconfig.activation()
    weight = qconfig.weight()
    compute_dtype = activation.compute_dtype if hasattr(activation, 'compute_dtype') else None
    return (activation.dtype, weight.dtype, compute_dtype)

def _get_quant_type(qconfig):
    assert qconfig is not None
    activation = qconfig.activation()
    weight = qconfig.weight()
    static_dtypes = [torch.quint8, torch.qint8, torch.quint4x2, torch.qint32]
    if weight.dtype in static_dtypes:
        if hasattr(activation, 'compute_dtype') and activation.compute_dtype in static_dtypes:
            return QuantType.DYNAMIC
        elif activation.dtype in static_dtypes:
            return QuantType.STATIC
        else:
            return QuantType.WEIGHT_ONLY

    if weight.dtype == torch.float16:
        if hasattr(activation, 'compute_dtype') and activation.compute_dtype in static_dtypes:
            return QuantType.DYNAMIC
        elif activation.dtype == torch.float16:
            return QuantType.STATIC

    raise Exception("Unrecognized dtype combination in _get_quant_type: activation({}),"
                    "weight({})".format(activation.dtype, weight.dtype))

def _check_min_max_valid(min_val: torch.Tensor, max_val: torch.Tensor) -> bool:
    """ Checks if the given minimum and maximum values are valid, meaning that
    they exist and the min value is less than the max value.
    """
    if min_val.numel() == 0 or max_val.numel() == 0:
        warnings.warn(
            "must run observer before calling calculate_qparams. " +
            "Returning default values."
        )
        return False

    if min_val.dim() == 0 or max_val.dim() == 0:
        if min_val == float("inf") and max_val == float("-inf"):
            warnings.warn(
                "must run observer before calling calculate_qparams. " +
                "Returning default values."
            )

            return False

        assert min_val <= max_val, "min {} should be less than max {}".format(
            min_val, max_val
        )
    else:
        assert torch.all(
            min_val <= max_val
        ), "min {} should be less than max {}".format(min_val, max_val)

    return True


def _calculate_qmin_qmax(quant_min: int, quant_max: int, has_customized_qrange: bool, dtype: torch.dtype,
                        reduce_range: bool) -> Tuple[int, int]:
    r"""Calculates actual qmin and qmax based on the quantization range,
    observer datatype and if range is reduced.
    """
    # TODO(jerryzh): Figure out why custom quant_min/quant_max are still adjusted.
    if has_customized_qrange:
        # This initialization here is to be resolve TorchScript compilation issues and allow
        # using of refinement to decouple initial_qmin and initial_qmax from quantization range.
        # The actual values of initial_qmin and initial_qmax will be reset below.
        if dtype == torch.qint32:
            initial_quant_min, initial_quant_max = 0, 2**31 - 1
        else:
            initial_quant_min, initial_quant_max = 0, 255
        # The following assignment of self.qmin and self.qmax to the local variables and the if check refine the
        # attribute from Optional valid integers for use, based on TorchScript's requirements.
        custom_quant_min, custom_quant_max = quant_min, quant_max
        if custom_quant_min is not None and custom_quant_max is not None:
            initial_quant_min, initial_quant_max = (
                custom_quant_min,
                custom_quant_max,
            )

        qrange_len = initial_quant_max - initial_quant_min + 1
        if dtype == torch.qint8:
            assert (
                0 < qrange_len <= 256
            ), "quantization range should be positive and not exceed the maximum bit range (=256)."
        elif dtype == torch.qint32:
            assert (
                0 < qrange_len <= 2**31
            ), "quantization range should be positive and not exceed the maximum bit range (=4294967296)."
        if reduce_range:
            quant_min, quant_max = quant_min // 2, quant_max // 2
    else:
        # Fallback onto default 8-bit qmin and qmax calculation if dynamic range is not used.
        if dtype == torch.qint8:
            if reduce_range:
                quant_min, quant_max = -64, 63
            else:
                quant_min, quant_max = -128, 127
        elif dtype == torch.quint8:
            if reduce_range:
                quant_min, quant_max = 0, 127
            else:
                quant_min, quant_max = 0, 255
        elif dtype == torch.qint32:
            quant_min, quant_max = -1 * (2 ** 31), (2 ** 31) - 1
        else:
            quant_min, quant_max = 0, 15
    return quant_min, quant_max


def _parent_name(target):
    """
    Turn 'foo.bar' into ['foo', 'bar']
    """
    r = target.rsplit('.', 1)
    if len(r) == 1:
        return '', r[0]
    else:
        return r[0], r[1]

def has_no_children_ignoring_parametrizations(module):
    """
    Checks if module._modules is empty or
    if module is a parametrization, checks that module._modules only has
    the 'parametrizations' module
    """
    if len(module._modules) == 0:
        return True
    elif is_parametrized(module):
        return len(module._modules) == 1 and 'parametrizations' in module._modules
    else:
        return False

def _get_path_of_module(root: torch.nn.Module, submodule: torch.nn.Module) -> Optional[str]:
    """ Get the path (fully qualified name) of a submodule

    Example::

    >> class M(torch.nn.Module):
           def __init__(self):
               self.linear = torch.nn.Linear(5, 5)
           def forward(self, x):
               return self.linear(x)

    >> m = M()
    >> l = m.linear
    >> _get_path_of_module(m, l)
    "linear"
    """
    for n, p in root.named_modules():
        if submodule is p:
            return n
    return None

def _get_signature_locals(f: Callable, loc: Dict[str, Any]) -> Dict[str, Any]:
    """ Get local keyword arguments

    Example::

    >> def f(self, a, b=9):
           pass
    >> loc = {"a": 6, "c": 7}
    >> _get_signature_locals(f, loc)
    {"a": 6}
    """
    return {k: v for k, v in loc.items() if k in signature(f).parameters}

def _get_default_kwargs(f: Callable) -> "OrderedDict[str, Any]":
    """ Get all default keyword arguments from function signature

    Example::

    >> def f(self, a, b=9):
           pass
    >> _get_default_kwargs(f)
    {"b": 9}
    """
    kwargs = {}
    for name, param in signature(f).parameters.items():
        if param.default is not param.empty:
            kwargs[name] = param.default
        elif param.kind is param.VAR_POSITIONAL:
            kwargs[name] = ()
        elif param.kind is param.VAR_KEYWORD:
            kwargs[name] = {}
    return OrderedDict(kwargs)

def _normalize_kwargs(func: Callable, loc: Dict[str, Any]) -> "OrderedDict[str, Any]":
    """ Given a function and local function arguments, normalize the keyword
    arguments by filling in default arguments from function signature

    Example::

    >> def f(self, key1=3, key2=3):
           pass
    >> loc = {"key2": 6}
    >> _normalize_kwargs(f, loc)
    {"key1": 3, "key2": 6}
    """
    default_kwargs = _get_default_kwargs(func)
    local_kwargs = _get_signature_locals(func, loc)
    normalized_kwargs = default_kwargs.copy()
    for attr, val in local_kwargs.items():
        if attr in normalized_kwargs:
            # override the default keyword arguments
            normalized_kwargs[attr] = val
    return normalized_kwargs

def _get_num_pos_args(f: Callable) -> int:
    """ Get number of positional args for a function

    Example::

    >> def f(self, key1=3, key2=3):
           pass
    >> _get_num_pos_args(f)
    3
    """
    return len(getfullargspec(f).args)

def get_fqn_to_example_inputs(
    model: torch.nn.Module,
    example_inputs: Tuple[Any, ...]
) -> Dict[str, Tuple[Any, ...]]:
    """ Given a model and its example inputs, return a dictionary from
    fully qualified name of submodules to example_inputs for that submodule,
    e.g. {"linear1": (tensor1,), "linear2": (tensor2,), "sub": (tensor3,),
          "sub.linear1": (tensor4,), ...}

    Used to make quantizing submodules easier now that FX Graph Mode Quantization requries
    example inputs.

    Also works for keyword arguments with default values, we would flatten keyword
    arguments as positional arguments and fill in the missing keyword args with default
    values, e.g. if we have a forward function:
    def forward(self, x, key1=3, key2=3):
        ...

    and we call it with self.submodule(x, key2=6)
    we'll get example_inputs: (x, 3, 6)

    user can also override `key1` with positional arguments as well:
    for self.submodule(x, 5, key2=6)
    we'll get: (x, 5, 6)

    variable positional arguments and variable positional keyword arguments in forward
    function are not supported currently, so please make sure no submodules is using
    them.
    """
    root = model
    fqn_to_example_inputs = {}

    def _patched_module_call(self, *args, **kwargs):
        submodule_example_inputs = list(args).copy()
        normalized_kwargs = _normalize_kwargs(self.forward, kwargs)
        # minus 1 to skipping counting `self`
        num_args = _get_num_pos_args(self.forward) - 1
        num_to_pop = num_args - len(submodule_example_inputs)
        while num_to_pop and normalized_kwargs:
            normalized_kwargs.popitem(last=False)
            num_to_pop -= 1
        submodule_example_inputs.extend(normalized_kwargs.values())
        submodule_example_inputs_tuple = tuple(submodule_example_inputs)
        fqn = _get_path_of_module(root, self)
        if fqn is not None:
            fqn_to_example_inputs[fqn] = submodule_example_inputs_tuple
        return orig_module_call(self, *args, **kwargs)

    orig_module_call = torch.nn.Module.__call__
    torch.nn.Module.__call__ = _patched_module_call
    try:
        model(*example_inputs)
    finally:
        # restore the module call even if there is an exception
        torch.nn.Module.__call__ = orig_module_call
<<<<<<< HEAD
    return fqn_to_example_inputs
=======
    return fqn_to_example_inputs


__all__ = [
    "NodePattern",
    "Pattern",
    "MatchAllNode",
    "check_node",
    "get_combined_dict",
    "is_per_tensor",
    "is_per_channel",
    "getattr_from_fqn",
    "get_qparam_dict",
    "get_swapped_custom_module_class",
    "activation_dtype",
    "weight_dtype",
    "activation_is_statically_quantized",
    "activation_is_dynamically_quantized",
    "activation_is_int8_quantized",
    "activation_is_int32_quantized",
    "weight_is_quantized",
    "weight_is_statically_quantized",
    "op_is_int8_dynamically_quantized",
    "get_qconfig_dtypes",
    "get_quant_type",
    "check_min_max_valid",
    "calculate_qmin_qmax",
    "has_no_children_ignoring_parametrizations",
    "get_fqn_to_example_inputs",
    "to_underlying_dtype",
]
>>>>>>> 9ab5fc4d
<|MERGE_RESOLUTION|>--- conflicted
+++ resolved
@@ -16,27 +16,6 @@
     "NodePattern",
     "Pattern",
     "MatchAllNode",
-    "check_node",
-    "get_combined_dict",
-    "is_per_tensor",
-    "is_per_channel",
-    "getattr_from_fqn",
-    "get_qparam_dict",
-    "get_swapped_custom_module_class",
-    "_activation_dtype",
-    "_weight_dtype",
-    "_activation_is_statically_quantized",
-    "_activation_is_dynamically_quantized",
-    "_activation_is_int8_quantized",
-    "_activation_is_int32_quantized",
-    "_weight_is_quantized",
-    "_weight_is_statically_quantized",
-    "_op_is_int8_dynamically_quantized",
-    "_get_qconfig_dtypes",
-    "_get_quant_type",
-    "_check_min_max_valid",
-    "_calculate_qmin_qmax",
-    "has_no_children_ignoring_parametrizations",
     "get_fqn_to_example_inputs",
 ]
 
@@ -140,27 +119,27 @@
     'view',
 }
 
-def get_combined_dict(default_dict, additional_dict):
+def _get_combined_dict(default_dict, additional_dict):
     d = default_dict.copy()
     d.update(additional_dict)
     return d
 
-def is_per_tensor(qscheme):
+def _is_per_tensor(qscheme):
     return qscheme == torch.per_tensor_affine or \
         qscheme == torch.per_tensor_symmetric
 
-def is_per_channel(qscheme):
+def _is_per_channel(qscheme):
     return qscheme in [torch.per_channel_affine,
                        torch.per_channel_affine_float_qparams,
                        torch.per_channel_symmetric]
 
-def getattr_from_fqn(obj: Any, fqn: str) -> Any:
+def _getattr_from_fqn(obj: Any, fqn: str) -> Any:
     """
     Given an obj and a fqn such as "foo.bar.baz", returns gm.foo.bar.baz.
     """
     return functools.reduce(getattr, fqn.split("."), obj)
 
-def to_underlying_dtype(qdtype):
+def _to_underlying_dtype(qdtype):
     DTYPE_MAPPING = {
         torch.quint8: torch.uint8,
         torch.qint8: torch.int8,
@@ -171,7 +150,7 @@
     assert qdtype in DTYPE_MAPPING, "Unsupported dtype: " + qdtype
     return DTYPE_MAPPING[qdtype]
 
-def get_qparam_dict(observer_or_fake_quant):
+def _get_qparam_dict(observer_or_fake_quant):
     qscheme = observer_or_fake_quant.qscheme if hasattr(observer_or_fake_quant, "qscheme") else None
     dtype = observer_or_fake_quant.dtype
     qparams = {"qscheme": qscheme, "dtype": dtype}
@@ -179,9 +158,9 @@
     if not qscheme:
         return qparams
 
-    if is_per_tensor(qscheme):
+    if _is_per_tensor(qscheme):
         qscheme = torch.per_tensor_affine
-    elif is_per_channel(qscheme):
+    elif _is_per_channel(qscheme):
         # change symmetric to affine since we do not have symmetric
         # quantized Tensor
         if qscheme == torch.per_channel_symmetric:
@@ -200,7 +179,7 @@
     return qparams
 
 
-def get_swapped_custom_module_class(custom_module, custom_module_class_mapping, qconfig):
+def _get_swapped_custom_module_class(custom_module, custom_module_class_mapping, qconfig):
     """ Get the observed/quantized custom module class that we need
     to swap `custom_module` to
     Input:
@@ -347,7 +326,7 @@
 
 
 def _calculate_qmin_qmax(quant_min: int, quant_max: int, has_customized_qrange: bool, dtype: torch.dtype,
-                        reduce_range: bool) -> Tuple[int, int]:
+                         reduce_range: bool) -> Tuple[int, int]:
     r"""Calculates actual qmin and qmax based on the quantization range,
     observer datatype and if range is reduced.
     """
@@ -409,7 +388,7 @@
     else:
         return r[0], r[1]
 
-def has_no_children_ignoring_parametrizations(module):
+def _has_no_children_ignoring_parametrizations(module):
     """
     Checks if module._modules is empty or
     if module is a parametrization, checks that module._modules only has
@@ -564,38 +543,4 @@
     finally:
         # restore the module call even if there is an exception
         torch.nn.Module.__call__ = orig_module_call
-<<<<<<< HEAD
-    return fqn_to_example_inputs
-=======
-    return fqn_to_example_inputs
-
-
-__all__ = [
-    "NodePattern",
-    "Pattern",
-    "MatchAllNode",
-    "check_node",
-    "get_combined_dict",
-    "is_per_tensor",
-    "is_per_channel",
-    "getattr_from_fqn",
-    "get_qparam_dict",
-    "get_swapped_custom_module_class",
-    "activation_dtype",
-    "weight_dtype",
-    "activation_is_statically_quantized",
-    "activation_is_dynamically_quantized",
-    "activation_is_int8_quantized",
-    "activation_is_int32_quantized",
-    "weight_is_quantized",
-    "weight_is_statically_quantized",
-    "op_is_int8_dynamically_quantized",
-    "get_qconfig_dtypes",
-    "get_quant_type",
-    "check_min_max_valid",
-    "calculate_qmin_qmax",
-    "has_no_children_ignoring_parametrizations",
-    "get_fqn_to_example_inputs",
-    "to_underlying_dtype",
-]
->>>>>>> 9ab5fc4d
+    return fqn_to_example_inputs