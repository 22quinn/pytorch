#include <torch/csrc/distributed/c10d/NCCLUtils.hpp>
#include <torch/csrc/distributed/c10d/ProcessGroupNCCL.hpp>
#include <fstream>
#include <mutex>
#include <sstream>

#if defined(__linux__)
#include <fcntl.h>
#include <sys/stat.h>
#include <sys/types.h>
#include <unistd.h>
#endif

#ifdef USE_C10D_NCCL

#include <exception>
#include <map>
#include <stdexcept>
#include <tuple>
#include <unordered_set>
#include <utility>

#include <ATen/cuda/CUDAContext.h>
#include <ATen/cuda/CUDAGraph.h>
#include <c10/core/DeviceType.h>
#include <c10/cuda/CUDAAllocatorConfig.h>
#include <c10/cuda/CUDAGraphsC10Utils.h>
#include <c10/cuda/CUDAGuard.h>
#include <c10/util/CallOnce.h>
#include <c10/util/Exception.h>
#include <c10/util/Logging.h>
#include <c10/util/Optional.h>
#include <c10/util/irange.h>
#include <torch/csrc/cuda/nccl.h>
#include <torch/csrc/distributed/c10d/ParamCommsUtils.hpp>
#include <torch/csrc/distributed/c10d/TraceUtils.h>
#include <torch/csrc/distributed/c10d/Utils.hpp>
#include <torch/torch.h>

namespace c10d {

constexpr const char* const kNCCLAbortedCommStoreKey = "NCCLABORTEDCOMM";

namespace {

#if defined(NCCL_MAJOR) && \
    ((NCCL_MAJOR > 2) || (NCCL_MAJOR == 2) && (NCCL_MINOR >= 10))
#define NCCL_HAS_AVG 1
#endif

// NCCL op mapping
const std::map<ReduceOp::RedOpType, ncclRedOp_t> ncclOp = {
    {ReduceOp::MIN, ncclMin},
    {ReduceOp::MAX, ncclMax},
    {ReduceOp::SUM, ncclSum},
    {ReduceOp::PRODUCT, ncclProd},
#ifdef NCCL_HAS_AVG
    {ReduceOp::AVG, ncclAvg},
#endif
};

// NCCL type typing
std::map<at::ScalarType, ncclDataType_t> ncclDataType = {
    {at::kChar, ncclInt8},
    {at::kByte, ncclUint8},
    {at::kFloat, ncclFloat},
    {at::kDouble, ncclDouble},
    {at::kInt, ncclInt32},
    {at::kLong, ncclInt64},
    {at::kHalf, ncclHalf},
    {at::kBool, ncclUint8},
#if HAS_NCCL_BF16_DATATYPE
    {at::kBFloat16, ncclBfloat16},
#endif
};

// Helper function that gets the data type and issues error if not supported
ncclDataType_t getNcclDataType(at::ScalarType type) {
  auto it = ncclDataType.find(type);
  TORCH_CHECK_WITH(
      TypeError,
      it != ncclDataType.end(),
      "Input tensor data type is not supported for NCCL process group: ",
      type);
  return it->second;
}

#ifdef ENABLE_NCCL_PREMUL_SUM_SUPPORT
template <typename T, ncclDataType_t dataType>
ncclRedOpRAII unpackPreMulSum(
    const ReduceOp& reduceOp,
    const ncclComm_t& comm,
    int dev_in_group) {
  const auto* preMulSupplement =
      reinterpret_cast<NCCLPreMulSumSupplement*>(reduceOp.supplement_.get());
  ncclRedOp_t preMulSum;
  bool has_tensor = preMulSupplement->tensor_factor.defined();
  auto residence = has_tensor ? ncclScalarDevice : ncclScalarHostImmediate;
  const T* ptr_factor = has_tensor
      ? preMulSupplement->tensor_factor.const_data_ptr<T>()
      : nullptr;
  T scalar_factor = T(preMulSupplement->double_factor);
  ncclRedOpCreatePreMulSum(
      &preMulSum,
      // https://docs.nvidia.com/deeplearning/nccl/user-guide/docs/api/ops.html#ncclredopcreatepremulsum
      // tells us that the scalar input is strictly a multiplier.
      /*scalar=*/has_tensor ? const_cast<T*>(ptr_factor) : &scalar_factor,
      dataType,
      residence,
      comm);
  return ncclRedOpRAII(preMulSum, comm);
}
#endif

ncclRedOpRAII getNcclReduceOp(
    const ReduceOp& reduceOp,
    at::Tensor& input,
    const ncclDataType_t& dataType,
    const ncclComm_t& comm,
    int dev_in_group) {
  try {
    if (input.scalar_type() == at::kBool) {
      if (reduceOp == ReduceOp::SUM) {
        // For bool tensors, map sum to max, which both represent a bitwise or.
        // This is to prevent overflow issues with sum, since we use uint8 to
        // represent a bool (see ncclDataType mapping).
        return ncclMax;
      }
#ifdef NCCL_HAS_AVG
      if (reduceOp == ReduceOp::AVG) {
        C10_THROW_ERROR(
            TypeError, "Cannot use ReduceOp.AVG with boolean inputs");
      }
#endif
    }
    if (reduceOp == ReduceOp::PREMUL_SUM) {
#ifdef ENABLE_NCCL_PREMUL_SUM_SUPPORT
      switch (dataType) {
        case ncclHalf:
          return unpackPreMulSum<at::Half, ncclHalf>(
              reduceOp, comm, dev_in_group);
        case ncclFloat:
          return unpackPreMulSum<float, ncclFloat>(
              reduceOp, comm, dev_in_group);
        case ncclDouble:
          return unpackPreMulSum<double, ncclDouble>(
              reduceOp, comm, dev_in_group);
        default:
          C10_THROW_ERROR(
              TypeError, "PreMulSum Data type must be half, float, or double");
          ncclRedOp_t unused;
          return unused;
      }
#else
      C10_THROW_ERROR(ValueError, "PreMulSum requires NCCL>=2.11.1");
#endif
    }
    return ncclOp.at(reduceOp);
  } catch (const std::out_of_range& e) {
    switch (reduceOp) {
      case ReduceOp::AVG:
        C10_THROW_ERROR(
            ValueError,
            c10::str(
                "AVG requires NCCL 2.10+. The current version is ",
                NCCL_MAJOR,
                ".",
                NCCL_MINOR));
        break;
      case ReduceOp::BAND:
        C10_THROW_ERROR(ValueError, "Cannot use ReduceOp.BAND with NCCL");
        break;
      case ReduceOp::BOR:
        C10_THROW_ERROR(ValueError, "Cannot use ReduceOp.BOR with NCCL");
        break;
      case ReduceOp::BXOR:
        C10_THROW_ERROR(ValueError, "Cannot use ReduceOp.BXOR with NCCL");
        break;
      default:
        C10_THROW_ERROR(ValueError, "Unhandled ReduceOp");
        break;
    }
  }
}

// Get the deviceList String from the list of devices
std::string getKeyFromDevices(const std::vector<at::Device>& devices) {
  std::string deviceList;
  for (auto& device : devices) {
    if (deviceList.empty()) {
      deviceList = std::to_string(device.index());
    } else {
      deviceList += "," + std::to_string(device.index());
    }
  }
  return deviceList;
}

std::string getKeySendRecv(int myRank, int peer) {
  int lowRank = myRank < peer ? myRank : peer;
  int highRank = myRank < peer ? peer : myRank;
  std::string sendRecvPair =
      std::to_string(lowRank) + ":" + std::to_string(highRank);
  return sendRecvPair;
}

// Get the list of devices from list of tensors
std::vector<at::Device> getDeviceList(const std::vector<at::Tensor>& tensors) {
  std::vector<at::Device> res;
  res.reserve(tensors.size());
  for (auto& tensor : tensors) {
    // tensors must all be on the same device, or all on distinct devices.
    // The line below assumes that constraint has already been enforced
    // (by check_gpu_tensors_same_device or
    // check_gpu_tensors_different_devices).
    if (res.size() == 0 || tensor.device() != res[0]) {
      res.push_back(tensor.device());
    }
  }
  return res;
}

// [Sync Streams] Helper that lets the input ncclStreams to wait for the current
// stream. NCCL communications run on ncclStreams, but input tensors are
// allocated on different streams (i.e., current streams). Communications on
// ncclStreams cannot start before pending input tensor ops on current streams
// finish. Otherwise, ops on two streams might read/write same tensors
// concurrently.
//
// The synchronization above alone is not enough. We also need to make sure
// input tensors are not freed before their usages on ncclStreams finish. This
// can be achieved by calling c10::cuda::CUDACachingAllocator::recordStream,
// which remembers the usage stream (ncclStream), creates an event on the usage
// stream when GC attempts to free the input tensor, and delays GC until that
// event is done.
void syncStreams(
    const std::vector<at::Device>& devices,
    std::vector<at::cuda::CUDAEvent>& ncclEvents,
    std::vector<at::cuda::CUDAStream>& ncclStreams) {
  for (const auto i : c10::irange(devices.size())) {
    at::cuda::CUDAStream& ncclStream = ncclStreams[i];
    at::cuda::CUDAEvent& ncclEvent = ncclEvents[i];
    ncclEvent.record(at::cuda::getCurrentCUDAStream(devices[i].index()));
    ncclEvent.block(ncclStream);
  }
}

// Given a ncclUniqueId, convert it to a string representation that can be put
// in the store.
std::string buildNcclUniqueIdStr(const ncclUniqueId& ncclID) {
  const uint8_t* bytes = reinterpret_cast<const uint8_t*>(&ncclID);
  std::ostringstream oss;
  for (const auto i : c10::irange(NCCL_UNIQUE_ID_BYTES)) {
    oss << std::hex << static_cast<int>(bytes[i]);
  }
  return oss.str();
}

std::string getNcclAbortedCommStoreKey(const std::string ncclIdStr) {
  return std::string(kNCCLAbortedCommStoreKey) + ":" + ncclIdStr;
}

// Returns exception's what() given an exception_ptr instance.
std::string getExceptionMsgFromExceptionPtr(
    const std::exception_ptr& exceptionPtr) {
  TORCH_CHECK(exceptionPtr != nullptr);
  try {
    std::rethrow_exception(exceptionPtr);
  } catch (const std::exception& e) {
    return e.what();
  } catch (...) {
    return "Unknown exception type";
  }
}

inline void errorIfCapturingNonCapturableNCCL(c10::cuda::CaptureStatus status) {
  // parentheses avoid some compiler warnings
  static const uint64_t min_version =
      (((uint64_t)2) << 32) + (((uint64_t)9) << 16) + ((uint64_t)6);
  static const uint64_t cur_version = torch::cuda::nccl::version();
  if (cur_version < min_version) {
    TORCH_CHECK_WITH(
        NotImplementedError,
        status == c10::cuda::CaptureStatus::None,
        "Capturing NCCL collectives is only allowed with NCCL >= 2.9.6");
  }
}

} // namespace

// Map from each communicator to its device index.
// This map is used when register/deregister cache segments from cache
// allocator. See design notes below:
// - Each segment should be registered only to the communicator on the
//   same device.
// - We cannot reuse devNCCLCommMap_ in each ProcessGroup because the key may be
//   ranks rather than device in point-to-point case.
// - This map has also to be maintained as global variable since the register
//   hooks are called outside the scope of any PG, thus we need traverse
//   communicators in all PGs.
static std::unordered_map<std::shared_ptr<NCCLComm>, int> ncclCommDevIdxMap;
static std::mutex ncclCommDevIdxMapMutex;
static bool allocatorHooksAttached = false;
void cacheAllocatorRegisterHook(
    const c10::cuda::CUDACachingAllocator::TraceEntry& te) {
  // Register after SEGMENT_ALLOC
  if (te.action_ !=
      c10::cuda::CUDACachingAllocator::TraceEntry::Action::SEGMENT_ALLOC) {
    return;
  }

  std::lock_guard<std::mutex> lock(ncclCommDevIdxMapMutex);
  for (auto& it : ncclCommDevIdxMap) {
    auto& ncclComm = it.first;
    auto& devIdx = it.second;
    if (te.device_ == devIdx) {
      ncclComm->registerSegment(reinterpret_cast<void*>(te.addr_), te.size_);
    }
  }
}

void cacheAllocatorDeregisterHook(
    const c10::cuda::CUDACachingAllocator::TraceEntry& te) {
  // deregister before SEGMENT_FREE
  if (te.action_ !=
      c10::cuda::CUDACachingAllocator::TraceEntry::Action::SEGMENT_FREE) {
    return;
  }

  std::lock_guard<std::mutex> lock(ncclCommDevIdxMapMutex);
  for (auto& it : ncclCommDevIdxMap) {
    auto& ncclComm = it.first;
    auto& devIdx = it.second;
    if (te.device_ == devIdx) {
      ncclComm->deregisterSegment(reinterpret_cast<void*>(te.addr_));
    }
  }
}

std::string dump_nccl_trace() {
  return NCCLTraceBuffer::get()->dump();
}

c10::optional<std::function<std::string()>>& get_cpp_trace_dumper() {
  static c10::optional<std::function<std::string()>> dumper(c10::nullopt);
  return dumper;
}

c10::optional<std::function<bool()>>& get_gil_checker() {
  static c10::optional<std::function<bool()>> gil_checker(c10::nullopt);
  return gil_checker;
}

std::future<bool> launchAsyncGilCheck() {
  std::promise<bool> resultPromise;
  std::future<bool> resultFuture = resultPromise.get_future();

  std::thread workerThread([promise = std::move(resultPromise)]() mutable {
    try {
      auto& gil_checker = get_gil_checker();
      promise.set_value(gil_checker.value()());
    } catch (...) {
      promise.set_exception(std::current_exception());
    }
  });

  // Detach the thread to allow it to run independently
  workerThread.detach();

  return resultFuture;
}

// Return CUDA device with ordinal given by input rank.  If we aren't
// bound to a specific device, there is no strict guarantee that this
// heuristic is the correct assignment of ranks to GPUs that Python
// layers use, but in practice it tends to be.  Fortunately we don't
// rely on this for correctness of any tensor operations, just for
// ancillary uses like health checks and barriers.
at::Device ProcessGroupNCCL::guessDeviceForRank() const {
  TORCH_CHECK_WITH(ValueError, rank_ >= 0, "Invalid rank ", rank_);
  if (getBoundDeviceId()) {
    return *getBoundDeviceId();
  } else {
    auto numGPUs = at::cuda::getNumGPUs();
    int16_t deviceIdx = static_cast<int16_t>(rank_ % numGPUs);
    return at::Device(at::DeviceType::CUDA, deviceIdx);
  }
}

const int64_t ProcessGroupNCCL::kWatchdogThreadSleepMillis = 1000;
constexpr int64_t kSynchronizeBusyWaitMillis = 10;
thread_local uint64_t ProcessGroupNCCL::ncclActiveGroupCounter_ = 0;

std::ostream& operator<<(
    std::ostream& output,
    const ProcessGroupNCCL::WorkNCCL& workNCCL) {
  std::string workInfo;
  workInfo = c10::str(
      "WorkNCCL(",
      "SeqNum=",
      workNCCL.seq_,
      ", OpType=",
      opTypeToString(workNCCL.opType_),
      ", NumelIn=",
      workNCCL.numelIn_,
      ", NumelOut=",
      workNCCL.numelOut_,
      ", Timeout(ms)=",
      workNCCL.opTimeout_.count(),
      ")");
  return output << workInfo;
}

ProcessGroupNCCL::WorkNCCL::WorkNCCL(
    const std::vector<at::Device>& devices,
    int rank,
    OpType opType,
    uint64_t seq,
    const char* profilingTitle,
    const c10::optional<std::vector<at::Tensor>>& inputs,
    bool desyncDebug,
    bool enableTiming,
    DebugLevel distDebugLevel)
    : Work(rank, opType, profilingTitle, inputs),
      devices_(devices),
      workStartTime_(std::chrono::steady_clock::now()),
      seq_(seq),
      timingEnabled_(enableTiming),
      distDebugLevel_(distDebugLevel) {
  // Creates the CUDA event wrappers
  // Note: The actual events are lazily created when first recorded to with
  // DEFAULT_FLAGS = cudaEventDisableTiming.
  if (enableTiming) {
    ncclStartEvents_ = std::make_shared<std::vector<at::cuda::CUDAEvent>>();
    ncclStartEvents_->reserve(devices.size());
    for (uint32_t i = 0; i < devices.size(); ++i) {
      ncclStartEvents_->emplace_back(at::cuda::CUDAEvent(cudaEventDefault));
    }
  }
  ncclEndEvents_ = std::make_shared<std::vector<at::cuda::CUDAEvent>>();
  ncclEndEvents_->reserve(devices.size());
  for (uint32_t i = 0; i < devices.size(); ++i) {
    ncclEndEvents_->emplace_back(at::cuda::CUDAEvent(
        enableTiming ? cudaEventDefault : cudaEventDisableTiming));
  }
  ncclComms_.resize(devices.size());
}

ProcessGroupNCCL::WorkNCCL::WorkNCCL(const WorkNCCL& w)
    : Work(w.rank_, w.opType_),
      std::enable_shared_from_this<WorkNCCL>(w),
      devices_(w.devices_),
      ncclStartEvents_(w.ncclStartEvents_),
      ncclEndEvents_(w.ncclEndEvents_),
      ncclComms_(w.ncclComms_),
      blockingWait_(w.blockingWait_),
      opTimeout_(w.opTimeout_),
      workStartTime_(w.workStartTime_),
      seq_(w.seq_),
      startTraceUpdated_(w.startTraceUpdated_),
      numelIn_(w.numelIn_),
      numelOut_(w.numelOut_),
      store_(w.store_),
      timingEnabled_(w.timingEnabled_),
      trace_id_(w.trace_id_),
      distDebugLevel_(w.distDebugLevel_) {
  exception_ = w.exception_;
}

ProcessGroupNCCL::WorkNCCL::~WorkNCCL() = default;

bool ProcessGroupNCCL::WorkNCCL::isCompleted() {
  checkAndSetException();
  return exception() || finishedGPUExecutionInternal();
}

bool ProcessGroupNCCL::WorkNCCL::isStarted() {
  checkAndSetException();
  return exception() || startedGPUExecutionInternal();
}

bool ProcessGroupNCCL::WorkNCCL::isSuccess() const {
  if (exception()) {
    // Already detected an exception.
    return false;
  }

  return !checkForNCCLErrors(ncclComms_) && finishedGPUExecutionInternal();
}

void ProcessGroupNCCL::WorkNCCL::checkAndSetException() {
  if (exception()) {
    // We already have an exception.
    return;
  }

  auto exception_ptr = checkForNCCLErrors(ncclComms_);
  std::unique_lock<std::mutex> lock(mutex_);
  exception_ = exception_ptr;
  if (exception_) {
    LOG(INFO) << logPrefix()
              << "found async exception when checking for NCCL errors: "
              << getExceptionMsgFromExceptionPtr(exception_);
  }
}

const std::string& ProcessGroupNCCL::WorkNCCL::logPrefix() const {
  static std::string prefix = c10::str("[Rank ", rank_, "] ");
  return prefix;
}

void ProcessGroupNCCL::WorkNCCL::setException(
    std::exception_ptr exception_ptr) {
  std::unique_lock<std::mutex> lock(mutex_);
  exception_ = exception_ptr;
}

// Helper that checks if the NCCL kernels are completed on the GPUs
bool ProcessGroupNCCL::WorkNCCL::finishedGPUExecution() {
  checkAndSetException();
  return finishedGPUExecutionInternal();
}

bool ProcessGroupNCCL::WorkNCCL::startedGPUExecutionInternal() const {
  // if timing is disabled we won't have allocated start events
  if (!timingEnabled_) {
    return false;
  }
  for (const auto i : c10::irange(devices_.size())) {
    // Checking the work's corresponding CUDA events' status
    if (!(*ncclStartEvents_)[i].query()) {
      return false;
    }
  }

  return true;
}

bool ProcessGroupNCCL::WorkNCCL::finishedGPUExecutionInternal() const {
  for (const auto i : c10::irange(devices_.size())) {
    // Checking the work's corresponding CUDA events' status
    if (!(*ncclEndEvents_)[i].query()) {
      return false;
    }
  }

  return true;
}

bool ProcessGroupNCCL::WorkNCCL::checkTimeout(
    c10::optional<std::chrono::milliseconds> timeout) {
  auto currentTimepoint = std::chrono::steady_clock::now();
  auto timeElapsed = std::chrono::duration_cast<std::chrono::milliseconds>(
      currentTimepoint - workStartTime_);
  auto workTimeout = timeout ? *timeout : opTimeout_;

  if (timeElapsed < workTimeout)
    return false;

  // Timed out

  // There is already an error, we don't override it
  if (exception())
    return true;

  std::string exceptionMsg = c10::str(
      logPrefix(),
      "Watchdog caught collective operation timeout: ",
      *this,
      " ran for ",
      timeElapsed.count(),
      " milliseconds before timing out.");

  LOG(ERROR) << exceptionMsg;
  std::exception_ptr exception_ptr =
      std::make_exception_ptr(C10_BUILD_ERROR(DistBackendError, exceptionMsg));
  setException(exception_ptr);
  return true;
}

void ProcessGroupNCCL::WorkNCCL::handleException(
    ErrorHandlingMode errorHandling) {
  if (exception_) {
    auto exceptionMsg = c10::str(
        "Some NCCL operations have failed or timed out. Due to the ",
        "asynchronous nature of CUDA kernels, subsequent GPU operations ",
        "might run on corrupted/incomplete data.");
    LOG(ERROR) << logPrefix() << exceptionMsg;
    C10_LOG_API_USAGE_ONCE("ProcessGroupNCCL.WorkNCCL.handleException");

    if (SHOULD_TEAR_DOWN(errorHandling)) {
      auto tearDownMsg = c10::str(
          "To avoid data inconsistency, we are taking the entire process down.");
      LOG(ERROR) << logPrefix() << tearDownMsg;
      std::rethrow_exception(exception_);
    }
  }
}

void ProcessGroupNCCL::WorkNCCL::synchronize() {
  // Call Synchronize without a timeout. We use this method to avoid adding a
  // timeout argument to the public synchronize API.
  synchronizeInternal(kNoTimeout);
}

void ProcessGroupNCCL::WorkNCCL::synchronizeStreams() {
  for (const auto i : c10::irange(devices_.size())) {
    auto currentStream = at::cuda::getCurrentCUDAStream(devices_[i].index());
    // Block the current stream on the NCCL stream
    (*ncclEndEvents_)[i].block(currentStream);
  }

  if (avoidRecordStreams_) {
    stashed_for_allocator_safety_->clear();
  }
}

// Waiting on the work's corresponding CUDA events
void ProcessGroupNCCL::WorkNCCL::synchronizeInternal(
    std::chrono::milliseconds timeout) {
  synchronizeStreams();

  // In case of blocking, wait for the operation to complete.
  if (blockingWait_) {
    while (!isCompleted()) {
      bool timedOut = checkTimeout(
          timeout == kNoTimeout ? c10::nullopt : c10::make_optional(timeout));
      // Explicitly abort ncclComms here before throwing this timed out
      // exception to users.
      // If throwing timed out excepiton without aborting nccl communicators
      // here, it was observed that CUDA GPU will have 100% utilization and
      // can not run new events successfully.
      if (timedOut) {
        std::string exceptionMsg = c10::str(
            logPrefix(),
            "Work ",
            (*this),
            " timed out in blocking wait (TORCH_NCCL_BLOCKING_WAIT=1).");
        LOG(ERROR) << exceptionMsg;
        break;
      }
      // Yield
      std::this_thread::sleep_for(
          std::chrono::milliseconds(kSynchronizeBusyWaitMillis));
    }
    // exception() includes timeout and error during blocking wait
    if (exception()) {
      // Abort NCCL communicators
      abort();
      // Throw exception (from main thread here)
      handleException(TearDown);
    }
  }

  // Device synchronize only after we've completed timeout checks.
  if (!barrierTensors_.empty()) {
    // If we use the work to do barrier, we should block here
    at::cuda::OptionalCUDAGuard gpuGuard;
    for (auto& device : devices_) {
      gpuGuard.set_index(device.index());
      AT_CUDA_CHECK(cudaDeviceSynchronize());
    }
  }
}

// Same as calling synchronize().
bool ProcessGroupNCCL::WorkNCCL::wait(std::chrono::milliseconds timeout) {
  RECORD_PARAM_COMMS(
      static_cast<int>(this->seq_), // seq
      0, // process group ptr
      rank_, // rank
      "wait", // colName
      0, // inNelems
      0, // outNelems
      at::kByte, // dType
      std::vector<int64_t>(), // inSplitSizes
      std::vector<int64_t>(), // outSplitSizes
      -1,
      -1,
      static_cast<int>(devices_.size())); // worldSize
  synchronizeInternal(timeout);
  // Always return true, because abort API is not implemented.
  if (distDebugLevel_ >= DebugLevel::Detail) {
    auto numel = getTensorsNumel(*outputs_);
    auto hashValue = hashTensors(*outputs_);
    PRINT_COLLECTIVE_HASH_SIGNATURE(
        "output", opTypeToString(opType_), numel, hashValue);
  }
  return true;
}

void ProcessGroupNCCL::WorkNCCL::abort() {
  // Abort all communicators of this work
  for (const auto& ncclComm : ncclComms_) {
    ncclComm->ncclCommAbort();
  }

  ncclCommDevIdxMapMutex.lock();
  for (const auto& comm : ncclComms_) {
    ncclCommDevIdxMap.erase(comm);
  }
  ncclCommDevIdxMapMutex.unlock();
}

ProcessGroupNCCL::CoalescedWorkNCCL::CoalescedWorkNCCL(
    std::vector<ProcessGroupNCCL::WorkNCCL> works,
    int rank,
    OpType opType)
    : Work(rank, opType, nullptr), works_(std::move(works)) {}

ProcessGroupNCCL::CoalescedWorkNCCL::~CoalescedWorkNCCL() = default;

c10::intrusive_ptr<ProcessGroupNCCL::CoalescedWorkNCCL> ProcessGroupNCCL::
    initCoalescedWork(
        const std::vector<c10::intrusive_ptr<Work>>& works,
        int rank,
        OpType opType) {
  std::vector<ProcessGroupNCCL::WorkNCCL> ncclWorks;
  ncclWorks.reserve(works.size());
  for (auto& work : works) {
    ncclWorks.push_back(*static_cast<ProcessGroupNCCL::WorkNCCL*>(work.get()));
  }
  return c10::make_intrusive<ProcessGroupNCCL::CoalescedWorkNCCL>(
      ncclWorks, rank, opType);
}

// Same as calling synchronize().
bool ProcessGroupNCCL::CoalescedWorkNCCL::wait(
    std::chrono::milliseconds timeout) {
  for (auto& w : works_) {
    w.wait(timeout);
  }
  // Always return true, because abort API is not implemented.
  return true;
}

static std::atomic<size_t> process_group_id = 0;

ProcessGroupNCCL::ProcessGroupNCCL(
    const c10::intrusive_ptr<Store>& store,
    int rank,
    int size,
    c10::intrusive_ptr<Options> options)
    : Backend(rank, size),
      store_(store),
      options_(options),
      ncclCommCounter_(0),
      traceKeyStart_(getTraceStartKey("NCCL", rank)),
      traceKeyEnd_(getTraceEndKey("NCCL", rank)),
      terminateProcessGroup_(false),
      terminateHeartbeatMonitorThread_(false),
      collectiveDebugInfoMode_(false),
      uid_(process_group_id++),
      intraNodeComm_(initIntraNodeComm()) {
  TORCH_CHECK_WITH(
      ValueError,
      at::cuda::getNumGPUs() != 0,
      "ProcessGroupNCCL is only supported with GPUs, no GPUs found!");
  logPrefix_ = createLogPrefix();
  blockingWait_ = getCvarBool(TORCH_NCCL_BLOCKING_WAIT, false);
  asyncErrorHandling_ = static_cast<ErrorHandlingMode>(
      getCvarInt(TORCH_NCCL_ASYNC_ERROR_HANDLING, 3 /*SkipCleanUp*/));
  desyncDebug_ = getCvarBool(TORCH_NCCL_DESYNC_DEBUG, false) ||
      (dist_debug_level_ >= DebugLevel::Detail);
  dumpOnTimeout_ = getCvarBool(TORCH_NCCL_DUMP_ON_TIMEOUT, false) ||
      (dist_debug_level_ >= DebugLevel::Detail);
  heartbeat_ = 1ULL;
  monitorThreadEnabled_.store(getCvarBool(TORCH_NCCL_ENABLE_MONITORING, true));
  heartbeatTimeoutInSec_ =
      getCvarInt(TORCH_NCCL_HEARTBEAT_TIMEOUT_SEC, 60 * 10 /*10 Mins*/);
  waitTimeoutDumpInMilSec_ =
      getCvarInt(TORCH_NCCL_WAIT_TIMEOUT_DUMP_MILSEC, 2000);
  ncclTraceBufferSize_ = getCvarInt(TORCH_NCCL_TRACE_BUFFER_SIZE, 0);
  enableCollecticeHashDebug_ = (dist_debug_level_ >= DebugLevel::Detail);
#ifdef ENABLE_NCCL_ERROR_CHECKING
  enableTiming_.store(
      getCvarBool(TORCH_NCCL_ENABLE_TIMING, false) || desyncDebug_);
#endif
  avoidRecordStreams_ = getCvarBool(TORCH_NCCL_AVOID_RECORD_STREAMS, false);
#ifdef NCCL_HAS_COMM_REGISTER
  useTensorRegisterAllocatorHook_ =
      getCvarBool(TORCH_NCCL_USE_TENSOR_REGISTER_ALLOCATOR_HOOK, false);
  if (c10::cuda::CUDACachingAllocator::CUDAAllocatorConfig::
          expandable_segments()) {
    useTensorRegisterAllocatorHook_ = false;
    LOG(INFO)
        << logPrefix()
        << "disables TORCH_NCCL_USE_TENSOR_REGISTER_ALLOCATOR_HOOK because it is not compatible with CUDA allocator expandable segments mode.";
  }
#endif

  if (blockingWait_) {
    if (asyncErrorHandling_ != NoHandling || desyncDebug_) {
      LOG(INFO)
          << logPrefix() << "TORCH_NCCL_BLOCKING_WAIT and "
          << "TORCH_NCCL_ASYNC_ERROR_HANDLING|TORCH_NCCL_DESYNC_DEBUG"
          << "should not both be enabled. "
          << "Only TORCH_NCCL_BLOCKING_WAIT is being used in this process.";
      asyncErrorHandling_ = NoHandling;
      desyncDebug_ = false;
    }
  } else {
    if (desyncDebug_ && asyncErrorHandling_ == NoHandling) {
      LOG(INFO)
          << logPrefix()
          << "TORCH_NCCL_DESYNC_DEBUG and TORCH_NCCL_ASYNC_ERROR_HANDLING "
          << "must both be enabled. "
          << "Enabling TORCH_NCCL_ASYNC_ERROR_HANDLING.";
      asyncErrorHandling_ = SkipCleanUp;
    }
  }

  if (getCvarBool(TORCH_ENABLE_NCCL_HEALTH_CHECK, false)) {
    // Perform health check by initializing dummy communicators and destroying
    // them. This will help indicate any NCCL-related issues prior to the first
    // collective.
    // Run it in a separate thread and wait on CV to handle timeouts, since
    // majority of getNCCLComm failures are hangs.
    runHealthCheck();
  }

#ifdef ENABLE_NCCL_ERROR_CHECKING
  ncclCommWatchdogThread_ =
      std::thread(&ProcessGroupNCCL::ncclCommWatchdog, this);
#endif

  init();
  const std::string OFF = "OFF";
  std::string torch_distributed_debug =
      getCvarString({"TORCH_DISTRIBUTED_DEBUG"}, OFF.c_str());
  std::string nccl_debug = getCvarString({"NCCL_DEBUG"}, OFF.c_str());
  LOG(INFO) << logPrefix() << "ProcessGroupNCCL initialization options: "
            << "NCCL version: " << getNcclVersion() << ", size: " << size
            << ", global rank: " << globalRank()
            << ", TORCH_NCCL_ASYNC_ERROR_HANDLING: " << asyncErrorHandling_
            << ", TORCH_NCCL_DUMP_ON_TIMEOUT: " << dumpOnTimeout_
            << ", TORCH_NCCL_WAIT_TIMEOUT_DUMP_MILSEC: "
            << waitTimeoutDumpInMilSec_
            << ", TORCH_NCCL_DESYNC_DEBUG: " << desyncDebug_
            << ", TORCH_NCCL_ENABLE_TIMING: " << enableTiming_.load()
            << ", TORCH_NCCL_BLOCKING_WAIT: " << blockingWait_
            << ", TIMEOUT(ms): " << options_->timeout.count()
            << ", USE_HIGH_PRIORITY_STREAM: "
            << options_->is_high_priority_stream
            << ", SPLIT_FROM: " << options_->split_from
            << ", SPLIT_COLOR: " << options_->split_color
            << ", TORCH_DISTRIBUTED_DEBUG: " << torch_distributed_debug
#ifdef NCCL_HAS_COMM_REGISTER
            << ", TORCH_NCCL_USE_TENSOR_REGISTER_ALLOCATOR_HOOK: "
            << useTensorRegisterAllocatorHook_
#endif
            << ", TORCH_NCCL_ENABLE_MONITORING: "
            << monitorThreadEnabled_.load()
            << ", TORCH_NCCL_HEARTBEAT_TIMEOUT_SEC: " << heartbeatTimeoutInSec_
            << ", TORCH_NCCL_TRACE_BUFFER_SIZE: " << ncclTraceBufferSize_
            << ", NCCL_DEBUG: " << nccl_debug << ", ID=" << this->getID();

  if (options_->global_ranks_in_group.empty()) {
    this->globalRankStart = 0;
  } else {
    this->globalRankStart = options_->global_ranks_in_group[0];
  }

  if (options_->global_ranks_in_group.empty()) {
    this->globalRankStride = 1;
  } else if (options_->global_ranks_in_group.size() == 1) {
    this->globalRankStride = 0;
  } else {
    bool ranksAreStrided = true;
    int startRank = options_->global_ranks_in_group[0];
    int stride =
        options_->global_ranks_in_group[1] - options_->global_ranks_in_group[0];
    for (std::vector<uint64_t>::size_type i = 0;
         i < options_->global_ranks_in_group.size();
         i++) {
      if (options_->global_ranks_in_group[i] != startRank + i * stride) {
        ranksAreStrided = false;
        break;
      }
    }

    if (ranksAreStrided) {
      this->globalRankStride = options_->global_ranks_in_group[1] -
          options_->global_ranks_in_group[0];
    } else {
      this->globalRankStride = -1;
    }
  }

  RECORD_PARAM_COMMS(
      0, // seq
      this->getID(),
      rank, // rank
      "init", // colName
      0, // inNelems
      0, // outNelems
      at::kByte, // dType
      std::vector<int64_t>(), // inSplitSizes
      std::vector<int64_t>(), // outSplitSizes
      globalRankStart, // globalRankStart
      globalRankStride, // globalRankStride
      size_); // worldSize

  // Attach hooks to cache allocator to trigger the hooks whenever a traced
  // action is called. In the following hooks, we register a newly allocated
  // segment when SEGMENT_ALLOC action occurs, and deregister a segment when
  // SEGMENT_FREE action occurs.
  // We attach hooks only once at the first PG creation.
  if (useTensorRegisterAllocatorHook_ && !allocatorHooksAttached) {
    c10::cuda::CUDACachingAllocator::attachAllocatorTraceTracker(
        &cacheAllocatorRegisterHook);
    c10::cuda::CUDACachingAllocator::attachAllocatorTraceTracker(
        &cacheAllocatorDeregisterHook);
    allocatorHooksAttached = true;
  }
}

void ProcessGroupNCCL::eagerConnectSingleDevice(at::Device device) {
  std::vector<at::Device> rankDevices = {device};
  const auto key = getKeyFromDevices(rankDevices);
  LOG(INFO) << logPrefix() << "Eagerly connecting nccl backend with device "
            << device;
  getNCCLComm(key, rankDevices, OpType::ALLREDUCE);
}

void ProcessGroupNCCL::performNocolorSplit(at::Device device) {
  // If our backend doesn't support splitting, this is a no-op for
  // ranks not in the new subgroup (and ranks that would be in it will
  // just use a new communicator rather than split).
#ifdef NCCL_HAS_COMM_SPLIT
  std::vector<at::Device> rankDevices = {device};
  const auto key = getKeyFromDevices(rankDevices);
  LOG(INFO) << logPrefix() << "Performing nocolor split on backend device "
            << device << ", key " << key << ", i am " << this;
  auto comm = getNCCLComm(key, rankDevices, OpType::ALLREDUCE);
  TORCH_CHECK_WITH(
      DistBackendError,
      comm.size() == 1,
      "exactly one communicator found for device ",
      device);
  NCCLComm::split(comm[0].get(), NCCL_SPLIT_NOCOLOR, rank_, options_->config);
#endif
}

c10::intrusive_ptr<intra_node_comm::IntraNodeComm> ProcessGroupNCCL::
    initIntraNodeComm() {
  return intra_node_comm::IntraNodeComm::rendezvous(
      store_, std::to_string(uid_), rank_, size_);
}

void ProcessGroupNCCL::runHealthCheck() {
  // Run health check in a separate thread and wait on CV to handle timeouts,
  // since majority of getNCCLComm failures are hangs.

  struct HealthCheckData {
    std::mutex healthCheckMutex;
    std::condition_variable healthCheckCv;
    bool healthCheckSuccess = false;
    std::exception_ptr healthCheckException;
  };

  HealthCheckData healthCheckData;
  auto t = std::thread([&healthCheckData, this]() {
    try {
      std::vector<at::Device> rankDevice = {guessDeviceForRank()};

      const auto key = getKeyFromDevices(rankDevice);
      // OpType does not matter, only need to set to not go through send/recv
      // path.
      getNCCLComm(key, rankDevice, OpType::ALLREDUCE);
      // Now destroy the communicators and remove them from cache so we don't
      // use destroyed communicators.
      destroyNCCLComms(key);
      // Notify main thread the health check is complete.
      {
        std::lock_guard<std::mutex> lk(healthCheckData.healthCheckMutex);
        healthCheckData.healthCheckSuccess = true;
      }
      healthCheckData.healthCheckCv.notify_one();
    } catch (const std::exception& e) {
      // Populate exception ptr.
      healthCheckData.healthCheckException = std::current_exception();
      // Unblock waiting main thread which will report exception.
      healthCheckData.healthCheckCv.notify_one();
    } // Unknown exceptions will just cause the program to terminate.
  });
  // We don't need to join the thread, just need to verify health check via the
  // CV. Hence we detach the thread here.
  t.detach(); // NOLINT
  LOG(INFO) << logPrefix() << "will wait up to " << options_->timeout.count()
            << " msec for NCCL health check to complete.";
  std::unique_lock<std::mutex> lock(healthCheckData.healthCheckMutex);
  healthCheckData.healthCheckCv.wait_for(
      lock, options_->timeout, [&healthCheckData]() {
        return healthCheckData.healthCheckSuccess;
      });

  if (healthCheckData.healthCheckException) {
    std::rethrow_exception(healthCheckData.healthCheckException);
  }
  // If there is no exception, the likely culprit is a timeout/hang which is how
  // most communicator init issues manifest themselves.
  TORCH_CHECK_WITH(
      DistBackendError,
      healthCheckData.healthCheckSuccess,
      "ProcessGroupNCCL: Health check failure: Failed to initialize NCCL communicator on rank ",
      rank_);
}

void ProcessGroupNCCL::setSequenceNumberForGroup() {
} // NCCL just starts sequence numbers at 0.

uint64_t ProcessGroupNCCL::getSequenceNumberForGroup() {
  return seq_;
}

void ProcessGroupNCCL::registerOnCompletionHook(
    std::function<void(std::shared_ptr<WorkInfo>)>&& hook) {
  TORCH_CHECK_WITH(
      DistBackendError,
      onCompletionHook_ == nullptr,
      "ProcessGroupNCCL OnCompletion hook already registered");

  TORCH_CHECK_WITH(
      ValueError,
      enableTiming_.load(),
      "ProcessGroupNCCL OnCompletion hook requires recording start and end "
      "events which require setting TORCH_NCCL_ENABLE_TIMING environment variable. "
      "This is only available for NCCL version >= 2.4.");
  onCompletionHook_ = std::move(hook);
  onCompletionHookThread_ = std::thread(&ProcessGroupNCCL::runHookLoop, this);
}

// must release GIL when calling this method
void ProcessGroupNCCL::waitForPendingWorks() {
  // Reasoning about hook completion:
  // 1. waitForPendingWorks should be called after user code has finished
  // calling
  //    all collectives. This means, when we got here, all of the collectives
  //    are either in workMetaList_ or has been erased from workMetaList_.
  // 2. The watchdog thread grabs both locks to move Work object from the
  //    workMetaList_ to the completedWorkList_, and the hook thread only erases
  //    a Work object after the hook is returned. Therefore, after user code
  //    calls a collective, its Work object is either in workMetaList_ or in
  //    completedWorkList_ before it finishes.
  // 3. We have three threads and two locks.
  //      a. main thread (this function) grabs two locks atomically
  //      b. watchdog thread (watchdogHandler function) always grabs
  //      workMetaListMutex_
  //         first and then grabs completedWorkListMutex_.
  //      c. hook thread (runHookLoop function) only grabs
  //      completedWorkListMutex_. Therefore, locks are always acquired in the
  //      same order and hence no deadlocks.
  while (true) {
    {
      std::lock(workMetaListMutex_, completedWorkListMutex_);
      std::lock_guard<std::mutex> lockWork(workMetaListMutex_, std::adopt_lock);
      std::lock_guard<std::mutex> lockHook(
          completedWorkListMutex_, std::adopt_lock);

      if (workMetaList_.empty() && completedWorkList_.empty()) {
        return;
      }
    }

    std::this_thread::sleep_for(
        std::chrono::milliseconds(kWatchdogThreadSleepMillis));
  }
}

void ProcessGroupNCCL::enableCollectivesTiming() {
  enableTiming_.store(true);
}

std::future<bool> ProcessGroupNCCL::launchAsyncDebugDump() {
  std::promise<bool> resultPromise;
  std::future<bool> resultFuture = resultPromise.get_future();

  std::thread workerThread(
      [promise = std::move(resultPromise), this]() mutable {
        try {
          promise.set_value(dumpDebuggingInfo());
        } catch (...) {
          promise.set_exception(std::current_exception());
        }
      });

  // Detach the thread to allow it to run independently
  workerThread.detach();

  return resultFuture;
}

void ProcessGroupNCCL::extraWaitForDumpUntil(
    const std::chrono::time_point<std::chrono::steady_clock>& wakeUpTime) {
  std::this_thread::sleep_until(wakeUpTime);
}

void ProcessGroupNCCL::waitForDumpOrTimeout(
    std::future<bool>& fut,
    size_t timeout_sec) {
  TORCH_CHECK(fut.valid(), "Expected a valid future");

  auto futStatus = fut.wait_for(std::chrono::seconds(timeout_sec));
  if (futStatus != std::future_status::ready) {
    TORCH_CHECK(
        futStatus != std::future_status::deferred,
        "Expected the dump future to have been launched eagerly.");
    LOG(INFO)
        << logPrefix() << "Debug dump timed out and is being abandoned."
        << " This may be due to slow ADDR2LINE performance processing stacktraces."
        << " Try TORCH_DISABLE_ADDR2LINE=1 and TORCH_NCCL_TRACE_CPP_STACK=0 to work around.";
  }

  // Calling .get() will raise any exception stored in the promise associated
  // with the future. (but we can ignore the return value, which will be false
  // if dumping is not enabled)
  try {
    fut.get();
  } catch (const std::exception& e) {
    LOG(ERROR) << logPrefix() << "Caught exception during async debug dump: \""
               << e.what() << "\"\n";
  } catch (...) {
    LOG(ERROR) << logPrefix()
               << "Caught unknown exception during async debug dump.";
  }
}

void ProcessGroupNCCL::abortCommsFromMap(
    std::unordered_map<std::string, std::vector<std::shared_ptr<NCCLComm>>>&
        ncclCommsMap,
    c10::optional<std::string> abortReason) {
  // The process may control multiple devices, loop through the communicators on
  // each device
  for (auto& it : ncclCommsMap) {
    auto& devName = it.first;
    auto& ncclComms = it.second;

    for (const auto& ncclComm : ncclComms) {
      ncclComm->ncclCommAbort(abortReason);
    }
    // Note that we don't remove the aborted communicators from the
    // cache. The reason is that if we do remove the communicator
    // from the cache, it is possible that a new collective operation
    // calls `ncclCommInitRank` to create a new communicator whereas
    // other ranks might have failed/timed out and didn't enter
    // `ncclCommInitRank`. As a result, when there is a failure on
    // a communicator the application receives an exception and its
    // their responsibility to destroy the process group and recreate
    // it to recover from errors.

    c10::StreamId streamId = -1;
    if (ncclStreams_.find(devName) != ncclStreams_.end()) {
      auto streams = ncclStreams_.at(devName);
      if (streams.size() > 0) {
        streamId = streams[0].id();
      }
    }

    LOG(INFO) << logPrefix() << "] Destroyed " << ncclComms.size()
              << "communicators on CUDA device: " << devName
              << " with stream: " << streamId;
  }
}

// Abort all communicators on this rank
void ProcessGroupNCCL::abort(c10::optional<std::string> abortReason) {
  // Remove record from global ncclCommDevIdxMapMutex before aboarting,
  // so that a new cache segment would not register to already aborded
  // communicators. Note that ncclCommDevIdxMap is a global container which may
  // contain other PG's communicators, thus we need to only erase communicators
  // for the current PG.
  ncclCommDevIdxMapMutex.lock();
  for (auto& it : devNCCLCommMap_) {
    auto& ncclComms = it.second;
    for (const auto& ncclComm : ncclComms) {
      ncclCommDevIdxMap.erase(ncclComm);
    }
  }
  ncclCommDevIdxMapMutex.unlock();

  std::lock_guard<std::mutex> lock(mutex_);
  abortCommsFromMap(devNCCLCommMap_, abortReason);
  abortCommsFromMap(inInitializationCommMap_, abortReason);
}

void ProcessGroupNCCL::shutdown() {
  // Don't join threads here since the purpose of this method is to abort all
  // communicators and signal the threads to exit. Joining on the threads could
  // potentially block and hence avoid it in this method.
  terminateProcessGroup_.store(true);

  std::string abortReason = c10::str("Process Group shutdown on rank ", rank_);
  abort(abortReason);

  workMetaListCV_.notify_one();
  terminateHeartbeatMonitorThread_.store(true);
  monitorWakeUpCV_.notify_one();
}

ProcessGroupNCCL::~ProcessGroupNCCL() {
  terminateProcessGroup_.store(true);
  workMetaListCV_.notify_one();

#ifdef ENABLE_NCCL_ERROR_CHECKING
  if (ncclCommWatchdogThread_.joinable()) {
    ncclCommWatchdogThread_.join();
  }
#endif

  if (onCompletionHookThread_.joinable())
    onCompletionHookThread_.join();

  // Abort communicators after all threads have exited to avoid having the
  // threads dying due to aborted communicator and raising a SIGABRT
  std::string abortReason = c10::str("Process Group destroyed on rank ", rank_);
  abort(abortReason);

  // We need to wait for abort to finish before we can safely shut down
  // heartbeat monitoring thread.
  terminateHeartbeatMonitorThread_.store(true);
  monitorWakeUpCV_.notify_one();
#ifdef ENABLE_NCCL_ERROR_CHECKING
  if (ncclHeartbeatMonitorThread_.joinable()) {
    ncclHeartbeatMonitorThread_.join();
  }
#endif
}

bool ProcessGroupNCCL::dumpDebuggingInfo() {
  // Serialize all calls to this function to avoid corrupting data, but allow
  // multiple calls in one runtime. User is responsible for preserving the
  // output file from an earlier call before a later call overwrites it.
  static std::mutex writeDebugInfoMutex;
  std::lock_guard<std::mutex> lock(writeDebugInfoMutex);
  LOG(ERROR) << logPrefix() << "ProcessGroupNCCL preparing to dump debug info.";
  if (ncclTraceBufferSize_ > 0) {
    // We dump nccl trace into local disk by default and users can register
    // their customized writer by inheriting `DebugInfoWriter` via
    // `registerDebugInfoWriter`.
    auto ncclTrace = dump_nccl_trace();
    DebugInfoWriter& writer = DebugInfoWriter::getWriter(globalRank());
    writer.write(ncclTrace);
    return true;
  }
  return false;
}

void ProcessGroupNCCL::terminateProcess(std::string errMsg) {
  // Logging with `FATAL`, after errMsg printed, it calls `std::abort()`
  // to terminate the program execution.
  LOG(FATAL) << logPrefix() << errMsg;
}

void ProcessGroupNCCL::heartbeatMonitor() {
  uint64_t heartBeatCounter = 0ULL;
  while (true) {
    // This won't have any lock since this lock is only used here.
    // Please be aware that mutex `monitorMutex_` should not be used
    // somewhere else to avoid the deadlock.
    std::unique_lock<std::mutex> lock(monitorMutex_);
    if (monitorWakeUpCV_.wait_for(
            lock, std::chrono::seconds(heartbeatTimeoutInSec_), [&] {
              return terminateHeartbeatMonitorThread_.load();
            })) {
      // For the normal complete or user interception, monitorWakeUpCV_
      // will get notified, we early return and exit heartbeatMonitor.
      return;
    }

    // Check the heart beat of watchdog thread.
    auto heartbeat = heartbeat_.load();
    if (heartbeat != heartBeatCounter) {
      heartBeatCounter = heartbeat;
    } else {
      // No heartbeat increase detected and timeout.
      break;
    }
  }

  const auto logMsg = c10::str(
      logPrefix(),
      "Heartbeat monitor timed out! Process will be terminated after dumping debug info.",
      " workMetaList_.size()=",
      workMetaList_.size());
  LOG(ERROR) << logMsg;

  auto& cpp_dumper = get_cpp_trace_dumper();
  if (cpp_dumper.has_value()) {
    LOG(INFO) << "Dumping c++ stacktraces: " << cpp_dumper.value()();
  }

  auto& gil_checker = get_gil_checker();
  if (gil_checker.has_value()) {
    auto fut = launchAsyncGilCheck();
    auto kGilCheckTimeout = std::chrono::seconds(1);
    auto futStatus = fut.wait_for(kGilCheckTimeout);
    if (futStatus != std::future_status::ready) {
      TORCH_CHECK(
          futStatus != std::future_status::deferred,
          "Expected the future to have been launched eagerly.");
      LOG(ERROR)
          << "Could not acquire GIL within 1 sec on exit, possible GIL induced hang";
    }
    LOG(INFO) << "Could acquire GIL on exit";
  } else {
    LOG(INFO)
        << "GIL checker was not registered, perhaps this is a no-python build?";
  }

  auto wakeUpTime = std::chrono::steady_clock::now() +
      std::chrono::milliseconds(waitTimeoutDumpInMilSec_);
  // Store debug info to storage if no other thread does it. (By default to
  // local disk)
  std::future<bool> asyncDebugDump = launchAsyncDebugDump();

  // There are two possible cases for the watchdog thread exit:
  // Case one: desync report runs quickly, and it follows the step:
  // collective timeout -> desync -> exception handling -> destructors
  // -> set terminateHeartbeatMonitorThread_ -> notify monitorWakeUpCV_.
  // So the code either early returns above or will skip the sleep below.
  // Case two: desync might be slow or get stuck. Or we get stuck in
  // destructors, we will sleep for some time before calling std::abort() to
  // kill the whole process.
  if ((terminateProcessGroup_.load() || collectiveDebugInfoMode_.load()) &&
      !terminateHeartbeatMonitorThread_.load()) {
    // Leave another two mins for desync report generation or process group
    // destroy.
    std::this_thread::sleep_for(std::chrono::seconds(heartbeatTimeoutInSec_));
  }

  // At this point, we either already sleep for another `heartbeatTimeoutInSec_`
  // or the thread has finished. Because we don't want to block the monitor
  // thread, so We mark the thread detach and the dump of debug info becomes
  // "best effort". If the process exit normally, marking it detach also makes
  // sense because we don't really care about dumping the debug info.

  // We already log completion inside the thread, so it may not be necessary to
  // check the return value here.  We mainly use a future so we can exit early
  // if done.
  waitForDumpOrTimeout(asyncDebugDump);
  extraWaitForDumpUntil(wakeUpTime);

  if (!terminateHeartbeatMonitorThread_.load()) {
    // Create a error message reported from MonitorThread, so
    // we throw exception and make the whole process to be killed.
    // TODO(fduwjj): After having a hang debug wiki, we need to update the wiki
    // url here.
    const auto exitMsg = c10::str(
        logPrefix(),
        "ProcessGroupNCCL's watchdog got stuck for ",
        heartbeatTimeoutInSec_,
        "seconds without making progress in monitoring enqueued collectives. ",
        "This typically indicates a NCCL/CUDA API hang blocking the watchdog, ",
        "and could be triggered by another thread holding the GIL inside a ",
        "CUDA api, or other deadlock-prone behaviors.",
        "If you suspect the watchdog is not actually stuck and a longer timeout would help, ",
        "you can either increase the timeout (TORCH_NCCL_HEARTBEAT_TIMEOUT_SEC) to a larger value "
        "or disable the heartbeat monitor (TORCH_NCCL_ENABLE_MONITORING=0)."
        "If either of aforementioned helps, feel free to file an issue to PyTorch about the short timeout "
        "or false positive abort; otherwise, please attempt to debug the hang.");
    terminateProcess(exitMsg);
  }
}

void ProcessGroupNCCL::ncclCommWatchdog() {
  try {
    VLOG(2) << logPrefix() << "NCCL watchdog thread started!";
    if (monitorThreadEnabled_.load()) {
      ncclHeartbeatMonitorThread_ =
          std::thread(&ProcessGroupNCCL::heartbeatMonitor, this);
    }
    watchdogHandler();
    VLOG(2) << logPrefix() << "NCCL watchdog thread terminated normally";
  } catch (std::exception& e) {
    if (std::string(e.what()).find("driver shutting down") !=
        std::string::npos) {
      LOG(INFO)
          << logPrefix()
          << "main process destroyed cuda before watchdog loop exited, terminating watchdog."
          << " (Watchdog caught exception: " << e.what();

    } else {
      // Append error message reported from watchdogHandler
      const auto exitMsg = c10::str(
          logPrefix(),
          "NCCL watchdog thread terminated with exception: ",
          e.what());
      LOG(ERROR) << exitMsg;
      // TODO(whc) clean up the rethrow - why is it stored in a class var and
      // rethrown?
      watchDogException_ =
          std::make_exception_ptr(C10_BUILD_ERROR(DistBackendError, exitMsg));
      std::rethrow_exception(watchDogException_);
    }
  } catch (...) {
    const auto exitMsg = c10::str(
        logPrefix(), "NCCL watchdog thread terminated with exception: unknown");
    LOG(ERROR) << exitMsg;
    watchDogException_ =
        std::make_exception_ptr(C10_BUILD_ERROR(DistBackendError, exitMsg));
    std::rethrow_exception(watchDogException_);
  }
}

void ProcessGroupNCCL::logWorkStart(WorkNCCL& work) {
  if (work.startTraceUpdated_)
    return;

  if (terminateProcessGroup_.load() || storeError_)
    return;

  work.startTraceUpdated_ = true;
  storeError_ = !c10d::traceUpdate(
      store_, traceKeyStart_, work.seq_, opTypeToString(work.opType_));
}

void ProcessGroupNCCL::logWorkEnd(WorkNCCL& work) {
  if (terminateProcessGroup_.load() || storeError_)
    return;

  // In case the start of the work hasn't been logged
  if (!work.startTraceUpdated_) {
    logWorkStart(work);
  }

  storeError_ = !c10d::traceUpdate(
      store_, traceKeyEnd_, work.seq_, opTypeToString(work.opType_));
}

std::string ProcessGroupNCCL::getNCCLWatchdogDebugInfo() {
  return retrieveDesyncReport(store_, "NCCL", rank_, size_);
}

#if defined(__linux__)
struct DumpPipe {
  DumpPipe(int rank) {
    std::string fileStem =
        getCvarString({"TORCH_NCCL_DEBUG_INFO_PIPE_FILE"}, "");
    if (fileStem.empty() ||
        getCvarInt({"TORCH_NCCL_TRACE_BUFFER_SIZE"}, 0) <= 0) {
      return;
    }
    TORCH_CHECK(!fileStem.empty(), "TORCH_NCCL_DEBUG_INFO_TEMP_FILE is empty");
    std::string filename = c10::str(fileStem, rank, ".pipe");
    TORCH_CHECK(
        unlink(filename.c_str()) != -1 || errno == ENOENT,
        "Error removing existing named pipe ",
        filename);
    TORCH_CHECK(
        mkfifo(filename.c_str(), 0666) != -1,
        "Error creating named pipe ",
        filename);
    fd_ = open(filename.c_str(), O_RDONLY | O_NONBLOCK);
    LOG(INFO) << "Pipe file " << filename
              << " has been opened, write to it to trigger NCCL Debug Dump.";
    TORCH_CHECK(fd_ != -1, "Error opening named pipe ", filename);
  }
  bool shouldDump() {
    if (fd_ == -1) {
      return false;
    }
    char buf[128];
    // non-blocking from O_NONBLOCK above.
    // Ignore EINTR because we already will poll this
    // again later.
    ssize_t bytesRead = read(fd_, &buf, 128);
    return bytesRead > 0;
  }
  ~DumpPipe() {
    if (fd_ != -1) {
      close(fd_);
    }
  }

 private:
  int fd_ = -1;
};
#else
struct DumpPipe {
  DumpPipe(int rank) {}
  bool shouldDump() {
    return false;
  }
};
#endif

std::string ProcessGroupNCCL::createLogPrefix() const {
  return c10::str("[PG ", uid_, " Rank ", rank_, "] ");
}

const std::string& ProcessGroupNCCL::logPrefix() const {
  return logPrefix_;
}

const int& ProcessGroupNCCL::globalRank() const {
  static int globalRank = rank_;
  return globalRank;
}

void ProcessGroupNCCL::watchdogHandler() {
  bool done = false;
  lastWorkListUpdateTime_ = std::chrono::steady_clock::now();
  auto lastTimePollStore = std::chrono::steady_clock::now();
  c10::optional<std::future<bool>> optAsyncDebugDump;

  std::list<ProcessGroupNCCL::WorkNCCL> completedWorkList;

  c10::optional<DumpPipe> dumpPipe = c10::nullopt;
  if (uid_ == 0) {
    // DumpPipe is one per-trainer process, and its convenient to name them
    // after 'global' ranks in the system, So we assume processgroup (uid)==0 is
    // the global PG and has globally unique rank ids across trainers.
    dumpPipe.emplace(rank_);
  }
  while (!done || !terminateProcessGroup_.load()) {
    std::unique_lock<std::mutex> lock(workMetaListMutex_);
    // We busy-poll the work vector every kWatchdogThreadSleepMillis
    // milliseconds as long as the atomic is True.
    workMetaListCV_.wait_for(
        lock,
        std::chrono::milliseconds(kWatchdogThreadSleepMillis),
        [&]() -> bool { return terminateProcessGroup_.load(); });
    // Bump up heart beat by one.
    heartbeat_++;

    // Assuming that we always init a process group containing all ranks,
    // we only use the watchdog thread to listen for the global signal to dump
    // and abort. We poll store to see if some ranks have flagged a timeout when
    // we haven't polled for `heartbeat_timeout` seconds and there haven't
    // any work added or removed for `watchdog_timeout` seconds.
    if (dumpOnTimeout_ && uid_ == 0) {
      auto currentTime = std::chrono::steady_clock::now();
      auto timeSinceLastWorkListUpdate =
          std::chrono::duration_cast<std::chrono::milliseconds>(
              (currentTime - lastWorkListUpdateTime_))
              .count();
      auto timeSinceLastPollStore =
          std::chrono::duration_cast<std::chrono::milliseconds>(
              (currentTime - lastTimePollStore))
              .count();
      if (timeSinceLastWorkListUpdate >= kWatchdogThreadSleepMillis &&
          timeSinceLastPollStore >= heartbeatTimeoutInSec_ * 1000) {
        lastTimePollStore = currentTime;
<<<<<<< HEAD
        if (store_->check({std::string(TIMEOUT_DUMP)}) && !optAsyncDebugDump) {
          auto wakeUpTime = std::chrono::steady_clock::now() +
              std::chrono::milliseconds(waitTimeoutDumpInMilSec_);
=======
        if (store_->checkNoPrefix({std::string(TIMEOUT_DUMP)}) &&
            !optAsyncDebugDump) {
>>>>>>> 9c2d59a2
          optAsyncDebugDump = launchAsyncDebugDump();
          waitForDumpOrTimeout(*optAsyncDebugDump);
          extraWaitForDumpUntil(wakeUpTime);
          const auto exitMsg = c10::str(
              logPrefix(),
              "Another rank reported a timeout and signaled a global abort.");
          LOG(ERROR) << exitMsg;
          C10_THROW_ERROR(DistBackendError, exitMsg);
        }
      }
    }

    for (auto it = workMetaList_.begin(); it != workMetaList_.end();
         /* no increment */) {
      auto& work = *it;
      work.checkAndSetException();
      bool timedOut = work.checkTimeout();

      // If work hits an exception (either an error or timeout)
      if (work.exception()) {
        if (SHOULD_CLEAN_UP(asyncErrorHandling_)) {
          // Abort work and corresponding communicators
          work.abort();
          // PG level abort, which would abort all other communicators on this
          // rank
          abort();
        }

        // Report desync state in case of timeout
        if (timedOut) {
          try {
            if (desyncDebug_ || dumpOnTimeout_) {
              // Set shutdown mode, so the heartbeat monitor thread will not
              // abort process immediately.
              collectiveDebugInfoMode_.store(true);
              std::vector<uint8_t> vec(1);
              store_->setNoPrefix(std::string(TIMEOUT_DUMP), vec);
            }

            auto wakeUpTime = std::chrono::steady_clock::now() +
                std::chrono::milliseconds(waitTimeoutDumpInMilSec_);
            if (dumpOnTimeout_ && !optAsyncDebugDump) {
              // Store debug info to storage. (By default to local disk)
              optAsyncDebugDump = launchAsyncDebugDump();
            }

            if (desyncDebug_) {
              auto desyncMsg = getNCCLWatchdogDebugInfo();
              LOG(ERROR) << logPrefix() << desyncMsg;
            }

            if (dumpOnTimeout_) {
              // Store debug info to storage. (By default to local disk)
              waitForDumpOrTimeout(*optAsyncDebugDump);
              extraWaitForDumpUntil(wakeUpTime);
            }

          } catch (const std::exception& e) {
            LOG(ERROR) << logPrefix()
                       << "Failed to retrieve TORCH_NCCL_DESYNC_DEBUG report. "
                       << " Please file an issue. Error: " << e.what();
          } catch (...) {
            LOG(ERROR)
                << logPrefix()
                << "Failed to rerieve TORCH_NCCL_DESYNC_DEBUG report with unknown error."
                << " Please file an issue.";
          }
        }
        // Throw exception
        work.handleException(asyncErrorHandling_);
      }

      // Work status logging for desync debug
      if (desyncDebug_) {
        if (work.isStarted()) {
          logWorkStart(work);
        }
        if (work.isCompleted()) {
          logWorkEnd(work);
        }
      }

      // Clean up completed work
      if (work.isCompleted()) {
        NCCLTraceBuffer::get()->retire_id(work.trace_id_);
        if (onCompletionHook_) {
          // Move Work object to completedWorkList_ to be consumed by the hook
          // thread
          {
            const std::lock_guard<std::mutex> lock(completedWorkListMutex_);
            completedWorkList_.splice(
                completedWorkList_.end(), workMetaList_, it++);
          }
          completedWorkListCV_.notify_one();
        } else {
          it = workMetaList_.erase(it);
          lastWorkListUpdateTime_ = std::chrono::steady_clock::now();
        }
        at::cuda::CUDAGraph::dec_pending_event_queries();
      } else {
        // Increment the iterator if the current WorkNCCL object is not
        // completed.
        ++it;
      }
    }
    // process a request to dump the trace. only PG uid 0 will respond to dump
    // requests, but this is fine since all PG's feed into the same flight
    // recorder and dump.
    if (dumpPipe.has_value() && dumpPipe->shouldDump()) {
      launchAsyncDebugDump();
    }
    done = workMetaList_.empty();
  }
}

void ProcessGroupNCCL::runHookLoop() {
  bool done = false;
  while (!done || !terminateProcessGroup_.load()) {
    std::unique_lock<std::mutex> lock(completedWorkListMutex_);
    // We busy-poll the work vector every kWatchdogThreadSleepMillis
    // milliseconds as long as the atomic is True.
    completedWorkListCV_.wait_for(
        lock,
        std::chrono::milliseconds(kWatchdogThreadSleepMillis),
        [&]() -> bool {
          return !completedWorkList_.empty() || terminateProcessGroup_.load();
        });

    try {
      for (auto it = completedWorkList_.begin(); it != completedWorkList_.end();
           /* no increment */) {
        const WorkNCCL& work = *it;
        // Hook might grab GIL, unlock first to prevent deadlock
        lock.unlock();

        auto timeStarted =
            std::chrono::system_clock::now() +
            std::chrono::duration_cast<std::chrono::system_clock::duration>(
                work.workStartTime_ - std::chrono::steady_clock::now());
        onCompletionHook_(std::make_shared<WorkInfo>(
            work.retrieveOpType(), // OpType
            timeStarted, // timeStarted
            std::chrono::system_clock::now(), // timeFinished
            std::chrono::duration<float, std::milli>(
                work.getDuration()) // activeDuration
            ));

        lock.lock();
        it = completedWorkList_.erase(it);
      }
    } catch (std::exception& e) {
      if (std::string(e.what()).find("driver shutting down") !=
          std::string::npos) {
        LOG(INFO)
            << logPrefix()
            << "main process destroyed cuda before runHookLoop exited, terminating runHookLoop."
            << " (runHookLoop caught exception: " << e.what();

      } else {
        // PythonOnCompletionHook has already extracted Python exception message
        // and wrapped it with a cpp one. So we no longer need to acquire GIL
        // here.
        const auto errorStr = c10::str(
            "Caught exception on rank ",
            rank_,
            " while running onCompletion hook for ProcessGroupNCCL: ",
            e.what(),
            ". Aborting all communicators.");

        // No need to call abort() on WorkNCCL here as that collective has
        // already finished successfully at this point. We just need to abort
        // the process Abort all NCCL Communicators on this ProcessGroupNCCL
        // instance.
        abort(errorStr);
      }
    }

    // Lock is still acquired at this point
    done = completedWorkList_.empty();
  }
}

std::exception_ptr ProcessGroupNCCL::WorkNCCL::checkForNCCLErrors(
    const std::vector<std::shared_ptr<NCCLComm>>& ncclComms) const {
  return checkForNCCLErrorsInternal(ncclComms);
}

std::exception_ptr ProcessGroupNCCL::checkForNCCLErrors(
    const std::vector<std::shared_ptr<NCCLComm>>& ncclComms) {
  return checkForNCCLErrorsInternal(ncclComms);
}

std::exception_ptr ProcessGroupNCCL::checkForNCCLErrorsInternal(
    const std::vector<std::shared_ptr<NCCLComm>>& ncclComms) {
  for (const auto& ncclComm : ncclComms) {
    // Prioritize commFailureReason over checkForNcclError() result if
    // commFailureReason is set.
    auto commFailureReason = ncclComm->getNcclCommFailureReason();
    if (commFailureReason != c10::nullopt) {
      return std::make_exception_ptr(C10_BUILD_ERROR(
          DistBackendError,
          c10::str(
              "NCCL communicator encountered error set by ProcessGroupNCCL: ",
              *commFailureReason)));
    }
    ncclResult_t ncclAsyncErr = ncclComm->checkForNcclError();
    if (ncclAsyncErr != ncclSuccess) {
      return std::make_exception_ptr(C10_BUILD_ERROR(
          DistBackendError,
          "NCCL error: " + ncclGetErrorWithVersion(ncclAsyncErr) + "\n" +
              getNcclErrorDetailStr(ncclAsyncErr)));
    }
  }

  return nullptr;
}

void ProcessGroupNCCL::broadcastUniqueNCCLID(
    ncclUniqueId* ncclID,
    bool isSingleP2POp,
    const std::string& p2pKey,
    int p2pRank) {
  // For collective operations:
  // For every NCCL communicator that we create we need to broadcast
  // a unique ID from rank 0 to all other ranks. This broadcast is
  // done by rank 0 setting a key in the store and all other ranks
  // retrieving the contents of that key. A single process group
  // may create multiple NCCL communicators, so we use a sequence
  // number to differentiate between them.
  // For single point-to-point operations:
  // The sequence number will only be increased on 2 out of all the
  // processes in a Process Group. So all following collective
  // operations will see different sequence numbers which will cause
  // runtime errors. To avoid that, use the src:target pair instead
  // of sequence number for p2p communications.

  std::string storeKey;
  if (!isSingleP2POp) {
    storeKey = std::to_string(ncclCommCounter_++);
  } else {
    storeKey = p2pKey;
  }
  if (rank_ == 0 || (isSingleP2POp && p2pRank == 0)) {
    auto vec = std::vector<uint8_t>(
        reinterpret_cast<uint8_t*>(ncclID),
        reinterpret_cast<uint8_t*>(ncclID) + NCCL_UNIQUE_ID_BYTES);
    store_->set(storeKey, vec);
  } else {
    try {
      auto vec = store_->get(storeKey);
      TORCH_CHECK_WITH(
          DistBackendError,
          vec.size() == NCCL_UNIQUE_ID_BYTES,
          "Invalid size for ncclUniqueId");
      std::memcpy(ncclID, vec.data(), vec.size());
    } catch (const std::exception& e) {
      std::string exceptionMsg = c10::str(
          "[",
          rank_,
          "] is setting up NCCL communicator and "
          "retrieving ncclUniqueId from [0] via c10d key-value store by key '",
          storeKey,
          "', but store->get('",
          storeKey,
          "') got error: ");
      C10_THROW_ERROR(
          DistBackendError,
          exceptionMsg + e.what() +
              ". This may indicate a possible application crash on rank 0 or a network set up issue.");
    } catch (...) {
      C10_THROW_ERROR(
          DistBackendError,
          c10::str(
              "Unknown exception while [",
              rank_,
              "] is setting up NCCL communicator and "
              "retrieving ncclUniqueId from [0] via c10d key-value store by key '",
              storeKey,
              "'",
              ". This may indicate a possible application crash on rank 0 or a network set up issue."));
    }
  }
}

void ProcessGroupNCCL::destroyNCCLComms(const std::string& devNCCLCommMapKey) {
  std::lock_guard<std::mutex> lock(mutex_);
  if (devNCCLCommMap_.find(devNCCLCommMapKey) == devNCCLCommMap_.end()) {
    TORCH_INTERNAL_ASSERT(
        false,
        "Expected to find key ",
        devNCCLCommMapKey,
        " in NCCL communicator map.");
  }
  std::vector<std::shared_ptr<NCCLComm>>& ncclComms =
      devNCCLCommMap_[devNCCLCommMapKey];
  // Loop through communicators and call ncclCommAbort.
  for (const auto& comm : ncclComms) {
    // ncclCommDestroy(comm->getNcclComm()) results in segfault when PG is being
    // destroyed, so using ncclCommAbort here.
    comm->ncclCommAbort();
  }
  // Remove communicators from the cache.
  devNCCLCommMap_.erase(devNCCLCommMapKey);
  // Clear used device indices.
  usedDeviceIdxs_.clear();

  ncclCommDevIdxMapMutex.lock();
  for (const auto& comm : ncclComms) {
    ncclCommDevIdxMap.erase(comm);
  }
  ncclCommDevIdxMapMutex.unlock();
}

std::vector<std::shared_ptr<NCCLComm>>& ProcessGroupNCCL::getNCCLComm(
    const std::string& devicesKey,
    const std::vector<at::Device>& devices,
    OpType opType,
    int p2pRank,
    bool isSendRecvSelf) {
  // Sanity check
  if (devicesKey.empty()) {
    C10_THROW_ERROR(
        DistBackendError,
        "Not able to create/get the NCCL Communicator since "
        "the GPU devices are not known");
  }
  if (bound_device_id_) {
    for (const auto& device : devices) {
      if (*bound_device_id_ != device) {
        LOG(ERROR) << logPrefix() << "Tensor found on device " << device
                   << " but backend constrained to " << *bound_device_id_;
        C10_THROW_ERROR(
            DistBackendError,
            "Attempt to perform collective on tensor not on device passed to init_process_group");
      }
    }
  }

  for (auto& device : devices) {
    usedDeviceIdxs_.insert(device.index());
  }

  {
    std::lock_guard<std::mutex> lock(mutex_);
    if (devNCCLCommMap_.find(devicesKey) != devNCCLCommMap_.end()) {
      // Reuse the cached communicator if there is one.
      return devNCCLCommMap_[devicesKey];
    }
  }

  // NCCL communicator not cached, create a new entry
  std::vector<std::shared_ptr<NCCLComm>> ncclComms;
  ncclComms.resize(devices.size());

  // Create the unique NCCL ID and broadcast it
  ncclUniqueId ncclID;

  // For batch_isend_irecv, ncclGroupStart() would be called upfront
  bool batchP2P = ncclActiveGroupCounter_ > 0;
  bool singleP2POp = isP2POp(opType, batchP2P);
  // For point-to-point communication, lower rank of the two will get unique id.
  if (rank_ == 0 || (singleP2POp && p2pRank == 0)) {
    C10D_NCCL_CHECK(ncclGetUniqueId(&ncclID), c10::nullopt);
  }

  // For point-to-point communication on the same process, don't need broadcast.
  if (!isSendRecvSelf) {
    // Broadcast so that each process can have a unique NCCL ID
    broadcastUniqueNCCLID(&ncclID, singleP2POp, devicesKey, p2pRank);
  }

  at::cuda::OptionalCUDAGuard gpuGuard;

  std::vector<at::cuda::CUDAStream> streamVal;
  streamVal.reserve(devices.size());

  // [Group Start/End Note] This is used to ensure that nccl communicator will
  // be created before communication primitives are called. Let's look at this
  // example: Using the batch_isend_irecv to send a tensor to a target process.
  // On the sender side, the corresponding underlying NCCL calls will look like
  //   ncclGroupStart() // This is in batch_isend_irecv
  //   ncclGroupStart() // This is [Note 1]
  //   ncclCommInitRank() // Inside NCCLComm::create
  //   ncclSend()
  //   ncclGroupEnd() // This is [Note 2]
  //   ncclGroupEnd() // This is in batch_isend_irecv
  // With this pattern, the nccl communicator will be created in the last
  // ncclGroupEnd which means when ncclSend is processed, the passed
  // communicator argument is NULL which will lead to runtime error. So we need
  // to "close" all active nccl groups to ensure nccl communicator is actually
  // created before encountering any communication calls. This is why we need
  // the following for loop.
  for (const auto i : c10::irange(ncclActiveGroupCounter_)) {
    (void)i;
    // comms have not been initiated yet, so can only check in blocking-way
    C10D_NCCL_CHECK(ncclGroupEnd(), c10::nullopt);
  }

  // [Note 1] Create the NCCL communicators for each GPU
  C10D_NCCL_CHECK(ncclGroupStart(), c10::nullopt);

  for (const auto i : c10::irange(devices.size())) {
    // GPU world size and GPU rank
    int numRanks, rank;

    if (!singleP2POp) {
      // Collective, all-to-all, or batch P2P
      numRanks = getSize() * devices.size();
      rank = getRank() * devices.size() + i;
    } else if (isSendRecvSelf) {
      // Same process send and recv.
      numRanks = 1;
      rank = 0;
    } else {
      // For single point-to-point operation, there are only 2 processes
      // involved so the GPU rank is either 0 or 1.
      numRanks = 2;
      rank = p2pRank;
    }
    // Get the device index
    int deviceIndex = devices[i].index();

    gpuGuard.set_index(deviceIndex);
#ifdef NCCL_HAS_COMM_SPLIT
    if (options_->split_from) {
      TORCH_CHECK(
          options_->split_color != 0,
          "Must specify a non-zero color when splitting");
      // Find a valid, healthy communicator to split from if possible.
      std::lock_guard<std::mutex> lock(options_->split_from->mutex_);
      auto& other_comms = options_->split_from->devNCCLCommMap_;
      auto dit = other_comms.find(devicesKey);
      if (dit != other_comms.end() && !dit->second.empty()) {
        TORCH_INTERNAL_ASSERT(
            dit->second.size() == ncclComms.size(),
            "split_from->devNCCLCommMap_ should be empty or the same size as ncclComms!");
        if (dit->second[i] && !dit->second[i]->isAborted()) {
          ncclComms[i] = NCCLComm::split(
              dit->second[i].get(),
              options_->split_color,
              rank,
              options_->config);
        }
      }
    }
#endif

    // To simplify conditioonal nesting, just create the ncclComms[i]
    // entry if it hasn't been yet rather than untangling the
    // conditions that might have resulted in a split above.
    if (!ncclComms[i]) {
#ifdef NCCL_HAS_COMM_NONBLOCKING
      ncclComms[i] = NCCLComm::create(numRanks, rank, ncclID, options_->config);
#else
      ncclComms[i] = NCCLComm::create(numRanks, rank, ncclID);
#endif
    }

    // Creates the NCCL streams
    streamVal.push_back(
        at::cuda::getStreamFromPool(options_->is_high_priority_stream));
  }

  {
    std::lock_guard<std::mutex> lock(mutex_);
    inInitializationCommMap_.emplace(devicesKey, ncclComms);
  }

  // [Note 2 ]
#ifndef NCCL_HAS_COMM_NONBLOCKING
  C10D_NCCL_CHECK(ncclGroupEnd(), c10::nullopt);
#else
  if (!nccl_use_nonblocking()) {
    C10D_NCCL_CHECK(ncclGroupEnd(), c10::nullopt);
  } else {
    C10D_NCCL_CHECK_TIMEOUT_GROUPEND(ncclGroupEnd(), ncclComms, c10::nullopt);
  }
#endif

  // At this point NCCL should have been initialized, hence we can accurately
  // get the env value even if NCCL sets it by reading from nccl.conf file
  if (getRank() == 0) {
    LOG(INFO) << logPrefix()
              << "NCCL_DEBUG: " << getCvarString({"NCCL_DEBUG"}, "N/A");
  }

  // See [Group Start/End Note]
  for (const auto i : c10::irange(ncclActiveGroupCounter_)) {
    (void)i;
    C10D_NCCL_CHECK(ncclGroupStart(), c10::nullopt);
  }

  ncclStreams_.emplace(devicesKey, std::move(streamVal));

  // Note: these events are created with the (default) cudaEventDisableTiming
  // flag This flag provides the best performance when used with
  // cudaStreamWaitEvent() and cudaEventQuery(). Since we here don't measure the
  // performance using cudaEvent, this should be set.
  ncclEvents_.emplace(
      std::piecewise_construct,
      std::make_tuple(devicesKey),
      std::make_tuple(devices.size()));

  // Record the communicators based on ncclUniqueId.
  ncclIdToCommMap_.emplace(buildNcclUniqueIdStr(ncclID), ncclComms);

  // Move the NCCL resource to cache
  auto it = inInitializationCommMap_.find(devicesKey);
  // A previous thread could've already removed devicesKey from
  // inInitializationCommMap_ and added it to devNCCLCommMap_
  if (it != inInitializationCommMap_.end()) {
    devNCCLCommMap_.emplace(devicesKey, std::move(it->second));
    inInitializationCommMap_.erase(devicesKey);

    // Now ncclComms are fully initialized.
    // Register all active CUDA memory segments in cache allocator to
    // the new NCCL communicators
    if (useTensorRegisterAllocatorHook_) {
      auto snapshot = c10::cuda::CUDACachingAllocator::snapshot();
      // Register the segment to a new NCCL communicator if on the same device
      for (const auto& segmentInfo : snapshot.segments) {
        for (const auto i : c10::irange(devices.size())) {
          if (segmentInfo.device != devices[i].index())
            continue;
          ncclComms[i]->registerSegment(
              reinterpret_cast<void*>(segmentInfo.address),
              segmentInfo.total_size);
        }
      }

      // Record the mapping between ncclComm and device index so that later
      // register hook can register a newly allocated segment to communicators
      // on the same device.
      // NOTE: we need remove the communicator from this map when it is
      // destroyed, otherwise may register onto an invalid communicator.
      ncclCommDevIdxMapMutex.lock();
      for (const auto i : c10::irange(devices.size())) {
        ncclCommDevIdxMap.emplace(ncclComms[i], devices[i].index());
      }
      ncclCommDevIdxMapMutex.unlock();
    }
  }

  it = devNCCLCommMap_.find(devicesKey);
  TORCH_INTERNAL_ASSERT(
      it != devNCCLCommMap_.end(), "Communicators not populated in cache!");

  return it->second;
}

uint64_t ProcessGroupNCCL::getCommSplitCounter() const {
  uint64_t ret = 0;
  for (const auto& i : ncclIdToCommMap_) {
    for (const auto& j : i.second) {
      ret += j->getCommSplitCounter();
    }
  }
  return ret;
}

namespace {

// Check validity of tensor
void check_gpu_single_tensor(
    const at::Tensor& tensor,
    const bool p2p = false // whether operation is a P2P operation
) {
  if (!tensor.is_cuda() || tensor.is_sparse()) {
    C10_THROW_ERROR(ValueError, "Tensors must be CUDA and dense");
  }
  // Skip the following requirements for P2P operations
  if (!tensor.is_contiguous(tensor.suggest_memory_format())) {
    if (p2p) {
      TORCH_WARN_ONCE(
          "Detected non-contiguous tensor in P2P operations. It is user "
          "responsibility to guarantee that source and destination tensors have "
          "the same contiguity format.");
    } else {
      C10_THROW_ERROR(ValueError, "Tensors must be contiguous");
    }
  }
}

// Checks that all `tensors' have the same type and shape and reside on distinct
// GPUs.
// TODO: test_c10d_nccl.py should consider adding tests for the error conditions
// here, ie, that deliberately pass invalid tensors and check the right
// exception is thrown.
void check_gpu_tensors_different_devices(
    const std::vector<at::Tensor>& tensors,
    const bool p2p = false // whether operation is a P2P operation
) {
  if (tensors.size() == 0) {
    C10_THROW_ERROR(ValueError, "Tensor list must be nonempty");
  }
  if (tensors.size() > static_cast<size_t>(at::cuda::getNumGPUs())) {
    C10_THROW_ERROR(
        ValueError,
        "Tensor list mustn't be larger than the number of available GPUs");
  }

  const auto& first = tensors.front();

  // Set for ensuring that tensors are on separate devices.
  std::unordered_set<decltype(first.get_device())> usedDevices;
  usedDevices.reserve(tensors.size());

  for (const auto& t : tensors) {
    if (!t.is_cuda() || t.is_sparse()) {
      C10_THROW_ERROR(ValueError, "Tensors must be CUDA and dense");
    }
    if (t.scalar_type() != first.scalar_type()) {
      C10_THROW_ERROR(TypeError, "Tensors must have identical type");
    }
    if (t.sizes() != first.sizes()) {
      C10_THROW_ERROR(ValueError, "Tensors must have identical size");
    }
    if (t.strides() != first.strides()) {
      C10_THROW_ERROR(ValueError, "Tensors must have identical strides");
    }
    // Skip the following requirements for P2P operations
    if (!t.is_contiguous(t.suggest_memory_format())) {
      if (p2p) {
        TORCH_WARN_ONCE(
            "Detected non-contiguous tensor in P2P operations. It is user "
            "responsibility to guarantee that source and destination tensors have "
            "the same contiguity format.");
      } else {
        C10_THROW_ERROR(ValueError, "Tensors must be contiguous");
      }
    }
    const auto inserted = usedDevices.insert(t.get_device()).second;
    if (!inserted) {
      C10_THROW_ERROR(ValueError, "Tensors must be on distinct GPU devices");
    }
  }
}

// Checks that all `tensors' have the same type and shape and reside on the same
// GPU.
// TODO: test_c10d_nccl.py should consider adding tests for the error conditions
// here, ie, that deliberately pass invalid tensors and check the right
// exception is thrown. The "Expected list of tensors on the same device"
// condition may be a challenge because the test would need to pass tensors on
// different devices in the same process.
int64_t check_gpu_tensors_same_device(const std::vector<at::Tensor>& tensors) {
  if (tensors.size() == 0) {
    C10_THROW_ERROR(ValueError, "Tensor list must be nonempty");
  }

  const auto& first = tensors.front();

  int64_t total_numel = 0;
  for (const auto& t : tensors) {
    if (!t.is_cuda() || t.is_sparse()) {
      C10_THROW_ERROR(ValueError, "Tensors must be CUDA and dense");
    }
    if (t.scalar_type() != first.scalar_type()) {
      C10_THROW_ERROR(TypeError, "Tensors must have identical type");
    }
    if (!t.is_non_overlapping_and_dense()) {
      C10_THROW_ERROR(ValueError, "Tensors must be non-overlapping and dense");
    }
    // If we're in this function, the user called a _coalesced collective
    // on a set of tensors with potentially different sizes and strides.
    // Therefore, we don't check for matching sizes and strides,
    // but we do double-check tensors are on the same device.
    TORCH_CHECK_WITH(
        ValueError,
        t.get_device() == tensors[0].get_device(),
        "Expected list of tensors on the same device");
    total_numel += t.numel();
  }

  return total_numel;
}

bool check_same_size(const std::vector<at::Tensor>& input_tensors) {
  for (const auto& input_tensor : input_tensors) {
    if (!input_tensors[0].is_same_size(input_tensor)) {
      return false;
    }
  }
  return true;
}

// Flatten each list in `tensor_lists' for a gather or scatter operation, and
// ensure compatibility with the corresponding tensor in `other'.
std::vector<at::Tensor> flatten_for_scatter_gather(
    std::vector<std::vector<at::Tensor>>& tensor_lists,
    std::vector<at::Tensor>& other,
    size_t world_size) {
  if (tensor_lists.size() != other.size()) {
    C10_THROW_ERROR(
        ValueError,
        "Tensor list operands to scatter/gather must have the same length");
  }
  const auto num_devices = tensor_lists.size();

  std::vector<at::Tensor> flattened;
  flattened.resize(num_devices);

  for (const auto i : c10::irange(size_t{}, num_devices)) {
    if (tensor_lists[i].size() != world_size * num_devices) {
      C10_THROW_ERROR(
          ValueError,
          c10::str(
              "Tensor list input to scatter/gather must match number of collective participants ",
              "but got ",
              tensor_lists[i].size(),
              " inputs",
              " with world_size ",
              world_size,
              " and ",
              num_devices,
              " devices."));
    }

    // Only check device match for the first tensor in the list; the call to
    // newLikeFlat() below will check the rest.
    if (tensor_lists[i].front().get_device() != other[i].get_device()) {
      C10_THROW_ERROR(
          ValueError,
          "Corresponding input/output tensors to scatter/gather must all reside"
          " on the same device");
    }

    for (const auto& t : tensor_lists[i]) {
      if (t.numel() != other[i].numel()) {
        C10_THROW_ERROR(
            ValueError,
            "All tensor operands to scatter/gather must have the same number of elements");
      }
    }
    // Flatten the tensors (from all ranks) into a single big tensor.
    flattened[i] = newLikeFlat(tensor_lists, i);
  }
  return flattened;
}

} // namespace

c10::intrusive_ptr<ProcessGroupNCCL::WorkNCCL> ProcessGroupNCCL::initWork(
    std::vector<at::Device> devices,
    int rank,
    OpType opType,
    const char* profilingTitle,
    const std::vector<at::Tensor>& inputs,
    const std::vector<at::Tensor>& outputs) {
  auto r = c10::make_intrusive<ProcessGroupNCCL::WorkNCCL>(
      devices,
      rank,
      opType,
      seq_,
      profilingTitle,
      profilingTitle != nullptr ? c10::optional<std::vector<at::Tensor>>(inputs)
                                : c10::nullopt,
      desyncDebug_,
      enableTiming_.load(),
      dist_debug_level_);
  r->trace_id_ = NCCLTraceBuffer::get()->record(
      uid_,
      seq_,
      profilingTitle,
      inputs,
      outputs,
      r->ncclStartEvents_.get(),
      r->ncclEndEvents_.get());
  return r;
}

std::vector<at::Tensor> ProcessGroupNCCL::WorkNCCL::result() {
  return *outputs_;
}

c10::intrusive_ptr<c10::ivalue::Future> ProcessGroupNCCL::WorkNCCL::
    getFuture() {
  return future_;
}

float ProcessGroupNCCL::WorkNCCL::getDuration() const {
  TORCH_CHECK(timingEnabled_, "getDuration only works if timing was enabled")
  TORCH_CHECK(
      ncclStartEvents_->size() == 1,
      "getDuration only works for single device per ProcessGroup.");
  TORCH_CHECK(
      ncclEndEvents_->size() == 1,
      "getDuration only works for single device per ProcessGroup.");
  TORCH_CHECK(
      (*ncclEndEvents_)[0].query(),
      "getDuration can only be called after work is succeeded.")
  return (*ncclStartEvents_)[0].elapsed_time((*ncclEndEvents_)[0]);
}
uint64_t ProcessGroupNCCL::WorkNCCL::getSequencenumber() const {
  return seq_;
}

void ProcessGroupNCCL::workEnqueue(
    c10::intrusive_ptr<ProcessGroupNCCL::WorkNCCL> work) {
  if (!terminateProcessGroup_.load()) {
    std::lock_guard<std::mutex> lock(workMetaListMutex_);
    // Avoid view tensors to be processed in cleanup thread.
    // View tensors' destruction invokes autograd_meta, which
    // needs to be destructed in user thread. Otherwise will
    // get deadlock. Here we enqueue work without outputs_.
    workMetaList_.emplace_back(*work);
    lastWorkListUpdateTime_ = std::chrono::steady_clock::now();
  }
}

ProcessGroupNCCL::Options::Options(bool is_high_priority_stream)
    : Backend::Options(NCCL_BACKEND_NAME, kProcessGroupNCCLDefaultTimeout),
      is_high_priority_stream(is_high_priority_stream) {}

static constexpr int CoalActive = 0x01, CoalColl = 0x02, CoalP2P = 0x04;

void ProcessGroupNCCL::startCoalescing() {
  coalescedDevices_.clear();
  coalescedComms_.clear();
  coalescing_state_ |= CoalActive;
  groupStart();
}

c10::intrusive_ptr<Work> ProcessGroupNCCL::endCoalescing() {
  if (!nccl_use_nonblocking() ||
      coalescedComms_.size() == 0) { // There is no actual work being coalesced
    groupEnd();
  } else {
    // `coalescedComms_` should have same set of comms across collectives
    auto comms = coalescedComms_[0];
    groupEndNonblocking(comms);
  }

  coalescing_state_ = 0;

  if (coalescedDevices_.size() == 0) {
    // There is no actual work being coalesced
    return nullptr;
  }

  // `coalescedDevices_` should have same set of devices across collectives
  auto devices = coalescedDevices_[0];

  // Create Work object
  auto work = initWork(devices, rank_, OpType::COALESCED, "nccl:coalesced");

  // Record stream event
  // `getKeyFromDevices` is how we get keys for both collectives and batch P2P
  const auto key = getKeyFromDevices(devices);
  auto& ncclStreams = ncclStreams_[key];
  // TODO(eqy): is this still necessary if avoidRecordStreams_ is set?
  for (const auto i : c10::irange(devices.size())) {
    auto& devEvent = (*work->ncclEndEvents_)[i];
    devEvent.record(ncclStreams[i]);
  }

  // Set appropriate work parameters.
  work->blockingWait_ = blockingWait_;
  work->avoidRecordStreams_ = avoidRecordStreams_;
  work->opTimeout_ = options_->timeout;
  work->store_ = store_;
  if (avoidRecordStreams_) {
    // other functions expect an initialized ptr if avoidRecordStreams_ is set
    work->stashed_for_allocator_safety_ =
        std::make_shared<std::vector<at::Tensor>>();
  }
  c10::cuda::CaptureStatus capture_status =
      c10::cuda::currentStreamCaptureStatusMayInitCtx();

  if ((coalescing_state_ & CoalColl) &&
      capture_status == c10::cuda::CaptureStatus::None) {
    workEnqueue(work);
    // TODO: it seems we never enqueue work for single send/recv or batch P2P,
    // see the `pointToPoint` function. This should be fixed. Otherwise, we risk
    // not being able to abort hanged P2P ops.
  }

  return work;
}

template <typename Fn, typename PreProcess, typename PostProcess>
c10::intrusive_ptr<Work> ProcessGroupNCCL::collective(
    std::vector<at::Tensor>& inputs,
    std::vector<at::Tensor>& outputs,
    Fn fn,
    PreProcess pre,
    PostProcess post,
    OpType opType,
    const char* profilingTitle,
    bool avoidRecordStreams) {
  // Environment setting by the user may add onto collective call's option
  avoidRecordStreams |= avoidRecordStreams_;
  c10::cuda::CaptureStatus capture_status =
      c10::cuda::currentStreamCaptureStatusMayInitCtx();
  errorIfCapturingNonCapturableNCCL(capture_status);

  // Bump collective counter
  seq_++;

  // Currently, the API permits one scenario where inputs.size() and
  // outputs.size() are > 0.
  // 1. If the call was a _coalesced call, all inputs must be on the same
  // device.
  //    The group of nccl calls applies the collective separately to each input,
  //    but the group as a whole should be efficient, and might even execute as
  //    a single fused kernel.
  const auto devices = getDeviceList(inputs);
  const bool inputs_same_dev = (devices.size() == 1);
  const auto key = getKeyFromDevices(devices);
  auto& ncclComms = getNCCLComm(key, devices, opType);

  if (coalescing_state_ & CoalActive) {
    coalescing_state_ |= CoalColl;
    coalescedDevices_.push_back(devices);
    coalescedComms_.push_back(ncclComms);
  }

  // Used many times below, so we stash the unordered_map lookup
  auto& ncclStreams = ncclStreams_[key];

  // First let NCCL streams wait for input tensors allocation streams
  syncStreams(devices, ncclEvents_[key], ncclStreams);

  // Work itself will create the CUDA events on all GPUs of tensors
  bool can_profile = outputs.size() == 1;

  auto work = initWork(
      devices,
      rank_,
      opType,
      can_profile ? profilingTitle : nullptr,
      inputs,
      outputs);

  // Store references to outputs to be used by WorkNCCL::result and operator<<.
  work->outputs_ = std::make_shared<std::vector<at::Tensor>>(outputs);

  if (avoidRecordStreams) {
    work->stashed_for_allocator_safety_ =
        std::make_shared<std::vector<at::Tensor>>(inputs);
  }

  at::cuda::OptionalCUDAGuard gpuGuard;

  // Start event should only be recorded before the ncclGroupStart()
  if (work->timingEnabled_) {
    for (const auto i : c10::irange(devices.size())) {
      at::cuda::CUDAStream& ncclStream = ncclStreams[i];
      (*work->ncclStartEvents_)[i].record(ncclStream);
    }
  }

  pre(ncclStreams, work);

  std::vector<void*> comms_;
  if (nccl_use_nonblocking()) {
    for (const auto i : c10::irange(inputs.size())) {
      decltype(i) stream_comm_i = (inputs_same_dev ? 0 : i);
      comms_.push_back((void*)ncclComms[stream_comm_i]->getNcclComm());
    }
  }

  if (enableCollecticeHashDebug_.load()) {
    auto numel = getTensorsNumel(inputs);
    auto hashValue = hashTensors(inputs);
    PRINT_COLLECTIVE_HASH_SIGNATURE(
        "input", opTypeToString(opType), numel, hashValue);
  }

  {
    torch::cuda::nccl::AutoNcclGroup nccl_group_guard(
        comms_, nccl_use_nonblocking());
    for (const auto i : c10::irange(inputs.size())) {
      if (!inputs_same_dev || (inputs_same_dev && i == 0)) {
        gpuGuard.set_index(devices[i].index());
      }
      decltype(i) stream_comm_i = (inputs_same_dev ? 0 : i);
      auto& ncclStream = ncclStreams[stream_comm_i];
      auto& ncclComm = ncclComms[stream_comm_i];
      // Both `inputs' and `outputs' are created on a worker stream and used in
      // different ncclStreams.  Hence, both must record the ncclStream to
      // prevent being freed before the collective finishes.
      //
      // We only record `inputs' here, and leave recording `outputs' to `fn' for
      // operations where `inputs' and `outputs' are not the same.
      //
      // See [Sync Streams].
      if (!avoidRecordStreams) {
        if (!inputs[i].is_sparse()) {
          c10::cuda::CUDACachingAllocator::recordStream(
              inputs[i].storage().data_ptr(), ncclStream);
        } else {
          // for sparse input case record streams on both index and value
          // tensors
          c10::cuda::CUDACachingAllocator::recordStream(
              inputs[i].values().storage().data_ptr(), ncclStream);
          c10::cuda::CUDACachingAllocator::recordStream(
              inputs[i].indices().storage().data_ptr(), ncclStream);
        }
      }
#ifndef NCCL_HAS_COMM_NONBLOCKING
      C10D_NCCL_CHECK(
          fn(inputs[i], outputs[i], ncclComm->getNcclComm(), ncclStream),
          ncclComm->getNcclCommFailureReason());
#else
      C10D_NCCL_CHECK_TIMEOUT(
          fn(inputs[i], outputs[i], ncclComm->getNcclComm(), ncclStream),
          ncclComm->getNcclComm(),
          ncclComm->getNcclCommFailureReason());
#endif
    }
  }
  post(ncclStreams, work);

  // End event should only be recorded after the ncclGroupEnd()
  for (const auto i : c10::irange(devices.size())) {
    at::cuda::CUDAStream& ncclStream = ncclStreams[i];
    if (!coalescing_state_) {
      (*work->ncclEndEvents_)[i].record(ncclStream);
    }
    work->ncclComms_[i] = ncclComms[i];
  }

  {
    c10::cuda::CUDAMultiStreamGuard streamGuard(ncclStreams);
    work->future_ = c10::make_intrusive<at::ivalue::Future>(
        c10::ListType::create(c10::TensorType::get()), devices);

    // Add a callback that runs profiling end callbacks. wrapCallback() in CUDA
    // future blocks the stream this callback runs on the corresponding
    // ncclEndEvents_ ensuring appropriate synchronization.
    if (work->recordFunctionEndCallback_) {
      work->future_->addCallback(
          [work](at::ivalue::Future& /* unused */) {
            work->recordFunctionEndCallback_();
          },
          // uses_future = false allows us to skip synchronization in
          // ivalue::Future, but is only valid as long as the lambda doesn't use
          // the "Future" argument.
          /*uses_future=*/false);
    }
    work->future_->markCompleted(at::IValue(*work->outputs_));
  }

  // Set appropriate work parameters.
  work->blockingWait_ = blockingWait_;
  work->avoidRecordStreams_ = avoidRecordStreams;
  work->opTimeout_ = options_->timeout;
  work->store_ = store_;
  // Record size info for debug. We only record the size on the first device as
  // multi-device per process is deprecated
  work->numelIn_ = inputs[0].numel();
  work->numelOut_ = outputs[0].numel();

  // Notify graphs before we check the capture status preemptively
  at::cuda::CUDAGraph::inc_pending_event_queries();

  if (!coalescing_state_ && capture_status == c10::cuda::CaptureStatus::None) {
    workEnqueue(work);
  } else {
    at::cuda::CUDAGraph::dec_pending_event_queries();
  }

  return work;
}

template <typename Fn, typename PreProcess, typename PostProcess>
c10::intrusive_ptr<Work> ProcessGroupNCCL::pointToPoint(
    std::vector<at::Tensor>& tensors,
    Fn fn,
    int peer,
    OpType opType,
    PreProcess pre,
    PostProcess post,
    const char* profilingTitle) {
  // avoidRecordStreams_ note:
  // send, recv, and irecv should be ok with avoidRecordStreams,
  // However, for isend, I don't think the API requires the user
  // to wait() on the returned handle, so ProcessGroupNCCL can't know
  // when it's safe to release the input back to the allocator,
  // and the present call has no way to know it's not an isend.
  // Therefore, we warn and fall back to the typical recordStream logic:
  if (avoidRecordStreams_) {
    TORCH_WARN_ONCE(
        "TORCH_NCCL_AVOID_RECORD_STREAMS=1 has no effect for point-to-point "
        "collectives.");
  }

  // Bump sequence number, updated in collective() as well
  seq_++;

  const auto devices = getDeviceList(tensors);
  std::string key;
  int p2pRank = 0, p2pTargetRank = 0;
  bool isSendRecvSelf = false;
  // For batch_isend_irecv, ncclGroupStart() would be called upfront
  bool batchP2P = ncclActiveGroupCounter_ > 0;
  if (batchP2P) {
    // For batch P2P, we need to treat it like a collective when selecting
    // communicator, because other ranks can call into this batch other than my
    // rank and my peer
    key = getKeyFromDevices(devices);
    p2pRank = rank_;
    p2pTargetRank = peer;
  } else {
    // For single P2P, preserve the old two-rank behavior (to avoid perf diff)
    key = getKeySendRecv(rank_, peer);
    p2pRank = rank_ <= peer ? 0 : 1;
    isSendRecvSelf = rank_ == peer;
    p2pTargetRank = isSendRecvSelf ? 0 : 1 - p2pRank;
  }
  auto& ncclComms = getNCCLComm(key, devices, opType, p2pRank, isSendRecvSelf);

  if (coalescing_state_ & CoalActive) {
    coalescing_state_ |= CoalP2P;
    coalescedDevices_.push_back(devices);
    coalescedComms_.push_back(ncclComms);
  }

  // First let NCCL streams wait for input tensors allocation streams
  syncStreams(devices, ncclEvents_[key], ncclStreams_[key]);

  // Work itself will create the CUDA events on all GPUs of tensors
  bool can_profile = tensors.size() == 1;
  auto work = initWork(
      devices,
      rank_,
      opType,
      can_profile ? profilingTitle : nullptr,
      tensors,
      {});

  // Store references to outputs to be used by WorkNCCL::result and operator<<.
  // Note that these outputs are only valid for recv(), as send() does not
  // modify the inputs but we still create these outputs for use cases such as
  // profiling.
  work->outputs_ = std::make_shared<std::vector<at::Tensor>>(tensors);

  at::cuda::OptionalCUDAGuard gpuGuard;

  // Start event should only be recorded before the ncclGroupStart()
  if (work->timingEnabled_) {
    for (const auto i : c10::irange(tensors.size())) {
      at::cuda::CUDAStream& ncclStream = ncclStreams_[key][i];
      (*work->ncclStartEvents_)[i].record(ncclStream);
    }
  }

  pre(ncclStreams_[key], work);

  for (const auto i : c10::irange(tensors.size())) {
    gpuGuard.set_index(devices[i].index());
    at::cuda::CUDAStream& ncclStream = ncclStreams_[key][i];

    // Both send tensor and recv tensor are created on a worker stream and used
    // in different ncclStreams.  Hence, both must record the ncclStream to
    // prevent being freed before the collective finishes.
    //
    // See [Sync Streams].
    c10::cuda::CUDACachingAllocator::recordStream(
        tensors[i].storage().data_ptr(), ncclStream);
  }

  std::vector<void*> comms_;
  if (nccl_use_nonblocking()) {
    for (const auto i : c10::irange(tensors.size())) {
      comms_.push_back((void*)ncclComms[i]->getNcclComm());
    }
  }
  {
    torch::cuda::nccl::AutoNcclGroup nccl_group_guard(
        comms_, nccl_use_nonblocking());
    for (const auto i : c10::irange(tensors.size())) {
      gpuGuard.set_index(devices[i].index());
      at::cuda::CUDAStream& ncclStream = ncclStreams_[key][i];
#ifndef NCCL_HAS_COMM_NONBLOCKING
      C10D_NCCL_CHECK(
          fn(tensors[i],
             ncclComms[i]->getNcclComm(),
             ncclStream,
             p2pTargetRank),
          ncclComms[i]->getNcclCommFailureReason());
#else
      C10D_NCCL_CHECK_TIMEOUT(
          fn(tensors[i],
             ncclComms[i]->getNcclComm(),
             ncclStream,
             p2pTargetRank),
          ncclComms[i]->getNcclComm(),
          ncclComms[i]->getNcclCommFailureReason());
#endif
    }
  }

  post(ncclStreams_[key]);

  // End event should only be recorded after the ncclGroupEnd()
  for (const auto i : c10::irange(tensors.size())) {
    at::cuda::CUDAStream& ncclStream = ncclStreams_[key][i];
    if (!coalescing_state_) {
      (*work->ncclEndEvents_)[i].record(ncclStream);
    }
    work->ncclComms_[i] = ncclComms[i];
    work->blockingWait_ = blockingWait_;
    work->opTimeout_ = options_->timeout;
    work->store_ = store_;
  }

  // Record size info for debug. We only record the size on the first device as
  // multi-device per process is deprecated
  work->numelIn_ = work->numelOut_ = tensors[0].numel();

  // Future only needs to be created and marked completed with outputs for
  // recv(), but still create future for use cases such as profiling even for
  // send().
  {
    c10::cuda::CUDAMultiStreamGuard streamGuard(ncclStreams_[key]);
    work->future_ = c10::make_intrusive<at::ivalue::Future>(
        c10::ListType::create(c10::TensorType::get()), devices);
    work->future_->markCompleted(at::IValue(*work->outputs_));
  }

  // Add a callback that runs profiling end callbacks. wrapCallback() in CUDA
  // future blocks the stream this callback runs on the corresponding
  // ncclEndEvents_ ensuring appropriate synchronization.
  if (work->recordFunctionEndCallback_) {
    work->future_->addCallback(
        [work](at::ivalue::Future& /* unused */) {
          work->recordFunctionEndCallback_();
        },
        // uses_future = false allows us to skip synchronization in
        // ivalue::Future, but is only valid as long as the lambda doesn't use
        // the "Future" argument.
        /*uses_future=*/false);
  }

  // Enqueue P2P op so that it can be cancelled by NCCL watchdog
  c10::cuda::CaptureStatus capture_status =
      c10::cuda::currentStreamCaptureStatusMayInitCtx();

  // Notify graphs before we check the capture status preemptively
  at::cuda::CUDAGraph::inc_pending_event_queries();

  if (!coalescing_state_ && capture_status == c10::cuda::CaptureStatus::None) {
    workEnqueue(work);
  } else {
    at::cuda::CUDAGraph::dec_pending_event_queries();
  }

  return work;
}

template <typename Fn>
c10::intrusive_ptr<Work> ProcessGroupNCCL::collective(
    std::vector<at::Tensor>& inputs,
    std::vector<at::Tensor>& outputs,
    Fn fn,
    OpType opType,
    const char* profilingTitle,
    bool avoidRecordStreams) {
  return collective(
      inputs,
      outputs,
      fn,
      [](std::vector<at::cuda::CUDAStream>&,
         c10::intrusive_ptr<ProcessGroupNCCL::WorkNCCL>& work) {},
      [](std::vector<at::cuda::CUDAStream>&,
         c10::intrusive_ptr<ProcessGroupNCCL::WorkNCCL>& work) {},
      opType,
      profilingTitle,
      avoidRecordStreams);
}

template <typename Fn>
c10::intrusive_ptr<Work> ProcessGroupNCCL::pointToPoint(
    std::vector<at::Tensor>& tensor,
    Fn fn,
    int peer,
    OpType opType,
    const char* profilingTitle) {
  return pointToPoint(
      tensor,
      fn,
      peer,
      opType,
      [](std::vector<at::cuda::CUDAStream>&,
         c10::intrusive_ptr<ProcessGroupNCCL::WorkNCCL>& work) {},
      [](std::vector<at::cuda::CUDAStream>&) {},
      profilingTitle);
}

c10::intrusive_ptr<Work> ProcessGroupNCCL::allreduce_sparse(
    std::vector<at::Tensor>& tensors,
    const AllreduceOptions& opts) {
#ifdef IS_NCCL_EXP
  std::vector<at::Tensor> outputTensors(tensors.size());
  for (std::vector<at::Tensor>::size_type i = 0; i < tensors.size(); i++) {
    tensors[i] = tensors[i].coalesce();
    outputTensors[i] = torch::zeros(
        tensors[i].sizes(), tensors[i].options().layout(torch::kStrided));
  }
  int dev_in_group = 0;
  auto work = collective(
      tensors,
      outputTensors,
      [&](at::Tensor& input,
          at::Tensor& output,
          ncclComm_t comm,
          at::cuda::CUDAStream& stream) {
        auto ncclDataType = getNcclDataType(input.scalar_type());
        auto ncclReduceOp = getNcclReduceOp(
            opts.reduceOp, input, ncclDataType, comm, dev_in_group++);

        size_t num_elements = output.numel();
        auto indices = input.indices();
        auto sizes = input.sizes();
        int colSize = sizes[1];
        auto rows = indices[0];
        size_t blockCount = rows.sizes()[0];
        auto recvIndices = indices[0] * colSize;

        // prevent output and recvIndices from being freed
        c10::cuda::CUDACachingAllocator::recordStream(
            output.storage().data_ptr(), stream);
        c10::cuda::CUDACachingAllocator::recordStream(
            recvIndices.storage().data_ptr(), stream);
        auto result = ncclAllReduceSparseBlock(
            input._values().data_ptr(), // sendbuff
            recvIndices.data_ptr<int64_t>(), // recv_indices
            blockCount, // block_count
            colSize, // block_length
            output.data_ptr(), // recvbuff
            output.numel(), // recv_count
            ncclDataType,
            ncclReduceOp,
            comm,
            stream.stream());
        return result;
      },
      [](std::vector<at::cuda::CUDAStream>& ncclStreams,
         c10::intrusive_ptr<ProcessGroupNCCL::WorkNCCL>& work) {},
      [&](std::vector<at::cuda::CUDAStream>& ncclStreams,
          c10::intrusive_ptr<ProcessGroupNCCL::WorkNCCL>& work) {
        // Convert output tensors to sparse and back into tensors.
        for (const auto i : c10::irange(outputTensors.size())) {
          at::cuda::CUDAStreamGuard guard(ncclStreams[i]);
          if (opts.sparseIndices.has_value()) {
            tensors[i] = at::sparse_coo_tensor(
                opts.sparseIndices.value(),
                outputTensors[i],
                tensors[i].sizes());
          } else {
            tensors[i] = outputTensors[i].to_sparse();
          }
        }
      },
      OpType::_ALLREDUCE_SPARSE,
      "nccl:all_reduce_sparse");
  return work;
#else
  // If the nccl branch is not "exp" then we just error
  C10_THROW_ERROR(
      Error,
      "allreduce_sparse is only available in the NCCL experimental branch.");
#endif
}

c10::intrusive_ptr<Work> ProcessGroupNCCL::allreduce_impl(
    std::vector<at::Tensor>& tensors,
    const AllreduceOptions& opts) {
  int dev_in_group = 0;
  return collective(
      tensors,
      tensors,
      [&](at::Tensor& input,
          at::Tensor& output,
          ncclComm_t comm,
          at::cuda::CUDAStream& stream) {
        auto ncclDataType = getNcclDataType(input.scalar_type());
        auto ncclReduceOp = getNcclReduceOp(
            opts.reduceOp, input, ncclDataType, comm, dev_in_group++);
        return ncclAllReduce(
            input.data_ptr(),
            output.data_ptr(),
            input.numel(),
            ncclDataType,
            ncclReduceOp,
            comm,
            stream.stream());
      },
      OpType::ALLREDUCE,
      "nccl:all_reduce");
}

c10::intrusive_ptr<Work> ProcessGroupNCCL::allreduce(
    std::vector<at::Tensor>& tensors,
    const AllreduceOptions& opts) {
  if (intraNodeComm_ != nullptr && tensors.size() == 1 &&
      opts.reduceOp == ReduceOp::SUM) {
    using namespace intra_node_comm;
    auto algo = intraNodeComm_->selectAllReduceAlgo(tensors[0]);
    if (algo != intra_node_comm::AllReduceAlgo::NONE) {
      intraNodeComm_->allReduce(tensors[0], algo);
      return c10::make_intrusive<IntraNodeCommWork>();
    }
  }

  check_gpu_tensors_different_devices(tensors);

  // @lint-ignore CLANGTIDY
  auto tensor = tensors.back();
  RECORD_PARAM_COMMS_DATA(
      static_cast<int>(
          this->getSequenceNumberForGroup() + 1), // seq + 1 to match collective
      this->getID(),
      tensors, // inputTensors
      tensors, // outputTensors
      rank_, // rank
      "allreduce", // colName
      tensor.numel(), // inNelems
      tensor.numel(), // outNelems
      tensor.scalar_type(), // dType
      std::vector<int64_t>(), // inSplitSizes
      std::vector<int64_t>(), // outSplitSizes
      globalRankStart, // globalRankStart
      globalRankStride, // globalRankStride
      this->getSize()); // worldSize

  // avoidRecordStreams_ note: collective() will stash tensors.
  return allreduce_impl(tensors, opts);
}

c10::intrusive_ptr<Work> ProcessGroupNCCL::allreduce_coalesced(
    std::vector<at::Tensor>& tensors,
    const AllreduceCoalescedOptions& opts) {
  auto total_numel = check_gpu_tensors_same_device(tensors);

  // @lint-ignore CLANGTIDY
  RECORD_PARAM_COMMS_DATA(
      static_cast<int>(
          this->getSequenceNumberForGroup() + 1), // seq + 1 to match collective
      this->getID(),
      tensors, // inputTensors
      tensors, // outputTensors
      rank_, // rank
      "allreduce_coalesced", // colName
      total_numel, // inNelems
      total_numel, // outNelems
      tensors[0].scalar_type(), // dType
      // I'm not sure what in,outSplitSizes mean here.
      std::vector<int64_t>(), // inSplitSizes
      std::vector<int64_t>(), // outSplitSizes
      globalRankStart, // globalRankStart
      globalRankStride, // globalRankStride
      this->getSize()); // worldSize

  // avoidRecordStreams_ note: collective() will stash tensors.
  return allreduce_impl(tensors, opts);
}

c10::intrusive_ptr<Work> ProcessGroupNCCL::broadcast(
    std::vector<at::Tensor>& tensors,
    const BroadcastOptions& opts) {
  check_gpu_tensors_different_devices(tensors);

  // @lint-ignore CLANGTIDY
  auto tensor = tensors.back();
  RECORD_PARAM_COMMS_DATA(
      static_cast<int>(
          this->getSequenceNumberForGroup() + 1), // seq + 1 to match collective
      this->getID(),
      tensors, // inputTensors
      tensors, // outputTensors
      opts.rootRank, // root rank
      "broadcast", // colName
      tensor.numel(), // inNelems
      tensor.numel(), // outNelems
      tensor.scalar_type(), // dType
      std::vector<int64_t>(), // inSplitSizes
      std::vector<int64_t>(), // outSplitSizes
      globalRankStart, // globalRankStart
      globalRankStride, // globalRankStride
      this->getSize()); // worldSize

  // avoidRecordStreams_ note: collective() will stash tensors.
  bool avoidRecordStreams = avoidRecordStreams_ || (!opts.asyncOp);

  return collective(
      tensors,
      tensors,
      [&](at::Tensor& input,
          at::Tensor& output,
          ncclComm_t comm,
          at::cuda::CUDAStream& stream) {
        const auto root = opts.rootRank * tensors.size() + opts.rootTensor;
        return ncclBcast(
            input.data_ptr(),
            input.numel(),
            getNcclDataType(input.scalar_type()),
            root,
            comm,
            stream.stream());
      },
      OpType::BROADCAST,
      "nccl:broadcast",
      avoidRecordStreams);
}

// _broadcast_oop adds an out-of-place broadcast in PGNCCL
// Custom collectives may be implemented by coalescing broadcast operations
// One use-case is implementing a vector all_gather (all_gather_v)
// where unevenly sized inputs are gathered among participating ranks
// Since all_gather provides an out-of-place API, an all_gather_v
// semantic implemented inside pg_nccl.all_gather also needs to support
// out-of-place, for which an out-of-place broadcast is required to be added
c10::intrusive_ptr<Work> ProcessGroupNCCL::_broadcast_oop(
    std::vector<at::Tensor>& outputTensors,
    std::vector<at::Tensor>& inputTensors,
    const BroadcastOptions& opts) {
  check_gpu_tensors_different_devices(outputTensors);
  check_gpu_tensors_different_devices(inputTensors);

  // @lint-ignore CLANGTIDY
  auto tensor = outputTensors.back();
  // @lint-ignore CLANGTIDY
  auto in_tensor = inputTensors.back();
  if (tensor.numel() != in_tensor.numel()) {
    C10_THROW_ERROR(
        ValueError,
        "Tensor input and output of _broadcast_oop must have the same number of elements ");
  }
  RECORD_PARAM_COMMS_DATA(
      static_cast<int>(
          this->getSequenceNumberForGroup() +
          1), // seq + 1 to match collective increment.
      this->getID(),
      inputTensors, // inputTensors
      outputTensors, // outputTensors
      opts.rootRank, // root rank
      "_broadcast_oop", // colName
      tensor.numel(), // inNelems
      tensor.numel(), // outNelems
      tensor.scalar_type(), // dType
      std::vector<int64_t>(), // inSplitSizes
      std::vector<int64_t>(), // outSplitSizes
      globalRankStart, // globalRankStart
      globalRankStride, // globalRankStride
      this->getSize()); // worldSize

  return collective(
      inputTensors,
      outputTensors,
      [&](at::Tensor& input,
          at::Tensor& output,
          ncclComm_t comm,
          at::cuda::CUDAStream& stream) {
        const auto root = opts.rootRank * inputTensors.size() + opts.rootTensor;
        return ncclBroadcast(
            input.data_ptr(),
            output.data_ptr(),
            input.numel(),
            getNcclDataType(input.scalar_type()),
            root,
            comm,
            stream.stream());
      },
      OpType::BROADCAST,
      "nccl:_broadcast_oop");
}

c10::intrusive_ptr<Work> ProcessGroupNCCL::reduce(
    std::vector<at::Tensor>& tensors,
    const ReduceOptions& opts) {
  check_gpu_tensors_different_devices(tensors);
  // @lint-ignore CLANGTIDY
  auto tensor = tensors.back();
  RECORD_PARAM_COMMS_DATA(
      static_cast<int>(
          this->getSequenceNumberForGroup() + 1), // seq + 1 to match collective
      this->getID(),
      tensors, // inputTensors
      tensors, // outputTensors
      opts.rootRank, // root rank
      "reduce", // colName
      tensor.numel(), // inNelems
      tensor.numel(), // outNelems
      tensor.scalar_type(), // dType
      std::vector<int64_t>(), // inSplitSizes
      std::vector<int64_t>(), // outSplitSizes
      globalRankStart, // globalRankStart
      globalRankStride, // globalRankStride
      this->getSize()); // worldSize

  int dev_in_group = 0;
  // avoidRecordStreams_ note: collective() will stash tensors.
  return collective(
      tensors,
      tensors,
      [&](at::Tensor& input,
          at::Tensor& output,
          ncclComm_t comm,
          at::cuda::CUDAStream& stream) {
        const auto root = opts.rootRank * tensors.size() + opts.rootTensor;
        auto ncclDataType = getNcclDataType(input.scalar_type());
        auto ncclReduceOp = getNcclReduceOp(
            opts.reduceOp, input, ncclDataType, comm, dev_in_group++);
        return ncclReduce(
            input.data_ptr(),
            output.data_ptr(),
            input.numel(),
            ncclDataType,
            ncclReduceOp,
            root,
            comm,
            stream.stream());
      },
      OpType::REDUCE,
      "nccl:reduce");
}

// _reduce_oop exposes an out-of-place reduce from PGNCCL
// Custom collectives may be implemented by coalescing reduce operations
// One use-case is implementing a vector reduce_scatter (reduce_scatter_v)
// where inputs are reduced and scattered unevenly among participating ranks
// Since reduce_scatter provides an out-of-place API, a reduce_scatter_v
// semantic implemented inside pg_nccl.reduce_scatter also needs to support
// out-of-place, for which an out-of-place reduce is required to be added
c10::intrusive_ptr<Work> ProcessGroupNCCL::_reduce_oop(
    std::vector<at::Tensor>& outputTensors,
    std::vector<at::Tensor>& inputTensors,
    const ReduceOptions& opts) {
  check_gpu_tensors_different_devices(outputTensors);
  check_gpu_tensors_different_devices(inputTensors);
  // @lint-ignore CLANGTIDY
  auto tensor = outputTensors.back();
  // @lint-ignore CLANGTIDY
  auto in_tensor = inputTensors.back();
  if (tensor.numel() != in_tensor.numel()) {
    C10_THROW_ERROR(
        ValueError,
        "Tensor input and output of _reduce_oop must have the same number of elements ");
  }
  RECORD_PARAM_COMMS_DATA(
      static_cast<int>(
          this->getSequenceNumberForGroup() + 1), // seq + 1 to match collective
      this->getID(),
      inputTensors, // inputTensors
      outputTensors, // outputTensors
      opts.rootRank, // root rank
      "_reduce_oop", // colName
      tensor.numel(), // inNelems
      tensor.numel(), // outNelems
      tensor.scalar_type(), // dType
      std::vector<int64_t>(), // inSplitSizes
      std::vector<int64_t>(), // outSplitSizes
      globalRankStart, // globalRankStart
      globalRankStride, // globalRankStride
      this->getSize()); // worldSize

  int dev_in_group{0};
  return collective(
      inputTensors,
      outputTensors,
      [&](at::Tensor& input,
          at::Tensor& output,
          ncclComm_t comm,
          at::cuda::CUDAStream& stream) {
        const auto root = opts.rootRank * inputTensors.size() + opts.rootTensor;
        const auto ncclDataType = getNcclDataType(input.scalar_type());
        const auto ncclReduceOp = getNcclReduceOp(
            opts.reduceOp, input, ncclDataType, comm, dev_in_group++);
        return ncclReduce(
            input.data_ptr(),
            output.data_ptr(),
            input.numel(),
            ncclDataType,
            ncclReduceOp,
            (int)root,
            comm,
            stream.stream());
      },
      OpType::REDUCE,
      "nccl:_reduce_oop");
}

c10::intrusive_ptr<Work> ProcessGroupNCCL::allgather(
    std::vector<std::vector<at::Tensor>>& outputTensors,
    std::vector<at::Tensor>& inputTensors,
    const AllgatherOptions& opts) {
  check_gpu_tensors_different_devices(inputTensors);
  // @lint-ignore CLANGTIDY
  bool same_size = check_same_size(outputTensors.back());

  if (same_size) {
    auto outputFlattened =
        flatten_for_scatter_gather(outputTensors, inputTensors, size_);
    check_gpu_tensors_different_devices(outputFlattened);

    // @lint-ignore CLANGTIDY
    auto tensor = inputTensors.back();
    RECORD_PARAM_COMMS_DATA(
        static_cast<int>(
            this->getSequenceNumberForGroup() +
            1), // seq + 1 to match collective
        this->getID(),
        inputTensors, // inputTensors
        outputTensors, // outputTensors
        rank_, // rank
        "all_gather", // colName
        tensor.numel(), // inNelems
        tensor.numel() * // outNelems
            this->getSize(),
        tensor.scalar_type(), // dType
        std::vector<int64_t>(), // inSplitSizes
        std::vector<int64_t>(), // outSplitSize
        globalRankStart, // globalRankStart
        globalRankStride, // globalRankStride
        this->getSize()); // worldSize

    return collective(
        inputTensors,
        outputFlattened,
        [&](at::Tensor& input,
            at::Tensor& output,
            ncclComm_t comm,
            at::cuda::CUDAStream& stream) {
          if (!avoidRecordStreams_) {
            c10::cuda::CUDACachingAllocator::recordStream(
                output.storage().data_ptr(), stream);
          }
          return ncclAllGather(
              input.data_ptr(),
              output.data_ptr(),
              input.numel(),
              getNcclDataType(input.scalar_type()),
              comm,
              stream.stream());
        },
        [](std::vector<at::cuda::CUDAStream>& ncclStreams,
           c10::intrusive_ptr<ProcessGroupNCCL::WorkNCCL>& work) {
          // avoidRecordStreams_ note: We actually don't need to stash anything
          // here.
          //  - inputTensors is stashed onto work->stashed_for_allocator_safety_
          //    in collective().
          //  - outputFlattened is stashed onto work->outputs_ in collective().
          //  - User-facing outputTensors should be held by the user until after
          //    waiting on work_, or the call makes no sense.
          // So all participating tensors are accounted for, and won't be
          // released back to their allocation streams until after work_ is
          // waited on.
        },
        [&](std::vector<at::cuda::CUDAStream>& ncclStreams,
            c10::intrusive_ptr<ProcessGroupNCCL::WorkNCCL>& work) {
          // Copy the flattened output tensors to the outputs.
          for (const auto i : c10::irange(outputTensors.size())) {
            at::cuda::CUDAStreamGuard guard(ncclStreams[i]);
            for (const auto j : c10::irange(outputTensors[0].size())) {
              // See [Sync Streams].
              if (!avoidRecordStreams_) {
                c10::cuda::CUDACachingAllocator::recordStream(
                    outputTensors[i][j].storage().data_ptr(), ncclStreams[i]);
              }
              outputTensors[i][j].copy_(outputFlattened[i][j], true);
            }
          }
        },
        OpType::ALLGATHER,
        "nccl:all_gather");
  } else {
    const auto num_devices = outputTensors.size();
    const auto num_reduces = outputTensors[0].size();
    std::vector<c10::intrusive_ptr<Work>> works;
    startCoalescing();
    for (const auto i : c10::irange(num_reduces)) {
      std::vector<at::Tensor> inputs_multi_dev(num_devices);
      std::vector<at::Tensor> outputs_multi_dev(num_devices);
      for (const auto j : c10::irange(num_devices)) {
        // @lint-ignore CLANGTIDY
        outputs_multi_dev[j] = outputTensors[j][i];
        inputs_multi_dev[j] =
            // @lint-ignore CLANGTIDY
            i == (rank_ * num_devices + j) ? inputTensors[j]
                                           : outputs_multi_dev[j];
      }
      auto broadcastOpts = BroadcastOptions{
          static_cast<int64_t>(i / num_devices),
          static_cast<int64_t>(i % num_devices),
          opts.timeout};
      auto work =
          _broadcast_oop(outputs_multi_dev, inputs_multi_dev, broadcastOpts);
      works.push_back(work);
    }
    auto work = endCoalescing();
    return work;
  }
}

c10::intrusive_ptr<Work> ProcessGroupNCCL::allgather_coalesced(
    std::vector<std::vector<at::Tensor>>& /* unused */,
    std::vector<at::Tensor>& /* unused */,
    const AllgatherOptions& /* unused */) {
  C10_THROW_ERROR(
      NotImplementedError,
      "ProcessGroupNCCL does not support allgather_coalesced");
}

c10::intrusive_ptr<Work> ProcessGroupNCCL::allgather_into_tensor_coalesced(
    std::vector<at::Tensor>& outputs,
    std::vector<at::Tensor>& inputs,
    const AllgatherOptions& opts) {
  return collective(
      inputs,
      outputs,
      [&](at::Tensor& input,
          at::Tensor& output,
          ncclComm_t comm,
          at::cuda::CUDAStream& stream) {
        return ncclAllGather(
            input.data_ptr(),
            output.data_ptr(),
            input.numel(),
            getNcclDataType(input.scalar_type()),
            comm,
            stream.stream());
      },
      OpType::COALESCED,
      "nccl:all_gather_into_tensor_coalesced");
}

c10::intrusive_ptr<Work> ProcessGroupNCCL::reduce_scatter(
    std::vector<at::Tensor>& outputTensors,
    std::vector<std::vector<at::Tensor>>& inputTensors,
    const ReduceScatterOptions& opts) {
  check_gpu_tensors_different_devices(outputTensors);
  // @lint-ignore CLANGTIDY
  bool same_size = check_same_size(inputTensors.back());

  if (same_size) {
    // @lint-ignore CLANGTIDY
    auto tensor = outputTensors.back();

    int dev_in_group{0};
    auto inputFlattened =
        flatten_for_scatter_gather(inputTensors, outputTensors, size_);
    check_gpu_tensors_different_devices(inputFlattened);

    RECORD_PARAM_COMMS_DATA(
        static_cast<int>(
            this->getSequenceNumberForGroup() +
            1), // seq + 1 to match collective
        this->getID(),
        inputTensors, // inputTensors
        outputTensors, // outputTensors
        rank_, // rank
        "reduce_scatter", // colName
        tensor.numel() * this->getSize(), // inNelems
        tensor.numel(), // outNelems
        tensor.scalar_type(), // dType
        std::vector<int64_t>(), // inSplitSizes
        std::vector<int64_t>(), // outSplitSizes
        globalRankStart, // globalRankStart
        globalRankStride, // globalRankStride
        this->getSize()); // worldSize

    return collective(
        inputFlattened,
        outputTensors,
        [&](at::Tensor& input,
            at::Tensor& output,
            ncclComm_t comm,
            at::cuda::CUDAStream& stream) {
          if (!avoidRecordStreams_) {
            c10::cuda::CUDACachingAllocator::recordStream(
                output.storage().data_ptr(), stream);
          }
          const auto ncclDataType = getNcclDataType(input.scalar_type());
          const auto ncclReduceOp = getNcclReduceOp(
              opts.reduceOp, input, ncclDataType, comm, dev_in_group++);
          return ncclReduceScatter(
              input.data_ptr(),
              output.data_ptr(),
              output.numel(),
              ncclDataType,
              ncclReduceOp,
              comm,
              stream.stream());
        },
        [&](std::vector<at::cuda::CUDAStream>& ncclStreams,
            c10::intrusive_ptr<ProcessGroupNCCL::WorkNCCL>& work) {
          if (avoidRecordStreams_) {
            // We only need to stash inputTensors.
            //  - inputFlattened is stashed onto
            //  work->stashed_for_allocator_safety_
            //    in collective().
            //  - User-facing outputTensors is stashed onto work->outputs_ in
            //  collective(),
            //    and should also be held by the user until after waiting on
            //    work_.
            auto& v = work->stashed_for_allocator_safety_;
            for (const auto i : c10::irange(inputTensors.size())) {
              v->insert(
                  v->end(), inputTensors[i].begin(), inputTensors[i].end());
            }
          }

          // Copy the input tensors to the flattened inputs.
          for (const auto i : c10::irange(inputTensors.size())) {
            at::cuda::CUDAStreamGuard guard(ncclStreams[i]);
            for (const auto j : c10::irange(inputTensors[0].size())) {
              // See [Sync Streams].
              if (!avoidRecordStreams_) {
                c10::cuda::CUDACachingAllocator::recordStream(
                    inputTensors[i][j].storage().data_ptr(), ncclStreams[i]);
              }
              inputFlattened[i][j].copy_(inputTensors[i][j], true);
            }
          }
        },
        [&](std::vector<at::cuda::CUDAStream>&,
            c10::intrusive_ptr<ProcessGroupNCCL::WorkNCCL>& work) {},
        OpType::REDUCE_SCATTER,
        "nccl:reduce_scatter");
  } else {
    const auto num_devices = inputTensors.size();
    const auto num_reduces = inputTensors[0].size();
    std::vector<c10::intrusive_ptr<Work>> works;
    startCoalescing();
    for (const auto i : c10::irange(num_reduces)) {
      std::vector<at::Tensor> inputs_multi_dev(num_devices);
      std::vector<at::Tensor> outputs_multi_dev(num_devices);
      for (const auto j : c10::irange(num_devices)) {
        // @lint-ignore CLANGTIDY
        inputs_multi_dev[j] = inputTensors[j][i];
        outputs_multi_dev[j] =
            // @lint-ignore CLANGTIDY
            i == (rank_ * num_devices + j) ? outputTensors[j]
                                           : inputs_multi_dev[j];
      }
      auto reduceOpts = ReduceOptions{
          opts.reduceOp,
          static_cast<int64_t>(i / num_devices),
          static_cast<int64_t>(i % num_devices),
          opts.timeout};
      auto work = _reduce_oop(outputs_multi_dev, inputs_multi_dev, reduceOpts);
      works.push_back(work);
    }
    auto work = endCoalescing();
    return work;
  }
}

c10::intrusive_ptr<Work> ProcessGroupNCCL::_reduce_scatter_base(
    at::Tensor& outputTensor,
    at::Tensor& inputTensor,
    const ReduceScatterOptions& opts) {
  if (inputTensor.dtype() != outputTensor.dtype()) {
    C10_THROW_ERROR(
        TypeError, "input tensor must be the same type as the output tensor.");
  }

  if (inputTensor.numel() != outputTensor.numel() * size_) {
    C10_THROW_ERROR(
        ValueError,
        "input tensor must be the same size as output size times world size");
  }

  // @lint-ignore CLANGTIDY
  const auto& tensor = outputTensor;
  RECORD_PARAM_COMMS_DATA(
      static_cast<int>(
          this->getSequenceNumberForGroup() + 1), // seq + 1 to match collective
      this->getID(),
      inputTensor, // inputTensor
      outputTensor, // outputTensor
      rank_, // rank
      "_reduce_scatter_base", // colName
      inputTensor.numel(), // inNelems
      tensor.numel(), // outNelems
      tensor.scalar_type(), // dtype
      std::vector<int64_t>(), // inSplitSizes
      std::vector<int64_t>(), // outSplitSizes
      globalRankStart, // globalRankStart
      globalRankStride, // globalRankStride
      this->getSize()); // worldSize

  auto inputs = std::vector<at::Tensor>{inputTensor};
  auto outputs = std::vector<at::Tensor>{outputTensor};

  int dev_in_group = 0;
  // avoidRecordStreams_ note: collective() will stash inputs and outputs.
  // Note 2: for asyncOp = false, we don't want to record streams because we
  // know that the NCCL stream will join back to the "current" stream right
  // after this op. So we might just as well keep the stream ownership of the
  // input/output tensors unchanged. The benefit would be that the
  // allocation/free of the tensors would look deterministic to the "current"
  // stream so that the caching allocator can reuse memory pool for this stream
  // in a clever way. This setting is added for libraries like FSDP which uses
  // `reduce_scatter_tensor`.
  bool avoidRecordStreams = avoidRecordStreams_ || (!opts.asyncOp);

  return collective(
      inputs,
      outputs,
      [&](at::Tensor& input,
          at::Tensor& output,
          ncclComm_t comm,
          at::cuda::CUDAStream& stream) {
        if (!avoidRecordStreams) {
          c10::cuda::CUDACachingAllocator::recordStream(
              output.storage().data_ptr(), stream);
        }
        auto ncclDataType = getNcclDataType(input.scalar_type());
        auto ncclReduceOp = getNcclReduceOp(
            opts.reduceOp, input, ncclDataType, comm, dev_in_group++);
        return ncclReduceScatter(
            input.data_ptr(),
            output.data_ptr(),
            output.numel(),
            ncclDataType,
            ncclReduceOp,
            comm,
            stream.stream());
      },
      OpType::_REDUCE_SCATTER_BASE,
      "nccl:_reduce_scatter_base",
      avoidRecordStreams);
}

c10::intrusive_ptr<Work> ProcessGroupNCCL::reduce_scatter_tensor_coalesced(
    std::vector<at::Tensor>& outputs,
    std::vector<at::Tensor>& inputs,
    const ReduceScatterOptions& opts) {
  return collective(
      inputs,
      outputs,
      [&](at::Tensor& input,
          at::Tensor& output,
          ncclComm_t comm,
          at::cuda::CUDAStream& stream) {
        if (!avoidRecordStreams_) {
          c10::cuda::CUDACachingAllocator::recordStream(
              output.storage().data_ptr(), stream);
        }
        auto ncclDataType = getNcclDataType(input.scalar_type());
        auto ncclReduceOp = getNcclReduceOp(
            opts.reduceOp, input, ncclDataType, comm, /*dev_in_group=*/0);
        return ncclReduceScatter(
            input.data_ptr(),
            output.data_ptr(),
            output.numel(),
            ncclDataType,
            ncclReduceOp,
            comm,
            stream.stream());
      },
      OpType::COALESCED,
      "nccl:reduce_scatter_tensor_coalesced");
}

c10::intrusive_ptr<Work> ProcessGroupNCCL::barrier(const BarrierOptions& opts) {
  RECORD_PARAM_COMMS(
      static_cast<int>(
          this->getSequenceNumberForGroup() + 1), // seq + 1 to match collective
      this->getID(),
      rank_, // rank
      "barrier", // colName
      0, // inNelems
      0, // outNelems
      at::kByte, // dType
      std::vector<int64_t>(), // inSplitSizes
      std::vector<int64_t>(), // outSplitSizes
      globalRankStart, // globalRankStart
      globalRankStride, // globalRankStride
      this->getSize()); // worldSize

  std::vector<at::Device> devices;

  // Use user defined GPU device ids if provided
  if (!opts.device_ids.empty()) {
    for (auto device : opts.device_ids) {
      devices.emplace_back(at::DeviceType::CUDA, device);
    }
  } else if (usedDeviceIdxs_.empty()) {
    // This means there is not yet a NCCL collective being called
    // Here we have to use the best guesses and will use a single GPU to call
    // allreduce to achieve barrier.
    // In case the multiple processes fall into the same node, we use rank to
    // ensure that each process is on a different GPU
    auto numGPUs = at::cuda::getNumGPUs();
    int16_t deviceIdx = static_cast<int16_t>(rank_ % numGPUs);
    LOG(INFO)
        << logPrefix()
        << c10::str(
               " using GPU ",
               deviceIdx,
               " to perform barrier as devices used by this process are currently unknown. ",
               "This can potentially cause a hang if this rank to GPU mapping is incorrect.",
               "Specify device_ids in barrier() to force use of a particular device.");
    devices.emplace_back(guessDeviceForRank());
  } else {
    for (auto usedDeviceIdx : usedDeviceIdxs_) {
      devices.emplace_back(at::DeviceType::CUDA, usedDeviceIdx);
    }
  }

  std::vector<at::Tensor> barrierTensors;
  barrierTensors.reserve(devices.size());

  at::cuda::OptionalCUDAGuard gpuGuard;
  for (auto& device : devices) {
    gpuGuard.set_index(device.index());
    barrierTensors.push_back(at::empty(
        {1},
        at::TensorOptions().device(at::DeviceType::CUDA).dtype(at::kByte)));
  }

  // All reduce to achieve the barrier
  auto work = allreduce(barrierTensors);

  // Work will take over barrierTensors
  auto ncclWork = dynamic_cast<ProcessGroupNCCL::WorkNCCL*>(work.get());
  TORCH_CHECK(ncclWork);
  ncclWork->barrierTensors_ = std::move(barrierTensors);

  return work;
}

#ifdef ENABLE_NCCL_P2P_SUPPORT
c10::intrusive_ptr<Work> ProcessGroupNCCL::alltoall_base(
    at::Tensor& outputTensor,
    at::Tensor& inputTensor,
    std::vector<int64_t>& outputSplitSizes,
    std::vector<int64_t>& inputSplitSizes,
    const AllToAllOptions& /* unused */) {
  check_gpu_single_tensor(outputTensor, true);
  check_gpu_single_tensor(inputTensor, true);
  if (outputSplitSizes.size() == 0 && inputSplitSizes.size() == 0) {
    std::vector<at::Tensor> inputTensors = {inputTensor};
    std::vector<at::Tensor> outputTensors = {outputTensor};

    RECORD_PARAM_COMMS_DATA(
        static_cast<int>(
            this->getSequenceNumberForGroup() +
            1), // seq + 1 to match collective
        this->getID(),
        inputTensor, // inputTensor
        outputTensor, // outputTensor
        rank_, // rank
        "all_to_all", // colName
        inputTensor.numel(), // inNelems
        outputTensor.numel(), // outNelems
        inputTensor.scalar_type(), // dType
        std::vector<int64_t>(), // inSplitSizes
        std::vector<int64_t>(), // outSplitSizes
        globalRankStart, // globalRankStart
        globalRankStride, // globalRankStride
        this->getSize()); // worldSize

    // avoidRecordStreams_ note: collective() will stash inputTensors and
    // outputTensors.
    return collective(
        inputTensors,
        outputTensors,
        [&](at::Tensor& input,
            at::Tensor& output,
            ncclComm_t comm,
            at::cuda::CUDAStream& stream) {
          // See [Sync Streams].
          if (!avoidRecordStreams_) {
            c10::cuda::CUDACachingAllocator::recordStream(
                output.storage().data_ptr(), stream);
          }
          torch::cuda::nccl::all2all_single_equal_split(
              input, output, this->getSize(), comm, stream);
          return ncclSuccess;
        },
        OpType::ALLTOALL_BASE,
        "nccl:all_to_all");
  } else {
    c10d::checkSplitSizes(inputSplitSizes, inputTensor, size_);
    c10d::checkSplitSizes(outputSplitSizes, outputTensor, size_);
    std::vector<at::Tensor> inputTensors = {inputTensor};
    std::vector<at::Tensor> outputTensors = {outputTensor};

    RECORD_PARAM_COMMS_DATA(
        static_cast<int>(
            this->getSequenceNumberForGroup() +
            1), // seq + 1 to match collective
        this->getID(),
        inputTensor, // inputTensor
        outputTensor, // outputTensor
        rank_, // rank
        "all_to_allv", // colName
        inputTensor.numel(), // inNelems
        outputTensor.numel(), // outNelems
        inputTensor.scalar_type(), // dType
        inputSplitSizes, // inSplitSizes
        outputSplitSizes, // outSplitSizes
        globalRankStart, // globalRankStart
        globalRankStride, // globalRankStride
        this->getSize()); // worldSize

    // avoidRecordStreams_ note: collective() will stash inputTensors and
    // outputTensors.
    return collective(
        inputTensors,
        outputTensors,
        [&](at::Tensor& input,
            at::Tensor& output,
            ncclComm_t comm,
            at::cuda::CUDAStream& stream) {
          std::vector<size_t> send_lengths(size_);
          std::vector<size_t> recv_lengths(size_);
          std::vector<size_t> send_offsets(size_);
          std::vector<size_t> recv_offsets(size_);
          c10d::computeLengthsAndOffsets(
              inputSplitSizes, input, &send_lengths, &send_offsets);
          c10d::computeLengthsAndOffsets(
              outputSplitSizes, output, &recv_lengths, &recv_offsets);
          // See [Sync Streams].
          if (!avoidRecordStreams_) {
            c10::cuda::CUDACachingAllocator::recordStream(
                output.storage().data_ptr(), stream);
          }
          torch::cuda::nccl::all2all_single_unequal_split(
              input.data_ptr(),
              send_lengths.data(),
              send_offsets.data(),
              output.data_ptr(),
              recv_lengths.data(),
              recv_offsets.data(),
              input.element_size(),
              input.scalar_type(),
              comm,
              stream);
          return ncclSuccess;
        },
        OpType::ALLTOALL_BASE,
        "nccl:all_to_all");
  }
}

c10::intrusive_ptr<Work> ProcessGroupNCCL::alltoall(
    std::vector<at::Tensor>& outputTensors,
    std::vector<at::Tensor>& inputTensors,
    const AllToAllOptions& /* unused */) {
  std::vector<int64_t> inSplitSizes;
  std::vector<int64_t> outSplitSizes;
  int64_t total_numel = 0;

  auto device = outputTensors[0].device();
  for (const auto r : c10::irange(outputTensors.size())) {
    check_gpu_single_tensor(outputTensors[r], true);
    check_gpu_single_tensor(inputTensors[r], true);
    TORCH_CHECK(
        device == outputTensors[r].device() &&
            device == inputTensors[r].device(),
        "Tensors must be on the same device")
    inSplitSizes.push_back(inputTensors[r].numel());
    outSplitSizes.push_back(outputTensors[r].numel());
    total_numel += inputTensors[r].numel();
  }

  RECORD_PARAM_COMMS_DATA(
      static_cast<int>(
          this->getSequenceNumberForGroup() + 1), // seq + 1 to match collective
      this->getID(),
      inputTensors, // inputTensors
      outputTensors, // outputTensors
      rank_, // rank
      "all_to_all", // colName
      total_numel, // inNelems
      total_numel, // outNelems
      inputTensors.front().scalar_type(), // dType
      inSplitSizes, // inSplitSizes
      outSplitSizes, // outSplitSizes
      globalRankStart, // globalRankStart
      globalRankStride, // globalRankStride
      this->getSize()); // worldSize

  std::vector<at::Tensor> inputTensor0 = {inputTensors[0]};
  std::vector<at::Tensor> outputTensor0 = {outputTensors[0]};
  return collective(
      inputTensor0,
      outputTensor0,
      [&](at::Tensor& /* unused */,
          at::Tensor& /* unused */,
          ncclComm_t comm,
          at::cuda::CUDAStream& stream) {
        torch::cuda::nccl::all2all(outputTensors, inputTensors, comm, stream);
        return ncclSuccess;
      },
      [&](std::vector<at::cuda::CUDAStream>&,
          c10::intrusive_ptr<ProcessGroupNCCL::WorkNCCL>& work) {
        if (avoidRecordStreams_) {
          // inputTensor0 and outputTensor0 are stashed redundantly by
          // collective(), but that's ok.
          auto& v = work->stashed_for_allocator_safety_;
          v->insert(v->end(), inputTensors.begin(), inputTensors.end());
          v->insert(v->end(), outputTensors.begin(), outputTensors.end());
        }
      },
      [](std::vector<at::cuda::CUDAStream>&,
         c10::intrusive_ptr<ProcessGroupNCCL::WorkNCCL>& work) {},
      OpType::ALLTOALL,
      "nccl:all_to_all");
}

c10::intrusive_ptr<Work> ProcessGroupNCCL::send(
    std::vector<at::Tensor>& tensors,
    int dstRank,
    int /* unused */) {
  check_gpu_tensors_different_devices(tensors, true);

  // @lint-ignore CLANGTIDY
  auto tensor = tensors.back();
  RECORD_PARAM_COMMS_DATA(
      static_cast<int>(
          this->getSequenceNumberForGroup() + 1), // seq + 1 to match collective
      this->getID(),
      tensors, // inputTensors
      tensors, // outputTensors
      dstRank, // dst rank
      "send", // colName
      tensor.numel(), // inNelems
      tensor.numel(), // outNelems
      tensor.scalar_type(), // dType
      std::vector<int64_t>(), // inSplitSizes
      std::vector<int64_t>(), // outSplitSizes
      globalRankStart, // globalRankStart
      globalRankStride, // globalRankStride
      this->getSize()); // worldSize

  auto ret = pointToPoint(
      tensors,
      [&](at::Tensor& input,
          ncclComm_t comm,
          at::cuda::CUDAStream& stream,
          int dst) {
        torch::cuda::nccl::send(input, comm, stream, dst);
        return ncclSuccess;
      },
      dstRank,
      OpType::SEND,
      c10::str("nccl:send ", rank_, "->", dstRank).c_str());
  return ret;
}

c10::intrusive_ptr<Work> ProcessGroupNCCL::recv(
    std::vector<at::Tensor>& tensors,
    int srcRank,
    int /* unused */) {
  check_gpu_tensors_different_devices(tensors, true);

  // @lint-ignore CLANGTIDY
  auto tensor = tensors.back();
  RECORD_PARAM_COMMS_DATA(
      static_cast<int>(
          this->getSequenceNumberForGroup() + 1), // seq + 1 to match collective
      this->getID(),
      tensors, // inputTensors
      tensors, // outputTensors
      srcRank, // src rank
      "recv", // colName
      tensor.numel(), // inNelems
      tensor.numel(), // outNelems
      tensor.scalar_type(), // dType
      std::vector<int64_t>(), // inSplitSizes
      std::vector<int64_t>(), // outSplitSizes
      globalRankStart, // globalRankStart
      globalRankStride, // globalRankStride
      this->getSize()); // worldSize

  auto ret = pointToPoint(
      tensors,
      [&](at::Tensor& output,
          ncclComm_t comm,
          at::cuda::CUDAStream& stream,
          int src) {
        torch::cuda::nccl::recv(output, comm, stream, src);
        return ncclSuccess;
      },
      srcRank,
      OpType::RECV,
      c10::str("nccl:recv ", rank_, "<-", srcRank).c_str());
  return ret;
}
#else
c10::intrusive_ptr<Work> ProcessGroupNCCL::alltoall_base(
    at::Tensor& /* unused */,
    at::Tensor& /* unused */,
    std::vector<int64_t>& /* unused */,
    std::vector<int64_t>& /* unused */,
    const AllToAllOptions& /* unused */) {
  C10_THROW_ERROR(
      NotImplementedError,
      "ProcessGroupNCCL only supports alltoall* for NCCL lib version >= 2.7.0");
}

c10::intrusive_ptr<Work> ProcessGroupNCCL::alltoall(
    std::vector<at::Tensor>& /* unused */,
    std::vector<at::Tensor>& /* unused */,
    const AllToAllOptions& /* unused */) {
  C10_THROW_ERROR(
      NotImplementedError,
      "ProcessGroupNCCL only supports alltoall* for NCCL lib version >= 2.7.0");
}

c10::intrusive_ptr<Work> ProcessGroupNCCL::send(
    std::vector<at::Tensor>& /* unused */,
    int /* unused */,
    int /* unused */) {
  C10_THROW_ERROR(
      NotImplementedError,
      "ProcessGroupNCCL only supports send for NCCL lib version >= 2.7.0");
}

c10::intrusive_ptr<Work> ProcessGroupNCCL::recv(
    std::vector<at::Tensor>& /* unused */,
    int /* unused */,
    int /* unused */) {
  C10_THROW_ERROR(
      NotImplementedError,
      "ProcessGroupNCCL only supports recv for NCCL lib version >= 2.7.0");
}
#endif

void ProcessGroupNCCL::groupStart() {
#if defined(NCCL_MAJOR) && (NCCL_MAJOR >= 2)
  C10D_NCCL_CHECK(ncclGroupStart(), c10::nullopt);
#endif
  ++ncclActiveGroupCounter_;
}

void ProcessGroupNCCL::groupEnd() {
#if defined(NCCL_MAJOR) && (NCCL_MAJOR >= 2)
#ifndef NCCL_HAS_COMM_NONBLOCKING
  C10D_NCCL_CHECK(ncclGroupEnd(), c10::nullopt);
#else
  if (!nccl_use_nonblocking()) {
    C10D_NCCL_CHECK(ncclGroupEnd(), c10::nullopt);
  } else {
    TORCH_WARN(
        "ProcessGroupNCCL::groupEnd() called in nonblocking communicator mode without involved communicators specified; gathering all mapped communicators...");
    std::unique_lock<std::mutex> lock(mutex_);
    std::vector<std::shared_ptr<NCCLComm>> ncclComms_;
    for (auto& it : devNCCLCommMap_) {
      ncclComms_.insert(ncclComms_.end(), it.second.begin(), it.second.end());
    }
    C10D_NCCL_CHECK_TIMEOUT_GROUPEND(ncclGroupEnd(), ncclComms_, c10::nullopt);
  }
#endif
#endif
  --ncclActiveGroupCounter_;
}

void ProcessGroupNCCL::groupEndNonblocking(
    std::vector<std::shared_ptr<NCCLComm>> comms) {
#if defined(NCCL_MAJOR) && (NCCL_MAJOR >= 2)
#ifndef NCCL_HAS_COMM_NONBLOCKING
  C10D_NCCL_CHECK(ncclGroupEnd(), c10::nullopt);
#else
  if (!nccl_use_nonblocking()) {
    C10D_NCCL_CHECK(ncclGroupEnd(), c10::nullopt);
  } else {
    C10D_NCCL_CHECK_TIMEOUT_GROUPEND(ncclGroupEnd(), comms, c10::nullopt);
  }
#endif
#endif
  --ncclActiveGroupCounter_;
}

c10::intrusive_ptr<Work> ProcessGroupNCCL::gather(
    std::vector<std::vector<at::Tensor>>& outputTensors,
    std::vector<at::Tensor>& inputTensors,
    const GatherOptions& opts) {
  static auto invalidArgument = [](const std::string& msg) {
    C10_THROW_ERROR(ValueError, "ProcessGroupNCCL::gather: " + msg);
  };

  assertRootRank(invalidArgument, opts.rootRank, size_);
  check_gpu_tensors_different_devices(inputTensors, true);
  assertSingleElementInput(invalidArgument, inputTensors);

  // @lint-ignore CLANGTIDY
  auto tensor = inputTensors.back();

  std::vector<at::Tensor> outputs;

  if (getRank() == opts.rootRank) {
    if (outputTensors.size() != 1) {
      std::stringstream ss;
      ss << "requires a single-element output list containing a list with "
         << getSize() << " tensors.";
      invalidArgument(ss.str());
    } else if (outputTensors[0].size() != static_cast<size_t>(getSize())) {
      std::stringstream ss;
      ss << "Incorrect output list size " << outputTensors[0].size()
         << ". Output list size should be " << getSize()
         << ", same as size of the process group.";
      invalidArgument(ss.str());
    }

    const auto& options = inputTensors[0].options();
    const auto& sizes = inputTensors[0].sizes();
    assertTypeAndSizesMatch(invalidArgument, outputTensors[0], options, sizes);
    outputs = outputTensors[0];
  } else {
    // if not in the root rank, initialize outputs as empty list
    if (outputTensors.size() != 0) {
      invalidArgument("requires empty output on non-root");
    }
    outputs = {};
    // append a empty tensor to the list, we don't use it but the
    // `collective` template function requires it to invoke its function
    outputs.emplace_back();
  }

  RECORD_PARAM_COMMS_DATA(
      static_cast<int>(
          this->getSequenceNumberForGroup() + 1), // seq + 1 to match collective
      this->getID(),
      inputTensors, // inputTensors
      outputTensors, // outputTensors
      opts.rootRank, // root rank
      "gather", // colName
      tensor.numel(), // inNelems
      tensor.numel() * this->getSize(), // outNelems
      tensor.scalar_type(), // dType
      std::vector<int64_t>(), // inSplitSizes
      std::vector<int64_t>(), // outSplitSize
      globalRankStart, // globalRankStart
      globalRankStride, // globalRankStride
      this->getSize()); // worldSize

  // avoidRecordStreams_ note: collective() will stash inputTensors and
  // outputs, which == outputTensors[0] on the root rank where it matters.
  return collective(
      inputTensors,
      outputs,
      [&](at::Tensor& /* unused */,
          at::Tensor& /* unused */,
          ncclComm_t comm,
          at::cuda::CUDAStream& stream) {
        const auto root = opts.rootRank;
        if (getRank() == root) {
          if (!avoidRecordStreams_) {
            for (auto output : outputs) {
              c10::cuda::CUDACachingAllocator::recordStream(
                  output.storage().data_ptr(), stream);
            }
          }
        }
        torch::cuda::nccl::gather(inputTensors[0], outputs, comm, stream, root);
        return ncclSuccess;
      },
      OpType::GATHER,
      "nccl:gather");
}

c10::intrusive_ptr<Work> ProcessGroupNCCL::scatter(
    std::vector<at::Tensor>& outputTensors,
    std::vector<std::vector<at::Tensor>>& inputTensors,
    const ScatterOptions& opts) {
  static auto invalidArgument = [](const std::string& msg) {
    C10_THROW_ERROR(ValueError, "ProcessGroupNCCL::scatter: " + msg);
  };

  assertRootRank(invalidArgument, opts.rootRank, size_);
  check_gpu_tensors_different_devices(outputTensors, true);
  assertSingleElementInput(invalidArgument, outputTensors);

  // @lint-ignore CLANGTIDY
  auto tensor = outputTensors.back();

  std::vector<at::Tensor> inputs;

  if (getRank() == opts.rootRank) {
    if (inputTensors.size() != 1) {
      std::stringstream ss;
      ss << "requires a single-element input list containing a list with "
         << getSize() << " tensors.";
      invalidArgument(ss.str());
    } else if (inputTensors[0].size() != static_cast<size_t>(getSize())) {
      std::stringstream ss;
      ss << "Incorrect input list size " << inputTensors[0].size()
         << ". Input list size should be " << getSize()
         << ", same as size of the process group.";
      invalidArgument(ss.str());
    }

    const auto& options = outputTensors[0].options();
    const auto& sizes = outputTensors[0].sizes();
    assertTypeAndSizesMatch(invalidArgument, inputTensors[0], options, sizes);
    inputs = inputTensors[0];
  } else {
    // if not in the root rank, initialize inputTensors as empty place holder
    // with an empty list
    if (inputTensors.size() != 0) {
      invalidArgument("requires empty input on non-root");
    }
    inputs = {};
    // append a empty tensor to the list, we don't use it but the
    // `collective` template function requires it to invoke its function
    inputs.emplace_back();
  }

  RECORD_PARAM_COMMS_DATA(
      static_cast<int>(
          this->getSequenceNumberForGroup() + 1), // seq + 1 to match collective
      this->getID(),
      inputTensors, // inputTensors
      outputTensors, // outputTensors
      opts.rootRank, // root rank
      "scatter", // colName
      tensor.numel(), // inNelems
      tensor.numel() * this->getSize(), // outNelems
      tensor.scalar_type(), // dType
      std::vector<int64_t>(), // inSplitSizes
      std::vector<int64_t>(), // outSplitSize
      globalRankStart, // globalRankStart
      globalRankStride, // globalRankStride
      this->getSize()); // worldSize

  // avoidRecordStreams_ note: collective() will stash outputTensors and
  // inputs, which == inputTensors[0] on the root rank where it matters.
  bool avoidRecordStreams = avoidRecordStreams_ || (!opts.asyncOp);

  return collective(
      outputTensors,
      inputs,
      [&](at::Tensor& /* unused */,
          at::Tensor& /* unused */,
          ncclComm_t comm,
          at::cuda::CUDAStream& stream) {
        const auto root = opts.rootRank;
        if (getRank() == root) {
          if (!avoidRecordStreams) {
            for (auto input : inputs) {
              c10::cuda::CUDACachingAllocator::recordStream(
                  input.storage().data_ptr(), stream);
            }
          }
        }
        torch::cuda::nccl::scatter(
            inputs, outputTensors[0], comm, stream, root);
        return ncclSuccess;
      },
      OpType::SCATTER,
      "nccl:scatter",
      avoidRecordStreams);
}

c10::intrusive_ptr<Work> ProcessGroupNCCL::recvAnysource(
    std::vector<at::Tensor>& /* unused */,
    int /* unused */) {
  C10_THROW_ERROR(
      NotImplementedError, "ProcessGroupNCCL does not support recvAnysource");
}

c10::intrusive_ptr<Work> ProcessGroupNCCL::_allgather_base(
    at::Tensor& output_tensor,
    at::Tensor& input_tensor,
    const AllgatherOptions& opts) {
  check_gpu_single_tensor(input_tensor);
  check_gpu_single_tensor(output_tensor);

  if (input_tensor.dtype() != output_tensor.dtype()) {
    C10_THROW_ERROR(
        TypeError, "output tensor must have the same type as input tensor");
  }

  if (input_tensor.numel() * size_ != output_tensor.numel()) {
    C10_THROW_ERROR(
        ValueError,
        "output tensor size must be equal to world_size times input tensor size");
  }

  // @lint-ignore CLANGTIDY
  const auto& tensor = output_tensor;
  RECORD_PARAM_COMMS_DATA(
      static_cast<int>(
          this->getSequenceNumberForGroup() + 1), // seq + 1 to match collective
      this->getID(),
      input_tensor, // inputTensors
      output_tensor, // outputTensors
      rank_, // rank
      "_allgather_base", // colName
      input_tensor.numel(), // inNelems
      tensor.numel(), // outNelems
      tensor.scalar_type(), // dType
      std::vector<int64_t>(), // inSplitSizes
      std::vector<int64_t>(), // outSplitSize
      globalRankStart, // globalRankStart
      globalRankStride, // globalRankStride
      this->getSize()); // worldSize

  // just a wrapper to fit the collective interface
  auto inputs = std::vector<at::Tensor>{input_tensor};
  auto outputs = std::vector<at::Tensor>{output_tensor};

  // avoidRecordStreams_ note: collective() will stash inputs and outputs.
  // Note 2: for asyncOp = false, we don't want to record streams because we
  // know that the NCCL stream will join back to the "current" stream right
  // after this op. So we might just as well keep the stream ownership of the
  // input/output tensors unchanged. The benefit would be that the
  // allocation/free of the tensors would look deterministic to the "current"
  // stream so that the caching allocator can reuse memory pool for this stream
  // in a clever way. This setting is added for libraries like FSDP which uses
  // `all_gather_into_tensor`.
  bool avoidRecordStreams = avoidRecordStreams_ || (!opts.asyncOp);

  return collective(
      inputs,
      outputs,
      [&](at::Tensor& input,
          at::Tensor& output,
          ncclComm_t comm,
          at::cuda::CUDAStream& stream) {
        if (!avoidRecordStreams) {
          c10::cuda::CUDACachingAllocator::recordStream(
              output.storage().data_ptr(), stream);
        }
        return ncclAllGather(
            input.data_ptr(),
            output.data_ptr(),
            input.numel(),
            getNcclDataType(input.scalar_type()),
            comm,
            stream.stream());
      },
      OpType::_ALLGATHER_BASE,
      "nccl:_all_gather_base",
      avoidRecordStreams);
}

} // namespace c10d

#endif // USE_C10D_NCCL<|MERGE_RESOLUTION|>--- conflicted
+++ resolved
@@ -1542,14 +1542,10 @@
       if (timeSinceLastWorkListUpdate >= kWatchdogThreadSleepMillis &&
           timeSinceLastPollStore >= heartbeatTimeoutInSec_ * 1000) {
         lastTimePollStore = currentTime;
-<<<<<<< HEAD
-        if (store_->check({std::string(TIMEOUT_DUMP)}) && !optAsyncDebugDump) {
+        if (store_->checkNoPrefix({std::string(TIMEOUT_DUMP)}) &&
+            !optAsyncDebugDump) {
           auto wakeUpTime = std::chrono::steady_clock::now() +
               std::chrono::milliseconds(waitTimeoutDumpInMilSec_);
-=======
-        if (store_->checkNoPrefix({std::string(TIMEOUT_DUMP)}) &&
-            !optAsyncDebugDump) {
->>>>>>> 9c2d59a2
           optAsyncDebugDump = launchAsyncDebugDump();
           waitForDumpOrTimeout(*optAsyncDebugDump);
           extraWaitForDumpUntil(wakeUpTime);
