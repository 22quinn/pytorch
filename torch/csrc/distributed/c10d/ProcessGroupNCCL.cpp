--- conflicted
+++ resolved
@@ -742,14 +742,9 @@
   heartbeat_ = 1ULL;
   monitorThreadEnabled_.store(getCvarBool(TORCH_NCCL_ENABLE_MONITORING, true));
   heartbeatTimeoutInSec_ =
-<<<<<<< HEAD
-      getCvarInt(TORCH_NCCL_HEARTBEAT_TIMEOUT_SEC, 60 * 2 /*2 Mins*/);
+      getCvarInt(TORCH_NCCL_HEARTBEAT_TIMEOUT_SEC, 60 * 10 /*10 Mins*/);
   ncclTraceBufferSize_ = getCvarInt(TORCH_NCCL_TRACE_BUFFER_SIZE, 20000);
-=======
-      getCvarInt(TORCH_NCCL_HEARTBEAT_TIMEOUT_SEC, 60 * 10 /*10 Mins*/);
-  ncclTraceBufferSize_ = getCvarInt(TORCH_NCCL_TRACE_BUFFER_SIZE, 0);
   enableCollecticeHashDebug_ = (dist_debug_level_ >= DebugLevel::Detail);
->>>>>>> e3ca7346
 #ifdef ENABLE_NCCL_ERROR_CHECKING
   enableTiming_.store(
       getCvarBool(TORCH_NCCL_ENABLE_TIMING, false) || desyncDebug_);
@@ -1175,9 +1170,7 @@
 
 #ifdef ENABLE_NCCL_ERROR_CHECKING
   if (ncclCommWatchdogThread_.joinable()) {
-    LOG(INFO) << "Joining ncclCommWatchdogThread_";
     ncclCommWatchdogThread_.join();
-    LOG(INFO) << "after Joining ncclCommWatchdogThread_";
   }
 #endif
 
@@ -1195,9 +1188,7 @@
   monitorWakeUpCV_.notify_one();
 #ifdef ENABLE_NCCL_ERROR_CHECKING
   if (ncclHeartbeatMonitorThread_.joinable()) {
-    LOG(INFO) << "Joining ncclHeartbeatMonitorThread_";
     ncclHeartbeatMonitorThread_.join();
-    LOG(INFO) << "after Joining ncclHeartbeatMonitorThread_";
   }
 #endif
 }
@@ -1496,7 +1487,6 @@
       if (timeSinceLastWorkListUpdate >= kWatchdogThreadSleepMillis &&
           timeSinceLastPollStore >= heartbeatTimeoutInSec_ * 1000) {
         lastTimePollStore = currentTime;
-        LOG(INFO) << "Checking with store for TIMEOUT_DUMP";
         if (store_->check({std::string(TIMEOUT_DUMP)}) && !optAsyncDebugDump) {
           optAsyncDebugDump = launchAsyncDebugDump();
           waitForDumpOrTimeout(*optAsyncDebugDump);
@@ -1506,7 +1496,6 @@
           LOG(ERROR) << exitMsg;
           C10_THROW_ERROR(DistBackendError, exitMsg);
         }
-        LOG(INFO) << "Checking with store for TIMEOUT_DUMP";
       }
     }
 
