# Defines derivative formulas and Python signatures of methods on Variable
#
# Note about possibly confusing nomenclature: An 'output gradient' is the
# gradient of an output of a forward function. Output gradients are used as
# the inputs to backward functions. `grads` is a vector of output gradients,
# and `grad == grads[0]`, in all the derivative formulas in this file.
# An 'input gradient' is the gradient of an input to a forward function.
# Input gradients are the outputs of backward functions, corresponding to the
# input names included in the derivative formulas defined in this file.
# Also, every time we talk computing "gradient" we actually mean computing
# the vector jacobian product using the given 'output gradient' as the vector.
#
# Each entry consists of:
#   - A 'name', which specifies the ATen name of the function you
#     are defining derivatives for, and an argument specification.
#   - One or more gradients entries, mapping differentiable input
#     names to a formula specifying how to compute its gradient.
#     Note that a single gradient entry can specify the gradient
#     formula for multiple input names, by specifying a key
#     "input1, input2" (see atan2 for an example).
#   - An argument can be flagged as 'non_differentiable'.
#   - Optional entry with key 'output_differentiability' and value a list of the
#     same length as the number of outputs from the forward function. The list
#     should contain only booleans, specifying whether each of the output Tensor
#     is differentiable.
#     If it is not specified for a function that returns multiple elements but
#     uses `grad` instead of `grads[idx]`, then all but the first output will
#     be marked as non-differentiable.
#     If None of the output is differentiable, you can also add the function
#     name to `gen_variable_type.py`'s `DONT_REQUIRE_DERIVATIVE` list.
#
# There are two cases for Tensor and TensorList arguments here:
#   - If that argument is differentiable, in the sense that a gradient with respect
#     to that argument could exist. You should either:
#       - Specify the formula for that gradient
#       - Specify not_implemented("function_name") as a formula to say that this is not
#         implement yet (but might be in the future and the user can request that on an issue)
#   - If that argument is not differentiable, because it is not a floating point dtype or the
#     function is not differentiable with respect to that argument  for
#     example. You should either:
#       - Do not specify any formula for this argument
#       - Specify explicitly that this argument is "non_differentiable". Note that in this case,
#         we trust you that this argument will never have requires_grad=True and it will be silently
#         ignored if it does.
#
# If a function has out-of-place and in-place variants, then the derivative
# definition for the in-place variant is optional. It will default to the
# definition for the out-of-place variant. Note that _out variants are never
# differentiable.
#
# Gradient expressions are standard C++ expressions operating on ATen
# variables.  In a gradient expression, the following variables are in
# scope:
#
#   - 'grad', the gradient of the output (often spelled grad_output
#     in Python) which we are going to left-multiply.
#
#     When a function returns multiple *differentiable* outputs,
#     you can refer to the gradients of each outputs using 'grads',
#     e.g., 'grads[0]', 'grads[1]'.
#
#     When a function returns multiple *differentiable* outputs that
#     are named, you can refer to the gradients of each outputs using
#     'grad_{name}', e.g., 'grad_x', 'grad_y'.
#
#     When a function returns *one* differentiable output (the
#     first output) and some more nondifferentiable outputs,
#     you MUST refer to the gradient of the differentiable output with
#     'grad' (this case is special-cased in our code generation).
#
#     Note that the number of differentibale outputs can be modified by the
#     'output_differentiability' entry (see above).
#
#     Across a differentiable function's derivatives set, it is not
#     permitted to mix the use of "grad", "grads", and
#     "grad_{name}". You must be consistent for that differentiable
#     function.
#
#   - Any of the input arguments, tensor or non-tensor, including
#     argument names that only appear in Declarations.yaml, e.g. 'output'.
#
#   - 'result', representing the result of evaluating the forward
#     expression for ATen native function declarations. If the forward
#     expression outputs a tuple, use 'resultX' instead to access the
#     X-th entry
#
#   - 'grad_input_mask', a std::array<bool, n>, specifies which input
#     gradients are actually needed.  For example, in the entry
#     `input0, input1: foo(grad_input_mask)`, `grad_input_mask` is a size
#     two array, where `grad_input_mask[0]` is true if `input0` requires
#     grad, and `grad_input_mask[1]` is true if `input1` requires grad.
#
#     (NB: if your function computes gradient for a list of tensors,
#     the `grad_input_mask` will only have a single entry for the list
#     specifying if either zero or at least one tensor from the list requires
#     grad.  If we want to support more fine-grained signalling,
#     we'll need some alternate variable which is not a std::array)
#
#   - 'retain_variables', a bool which is true if a user has specified
#     that saved variables should be retained in case the backwards is
#     run again later.  This allows an optimization where we can
#     destroy saved buffers if we know variables are not going to be retained,
#     e.g., it is used by _cudnn_rnn
#
# If you need a complex expression, e.g., with local variables,
# write a _backward function in torch/csrc/autograd/FunctionsManual.cpp
# and invoke it from here.  By the way, go read
# https://github.com/zdevito/ATen/issues/163; this describes an
# important hazard that occurs when porting backwards from Python to C++
#
# Double backwards gradient expressions can be somewhat confusing;
# the most important thing to remember is: (1) you need to define a
# derivative formula for every input, including inputs named things
# like 'grad_output', and (2) the gradient to multiply with is always
# called 'grad' (even though it really is a grad-grad).
#
# You can also add forward derivative definition by defining a formula for
# a returned value (in general "result" if the name is not specified). This
# formula works the same way as the backward one and advanced implementations
# should also be placed in the FunctionsManual file.
# This formula should compute a single Jacobian vector product using the (primal)
# value of the argument "foo_p", its forward grad "foo_t" and the result of the
# function as "result".
# Note that the forward derivative can be automatically generated in two cases:
#     - if your function is linear (NOT affine or multi-linear), then you can
#       specify so by just using the string "auto_linear" for the formula.
#     - if your function is applied element wise (and has a single input), you
#       can specify so by just using the string "auto_element_wise" for the formula.
#
# Note that to avoid unpacking overhead, functions taking TensorList as inputs
# will always have their forward grad formula called. This function is responsible
# to check if any computation is needed and should return an undefined Tensor when
# there is nothing to do. You can check "cat_forward" for a full example.
#
# NB: There are a number of gradient definitions in here which are bogus
# (implemented using zeros_like).  These gradients are (hopefully) not
# used by our frontend.  You MUST check the frontend code; search for
# OpName.apply to see if it's still using a legacy Python style API.
#
# Note: Returning views.
# The following cases exist:
#     - If a function returns no view, it can have arbitrary outputs.
#     - If a function return at least one Tensor that is a differentiable view
#       of one of its input:
#         - If there is only one differentiable output, this Tensor is marked as a
#           differentiable view. (alias or transpose for example)
#         - If there are more than one differentiable output, by default all the views are
#           marked as differentiable views and created with allow_rebase_history=false.
#           Meaning that any inplace operation on it will raise an error. (unbind for example)
#
#  Notes about undefined output gradients:
#     All backward functions must support all combinations of undefined output
#     gradient Tensors, where `grad[i].defined() == false`. Depending on the
#     number of input and output grads your derivative formula uses, code
#     generation may automatically add some level of undefined grad support,
#     according to these three cases:
#
#       * 1 input grad and 1 output grad:
#           Complete undefined grad support is automatically added, so you
#           shouldn't have to think about it, unless there is a bug in the code
#           generation.
#
#       * 1 input grad and multiple output grads:
#           Undefined grad support is automatically added ONLY in the case where
#           all output grads are undefined. You will have to add explicit support
#           for cases where a subset of output grads is undefined.
#
#       * multiple input grads:
#           No automatic support, so you will need to add it.
#
#     If your derivative formula uses more than one output grad, it is usually
#     preferable to add undefined grad support in the backward function itself
#     (if you're using one), rather than in the derivative formula in this file.
#
#     Undefined Tensors are created with the default constructor `at::Tensor()`.
#     It is an efficient way to represent a Tensor filled with zeros because
#     the Tensor holds no sizing information and no Storage data is allocated.
#     But consequentially, Tensor operations cannot be performed on them.
#     Therefore, your backward function should treat an undefined output grad as
#     a zero, and it needs to be a special case.
#
#     If all output grads are undefined, then it should be correct for the
#     backward function to return undefined input grads. Since we use the chain
#     rule, output grads equal to zero should result in input grads equal to zero,
#     unless there is some rare special case.
#
#     If a subset of output grads is undefined, then it may be acceptable for
#     the backward function to return undefined input grads--it depends on the
#     specific function, so you'll have to determine that yourself. If returning
#     an undefined Tensor is correct for a given input grad, it is also logically
#     correct to return a defined grad full of zeros, but that would not be
#     preferable since it would be less efficient.
#
# NB: The parameter names here MUST be consistent with the parameter names
# in Decalarations.yaml
- name: abs(Tensor self) -> Tensor
  self: grad * self.sgn()
  result: handle_r_to_c(result.scalar_type(), self_t.conj() * self_p.sgn())

- name: acos(Tensor self) -> Tensor
  self: grad * -((-self * self + 1).rsqrt()).conj()
  result: auto_element_wise

- name: add.Tensor(Tensor self, Tensor other, *, Scalar alpha=1) -> Tensor
  self: handle_r_to_c(self.scalar_type(), grad)
  other: handle_r_to_c(other.scalar_type(), maybe_multiply(grad, alpha.conj()))
  result: self_t + maybe_multiply(other_t, alpha)

- name: add.Scalar(Tensor self, Scalar other, Scalar alpha=1) -> Tensor
  self: handle_r_to_c(self.scalar_type(), grad)
  result: self_t

- name: addbmm(Tensor self, Tensor batch1, Tensor batch2, *, Scalar beta=1, Scalar alpha=1) -> Tensor
  self: maybe_multiply(grad, beta.conj())
  batch1: maybe_multiply(grad.unsqueeze(0).expand({ batch1.size(0), batch1.size(1), batch2.size(2) }).bmm(batch2.transpose(1, 2).conj()), alpha.conj())
  batch2: maybe_multiply(batch1.transpose(1, 2).conj().bmm(grad.unsqueeze(0).expand({ batch1.size(0), batch1.size(1), batch2.size(2) })), alpha.conj())
  result: maybe_multiply(self_t, beta) + maybe_multiply(batch1_t.bmm(batch2_p).sum(0), alpha) + maybe_multiply(batch1_p.bmm(batch2_t).sum(0), alpha)

- name: addcdiv(Tensor self, Tensor tensor1, Tensor tensor2, *, Scalar value=1) -> Tensor
  self: handle_r_to_c(self.scalar_type(), grad)
  tensor1: handle_r_to_c(tensor1.scalar_type(), grad * (value / tensor2).conj())
  tensor2: handle_r_to_c(tensor2.scalar_type(), -grad * (value * tensor1 / (tensor2 * tensor2)).conj())
  result: self_t + maybe_multiply(tensor1_t / tensor2_p, value) - maybe_multiply(tensor2_t * (tensor1_p / tensor2_p) / tensor2_p, value)

- name: addcmul(Tensor self, Tensor tensor1, Tensor tensor2, *, Scalar value=1) -> Tensor
  self: handle_r_to_c(self.scalar_type(), grad)
  tensor1: handle_r_to_c(tensor1.scalar_type(), grad * (tensor2 * value).conj())
  tensor2: handle_r_to_c(tensor2.scalar_type(), grad * (tensor1 * value).conj())
  result: self_t + maybe_multiply(tensor1_t * tensor2_p, value) + maybe_multiply(tensor2_t * tensor1_p, value)

- name: addmm(Tensor self, Tensor mat1, Tensor mat2, *, Scalar beta=1, Scalar alpha=1) -> Tensor
  self: maybe_multiply(grad, beta.conj())
  mat1: mm_mat1_backward(grad, mat2, mat1.sizes(), mat1.strides(), mat1.layout(), alpha)
  mat2: mm_mat2_backward(grad, mat1, mat2.sizes(), mat2.strides(), mat2.layout(), alpha)
  result: maybe_multiply(self_t, beta) + maybe_multiply(mat1_t.mm(mat2_p), alpha) + maybe_multiply(mat1_p.mm(mat2_t), alpha)

- name: _sparse_addmm(Tensor self, Tensor sparse, Tensor dense, *, Scalar beta=1, Scalar alpha=1) -> Tensor
  self: maybe_multiply(grad, beta)
  sparse: _sparse_addmm_sparse_backward(grad, sparse, dense, alpha)
  dense: mm_mat2_backward(grad, sparse, dense.sizes(), dense.strides(), dense.layout(), alpha)

- name: addmv(Tensor self, Tensor mat, Tensor vec, *, Scalar beta=1, Scalar alpha=1) -> Tensor
  self: maybe_multiply(grad, beta.conj())
  mat: maybe_multiply(grad.ger(vec.conj()), alpha.conj())
  vec: maybe_multiply(mat.t().conj().mv(grad), alpha.conj())
  result: maybe_multiply(self_t, beta) + maybe_multiply(mat_t.mv(vec_p), alpha) + maybe_multiply(mat_p.mv(vec_t), alpha)

- name: addr(Tensor self, Tensor vec1, Tensor vec2, *, Scalar beta=1, Scalar alpha=1) -> Tensor
  self: maybe_multiply(grad, beta.conj())
  vec1: maybe_multiply(grad.mv(vec2.conj()), alpha.conj())
  vec2: maybe_multiply(grad.t().mv(vec1.conj()), alpha.conj())
  result: maybe_multiply(self_t, beta) + maybe_multiply(vec1_t.outer(vec2_p), alpha) + maybe_multiply(vec1_p.outer(vec2_t), alpha)

- name: affine_grid_generator(Tensor theta, int[] size, bool align_corners) -> Tensor
  theta: affine_grid_generator_backward(grad, size, align_corners)

- name: alias(Tensor(a) self) -> Tensor(a)
  self: grad
  result: self_t

- name: angle(Tensor self) -> Tensor
  self: angle_backward(grad, self)
  result: handle_r_to_c(result.scalar_type(), angle_backward(self_t, self_p))

# The four items below are necessary because TensorIterator doesn't work on
# Variables (codegen does not unwrap the input Tensor for all() and any() ).
- name: any(Tensor self) -> Tensor
  output_differentiability: [False]

- name: any.dim(Tensor self, int dim, bool keepdim=False) -> Tensor
  output_differentiability: [False]

- name: all(Tensor self) -> Tensor
  output_differentiability: [False]

- name: all.dim(Tensor self, int dim, bool keepdim=False) -> Tensor
  output_differentiability: [False]

- name: acosh(Tensor self) -> Tensor
  self: grad * (self.pow(2) - 1).rsqrt().conj()
  result: auto_element_wise

- name: acosh_(Tensor(a!) self) -> Tensor(a!)
  self: not_implemented("inplace version of acosh")

- name: asinh(Tensor self) -> Tensor
  self: grad * (self.pow(2) + 1).rsqrt().conj()
  result: auto_element_wise

- name: asinh_(Tensor(a!) self) -> Tensor(a!)
  self: not_implemented("inplace version of asinh")

- name: atanh(Tensor self) -> Tensor
  self: grad * 1 / (1 - self.pow(2)).conj()
  result: auto_element_wise

- name: atanh_(Tensor(a!) self) -> Tensor(a!)
  self: not_implemented("inplace version of atanh")

- name: as_strided(Tensor(a) self, int[] size, int[] stride, int? storage_offset=None) -> Tensor(a)
  self: as_strided_backward(grad, TensorGeometry(self), size, stride, storage_offset)
  result: auto_linear

- name: as_strided_(Tensor(a!) self, int[] size, int[] stride, int? storage_offset=None) -> Tensor(a!)
  self: as_strided_backward(grad, TensorGeometry(self), size, stride, storage_offset)
  result: auto_linear

- name: asin(Tensor self) -> Tensor
  self: grad * (-self * self + 1).rsqrt().conj()
  result: auto_element_wise

- name: atan(Tensor self) -> Tensor
  self: grad / (self * self + 1).conj()
  result: auto_element_wise

- name: atan2(Tensor self, Tensor other) -> Tensor
  self, other: atan2_backward(grad, self, other, grad_input_mask)
  result: (-self_p * other_t + other_p * self_t) / (self_p.pow(2) + other_p.pow(2))

- name: baddbmm(Tensor self, Tensor batch1, Tensor batch2, *, Scalar beta=1, Scalar alpha=1) -> Tensor
  self: maybe_multiply(grad, beta.conj())
  batch1: maybe_multiply(grad.bmm(batch2.transpose(1, 2).conj()), alpha.conj())
  batch2: maybe_multiply(batch1.transpose(1, 2).conj().bmm(grad), alpha.conj())
  result: maybe_multiply(self_t, beta) + maybe_multiply(batch1_t.bmm(batch2_p), alpha) + maybe_multiply(batch1_p.bmm(batch2_t), alpha)

- name: bernoulli(Tensor self, *, Generator? generator=None) -> Tensor
  self: zeros_like(grad)
  result: auto_element_wise

- name: bernoulli_.Tensor(Tensor(a!) self, Tensor p, *, Generator? generator=None) -> Tensor(a!)
  self: zeros_like(grad)
  p: zeros_like(p)
  result: self_t.zero_()

- name: bernoulli_.float(Tensor(a!) self, float p=0.5, *, Generator? generator=None) -> Tensor(a!)
  self: zeros_like(grad)
  result: self_t.zero_()

- name: bmm(Tensor self, Tensor mat2) -> Tensor
  self: grad.bmm(mat2.transpose(1, 2).conj())
  mat2: self.transpose(1, 2).conj().bmm(grad)
  result: self_t.bmm(mat2_p) + self_p.bmm(mat2_t)

- name: cat(Tensor[] tensors, int dim=0) -> Tensor
  tensors: cat_tensors_backward(grad, to_args_sizes(tensors), to_args_scalartypes(tensors), dim)
  result: cat_jvp(tensors, dim)

- name: cauchy_(Tensor(a!) self, float median=0, float sigma=1, *, Generator? generator=None) -> Tensor(a!)
  self: zeros_like(grad)
  result: self_t.zero_()

- name: ceil(Tensor self) -> Tensor
  self: zeros_like(grad)
  result: auto_element_wise

- name: cholesky(Tensor self, bool upper=False) -> Tensor
  self: cholesky_backward(grad, upper, result)

- name: linalg_cholesky_ex(Tensor self, *, bool upper=False, bool check_errors=False) -> (Tensor L, Tensor info)
  self: cholesky_backward(grad, upper, L)
  L: cholesky_jvp(self_t, L, upper)

- name: cholesky_solve(Tensor self, Tensor input2, bool upper=False) -> Tensor
  self, input2: cholesky_solve_backward(grad, self, input2, result, upper)
  result: cholesky_solve_jvp(result, input2_p, input2_t, self_t, upper)

- name: cholesky_inverse(Tensor self, bool upper=False) -> Tensor
  self: cholesky_inverse_backward(grad, self, upper, result)
  result: cholesky_inverse_jvp(self_p, self_t, result, upper)

# For clamp, gradient is not defined at the boundaries. But empirically it's helpful
# to be able to get gradient on min and max, so we return the subgradient 1 for these cases.
- name: clamp.Tensor(Tensor self, Tensor? min=None, Tensor? max=None) -> Tensor
  self: clamp_backward(grad, self, min, max)
  min, max: clamp_backward_min_max(grad, self, min, max, grad_input_mask)
  result: clamp_jvp(self_p, self_t, min_p, min_t, max_p, max_t)

- name: clamp(Tensor self, Scalar? min=None, Scalar? max=None) -> Tensor
  self: clamp_backward(grad, self, min, max)
  result: auto_element_wise

- name: clamp_min(Tensor self, Scalar min) -> Tensor
  self: where(self >= min, grad, at::scalar_tensor(0., grad.options()))
  result: auto_element_wise

- name: clamp_min.Tensor(Tensor self, Tensor min) -> Tensor
  self: where(self >= min, grad, at::scalar_tensor(0., grad.options()))
  min: where(self < min, grad, at::scalar_tensor(0., grad.options()))
  result: where(self_p >= min_p, self_t, min_t)

- name: clamp_max(Tensor self, Scalar max) -> Tensor
  self: where(self <= max, grad, at::scalar_tensor(0., grad.options()))
  result: auto_element_wise

- name: clamp_max.Tensor(Tensor self, Tensor max) -> Tensor
  self: where(self <= max, grad, at::scalar_tensor(0., grad.options()))
  max: where(self > max, grad, at::scalar_tensor(0., grad.options()))
  result: where(self_p <= max_p, self_t, max_t)

- name: clone(Tensor self, *, MemoryFormat? memory_format=None) -> Tensor
  self: grad
  result: auto_linear

- name: _to_copy(Tensor self, *, ScalarType? dtype=None, Layout? layout=None, Device? device=None, bool? pin_memory=None, bool non_blocking=False, MemoryFormat? memory_format=None) -> Tensor
  self: _to_copy_backward(grad, self.options())
  result: _to_copy(self_t, dtype, layout, device, pin_memory, non_blocking, memory_format)
  # The condition is: if dtype is not nullopt, then isDifferentiableType(*dtype)
  # (If dtype IS nullopt, we rely on the regular check that any input requires grad).
  output_differentiability: ["!dtype || isDifferentiableType(*dtype)"]

- name: _coalesce(Tensor self) -> Tensor
  self: grad

- name: complex(Tensor real, Tensor imag) -> Tensor
  real: at::real(grad)
  imag: at::imag(grad)
  result: at::complex(real_t, imag_t)

- name: polar(Tensor abs, Tensor angle) -> Tensor
  abs, angle: polar_backward(grad, result)
  result: at::complex(abs_t*angle_p.cos() - angle_t*abs_p*angle_p.sin(), abs_t*angle_p.sin() + angle_t*abs_p*angle_p.cos())

- name: _conj(Tensor(a) self) -> Tensor(a)
  self: grad.conj()
  result: self_t.conj()

- name: _neg_view(Tensor(a) self) -> Tensor(a)
  self: grad.neg()
  result: self_t.neg()

- name: _conj_physical(Tensor self) -> Tensor
  self: grad.conj_physical()
  result: self_t.conj_physical()

- name: conj_physical_(Tensor(a!) self) -> Tensor(a!)
  self: grad.conj_physical()
  result: self_t.conj_physical_()

- name: copysign.Tensor(Tensor self, Tensor other) -> Tensor
  self: copysign_tensor_self_backward(grad, self, result)
  other: zeros_like(other)
  result: copysign_tensor_self_backward(self_t, self_p, result)

- name: copysign.Scalar(Tensor self, Scalar other) -> Tensor
  self: copysign_tensor_self_backward(grad, self, result)
  result: auto_element_wise

- name: cos(Tensor self) -> Tensor
  self: grad * -self.sin().conj()
  result: auto_element_wise

- name: cosh(Tensor self) -> Tensor
  self: grad * self.sinh().conj()
  result: auto_element_wise

- name: count_nonzero.dim_IntList(Tensor self, int[] dim) -> Tensor
  output_differentiability: [False]

- name: count_nonzero(Tensor self, int? dim=None) -> Tensor
  output_differentiability: [False]

- name: linalg_cross(Tensor self, Tensor other, *, int dim=-1) -> Tensor
  self: at::linalg_cross(other.conj(), grad, dim)
  other: at::linalg_cross(grad, self.conj(), dim)
  result: "at::linalg_cross(self_t, other_p, dim) + at::linalg_cross(self_p, other_t, dim)"

- name: logcumsumexp(Tensor self, int dim) -> Tensor
  self: logcumsumexp_backward(grad, self, result, dim)

- name: cumprod(Tensor self, int dim, *, ScalarType? dtype=None) -> Tensor
  self: cumprod_backward(grad.to(self.scalar_type()), self, dim, result)
  result: "cumprod_jvp(self_t, self_p, result, dim).to(dtype.has_value() ? *dtype : self_p.scalar_type())"

- name: cumsum(Tensor self, int dim, *, ScalarType? dtype=None) -> Tensor
  self: cumsum_backward(grad.to(self.scalar_type()), dim)
  result: auto_linear

- name: cummax(Tensor self, int dim) -> (Tensor values, Tensor indices)
  self: cummaxmin_backward(grad, self, indices, dim)
  values: self_t.gather(dim, indices)

- name: cummin(Tensor self, int dim) -> (Tensor values, Tensor indices)
  self: cummaxmin_backward(grad, self, indices, dim)
  values: self_t.gather(dim, indices)

- name: conv_tbc(Tensor self, Tensor weight, Tensor bias, int pad=0) -> Tensor
  self, weight, bias: "grad.defined() ? conv_tbc_backward(grad, self, weight, bias, pad) : std::tuple<Tensor, Tensor, Tensor>()"

- name: _ctc_loss(Tensor log_probs, Tensor targets, int[] input_lengths, int[] target_lengths, int blank=0, bool zero_infinity=False) -> (Tensor, Tensor)
  log_probs: _ctc_loss_backward(grad, log_probs, targets, input_lengths, target_lengths, result0, result1, blank, zero_infinity)

- name: deg2rad(Tensor self) -> Tensor
  self: deg2rad_backward(grad)
  result: auto_element_wise

- name: _det_lu_based_helper(Tensor self) -> (Tensor det, Tensor lu, Tensor pivs)
  self: _det_lu_based_helper_backward(grad, det, self, lu, pivs)
  output_differentiability: [True, False, False]

- name: diag_embed(Tensor self, int offset=0, int dim1=-2, int dim2=-1) -> Tensor
  self: grad.diagonal(offset, dim1, dim2)
  result: auto_linear

- name: diag(Tensor self, int diagonal=0) -> Tensor
  self: diag_backward(grad, self.sizes(), diagonal)
  result: auto_linear

- name: diagonal(Tensor(a) self, int offset=0, int dim1=0, int dim2=1) -> Tensor(a)
  self: diagonal_backward(grad, self.sizes(), offset, dim1, dim2)
  result: auto_linear

- name: diagonal_backward(Tensor grad_output, int[] input_sizes, int offset, int dim1, int dim2) -> Tensor
  grad_output: grad.diagonal(offset, dim1, dim2)
  result: auto_linear

- name: dist(Tensor self, Tensor other, Scalar p=2) -> Tensor
  self: norm_backward(grad, self - other, p, result)
  other: -norm_backward(grad, self - other, p, result)
  result: norm_jvp(self_p - other_p, self_t - other_t, p, result, {}, false)

# The backward formula is done in this order to improve numerical stability
# of the higher order derivatives, see https://github.com/pytorch/pytorch/issues/43414
# Note that we don't use "result" because saving it would be BC-breaking when it is used in an inplace operation later
- name: div.Tensor(Tensor self, Tensor other) -> Tensor
  self: div_tensor_self_backward(grad, other, self.scalar_type())
  other: div_tensor_other_backward(grad, self, other)
  result: self_t / other_p - other_t * (self_p / other_p) / other_p

- name: div.Scalar(Tensor self, Scalar other) -> Tensor
  self: div_tensor_self_backward(grad, at::scalar_to_tensor(other), self.scalar_type())
  result: self_t / other

- name: div.Tensor_mode(Tensor self, Tensor other, *, str? rounding_mode) -> Tensor
  self: div_tensor_self_backward(grad, other, self.scalar_type(), rounding_mode)
  other: div_tensor_other_backward(grad, self, other, rounding_mode)
  result: "rounding_mode.has_value() ? result.new_zeros(result.sizes()) : self_t / other_p - other_t * (self_p / other_p) / other_p"

- name: div.Scalar_mode(Tensor self, Scalar other, *, str? rounding_mode) -> Tensor
  self: div_tensor_self_backward(grad, at::scalar_to_tensor(other), self.scalar_type(), rounding_mode)
  result: "rounding_mode.has_value() ? result.new_zeros(result.sizes()) : self_t / other"

- name: dot(Tensor self, Tensor tensor) -> Tensor
  self: grad * tensor.conj()
  tensor: grad * self.conj()
  result: at::dot(self_t, tensor_p) + at::dot(self_p, tensor_t)

- name: vdot(Tensor self, Tensor other) -> Tensor
  self: grad.conj() * other
  other: grad * self
  result: at::vdot(self_t, other_p) + at::vdot(self_p, other_t)

- name: _fused_dropout(Tensor self, float p, Generator? generator=None) -> (Tensor, Tensor)
  self: _fused_dropout_backward(grad, result1, p)

- name: native_dropout(Tensor input, float p, bool? train) -> (Tensor, Tensor)
  input: "GradMode::is_enabled() ? infinitely_differentiable_native_dropout_backward(grad, result1, (!train.has_value() || !train.value() ? 1 : (p == 1 ? 0.0 : 1.0 / (1.0 - p)))) : native_dropout_backward(grad, result1, (!train.has_value() || !train.value() ? 1 : (p == 1 ? 0.0 : 1.0 / (1.0 - p))))"
  result0: "(!train.has_value() || train.value()) ? (p == 1 ? 0.0 : 1.0 / (1.0 - p)) * input_t * result1 : input_t"

- name: native_dropout_backward(Tensor grad_output, Tensor mask, float scale) -> Tensor
  grad_output: "native_dropout_double_backward(grad, grad_output, mask, scale)"
  mask: 'not_implemented("native_dropout_backward: mask")'

- name: eig(Tensor self, bool eigenvectors=False) -> (Tensor eigenvalues, Tensor eigenvectors)
  self: eig_backward(grads, self, eigenvectors, eigenvalues, eigenvectors_return)

- name: eq_.Scalar(Tensor(a!) self, Scalar other) -> Tensor(a!)
  self: zeros_like(self)
  result: self_t.zero_()

- name: eq_.Tensor(Tensor(a!) self, Tensor other) -> Tensor(a!)
  self: zeros_like(self)
  other: zeros_like(other)
  result: self_t.zero_()

- name: erf(Tensor self) -> Tensor
  self: 2.0 / sqrt(M_PI) * exp(-(self.pow(2))) * grad
  result: auto_element_wise

- name: erfc(Tensor self) -> Tensor
  self: -2.0 / sqrt(M_PI) * exp(-(self.pow(2))) * grad
  result: auto_element_wise

- name: special_erfcx(Tensor self) -> Tensor
  self: (2.0 * self * result - 2.0 / sqrt(M_PI)) * grad
  result: auto_element_wise

- name: erfinv(Tensor self) -> Tensor
  self: 0.5 * sqrt(M_PI) * exp(self.erfinv().pow(2)) * grad
  result: auto_element_wise

- name: exp(Tensor self) -> Tensor
  self: grad * result.conj()
  result: auto_element_wise

- name: exp2(Tensor self) -> Tensor
  self: grad * result * M_LN2
  result: auto_element_wise

- name: expm1(Tensor self) -> Tensor
  self: grad * (result + 1)
  result: auto_element_wise

- name: expand(Tensor(a) self, int[] size, *, bool implicit=False) -> Tensor(a)
  self: at::sum_to(grad, self.sizes())
  result: auto_linear

- name: expand.SymInt(Tensor(a) self, SymInt[] size, *, bool implicit=False) -> Tensor(a)
  self: at::sum_to(grad, c10::expectIntArrayRef(self.sym_sizes()))
  result: auto_linear

- name: exponential_(Tensor(a!) self, float lambd=1, *, Generator? generator=None) -> Tensor(a!)
  self: zeros_like(grad)
  result: self_t.zero_()

- name: fake_quantize_per_tensor_affine_cachemask(Tensor self, float scale, int zero_point, int quant_min, int quant_max) -> (Tensor output, Tensor mask)
  self: fake_quantize_per_tensor_affine_cachemask_backward(grad, mask)

- name: _fake_quantize_per_tensor_affine_cachemask_tensor_qparams(Tensor self, Tensor scale, Tensor zero_point, Tensor fake_quant_enabled, int quant_min, int quant_max) -> (Tensor output, Tensor mask)
  self: fake_quantize_per_tensor_affine_cachemask_backward(grad, mask)

- name: _fake_quantize_learnable_per_tensor_affine(Tensor self, Tensor scale, Tensor zero_point, int quant_min, int quant_max, float grad_factor=1.0) -> Tensor
  self, scale, zero_point: "grad.defined() ? _fake_quantize_learnable_per_tensor_affine_backward(grad, self, scale, zero_point, quant_min, quant_max, grad_factor) : std::tuple<Tensor, Tensor, Tensor>()"

- name: fake_quantize_per_channel_affine_cachemask(Tensor self, Tensor scale, Tensor zero_point, int axis, int quant_min, int quant_max) -> (Tensor output, Tensor mask)
  self: fake_quantize_per_channel_affine_cachemask_backward(grad, mask)

- name: _fake_quantize_learnable_per_channel_affine(Tensor self, Tensor scale, Tensor zero_point, int axis, int quant_min, int quant_max, float grad_factor=1.0) -> Tensor
  self, scale, zero_point: "grad.defined() ? _fake_quantize_learnable_per_channel_affine_backward(grad, self, scale, zero_point, axis, quant_min, quant_max, grad_factor) : std::tuple<Tensor, Tensor, Tensor>()"

- name: _fused_moving_avg_obs_fq_helper(Tensor self, Tensor observer_on, Tensor fake_quant_on, Tensor(a!) running_min, Tensor(b!) running_max, Tensor(c!) scale, Tensor(d!) zero_point, float averaging_const, int quant_min, int quant_max, int ch_axis, bool per_row_fake_quant=False, bool symmetric_quant=False) -> (Tensor output, Tensor mask)
  self: fake_quantize_per_tensor_affine_cachemask_backward(grad, mask)

- name: fill.Scalar(Tensor self, Scalar value) -> Tensor
  self: zeros_like(grad)
  result: at::fill(self_t, 0)

- name: fill.Tensor(Tensor self, Tensor value) -> Tensor
  self: zeros_like(grad)
  value: grad.sum()
  result: at::fill(self_t, value_t)

- name: fill_.Scalar(Tensor(a!) self, Scalar value) -> Tensor(a!)
  self: zeros_like(grad)
  result: self_t.fill_(0)

- name: fill_.Tensor(Tensor(a!) self, Tensor value) -> Tensor(a!)
  self: zeros_like(grad)
  value: grad.sum()
  result: self_t.fill_(value_t)

- name: floor(Tensor self) -> Tensor
  self: zeros_like(grad)
  result: auto_element_wise

- name: fmod.Scalar(Tensor self, Scalar other) -> Tensor
  self: grad
  result: auto_element_wise

- name: fmod.Tensor(Tensor self, Tensor other) -> Tensor
  self: grad
  other: -grad * self.div(other, /*rounding_mode=*/"trunc")
  result: self_t - other_t * self_p.div(other_p, /*rounding_mode=*/"trunc")

- name: frac(Tensor self) -> Tensor
  self: grad
  result: self_t

- name: frexp.Tensor(Tensor self) -> (Tensor mantissa, Tensor exponent)
  self: grad / exponent.exp2()
  mantissa: self_t / exponent.exp2()

- name: gather(Tensor self, int dim, Tensor index, *, bool sparse_grad=False) -> Tensor
  self: gather_backward(grad, self, dim, index, sparse_grad)
  index: non_differentiable
  result: auto_linear

- name: ge_.Scalar(Tensor(a!) self, Scalar other) -> Tensor(a!)
  self: zeros_like(self)
  result: self_t.zero_()

- name: ge_.Tensor(Tensor(a!) self, Tensor other) -> Tensor(a!)
  self: zeros_like(self)
  other: zeros_like(other)
  result: self_t.zero_()

- name: geometric_(Tensor(a!) self, float p, *, Generator? generator=None) -> Tensor(a!)
  self: zeros_like(grad)
  result: self_t.zero_()

- name: geqrf(Tensor self) -> (Tensor a, Tensor tau)
  self: not_implemented("geqrf")

- name: indices(Tensor(a) self) -> Tensor(a)
  output_differentiability: [False]

- name: _indices(Tensor(a) self) -> Tensor(a)
  output_differentiability: [False]

- name: grid_sampler_2d(Tensor input, Tensor grid, int interpolation_mode, int padding_mode, bool align_corners) -> Tensor
  input, grid: "grad.defined() ? grid_sampler_2d_backward(grad, input, grid, interpolation_mode, padding_mode, align_corners, grad_input_mask) : std::tuple<Tensor, Tensor>()"

- name: grid_sampler_3d(Tensor input, Tensor grid, int interpolation_mode, int padding_mode, bool align_corners) -> Tensor
  input, grid: "grad.defined() ? grid_sampler_3d_backward(grad, input, grid, interpolation_mode, padding_mode, align_corners, grad_input_mask) : std::tuple<Tensor, Tensor>()"

# See NOTE [ grid_sample CPU fallback ]
- name: _grid_sampler_2d_cpu_fallback(Tensor input, Tensor grid, int interpolation_mode, int padding_mode, bool align_corners) -> Tensor
  input, grid: "grad.defined() ? _grid_sampler_2d_cpu_fallback_backward(grad, input, grid, interpolation_mode, padding_mode, align_corners) : std::tuple<Tensor, Tensor>()"

- name: gt_.Scalar(Tensor(a!) self, Scalar other) -> Tensor(a!)
  self: zeros_like(self)
  result: self_t.zero_()

- name: gt_.Tensor(Tensor(a!) self, Tensor other) -> Tensor(a!)
  self: zeros_like(self)
  other: zeros_like(other)
  result: self_t.zero_()

- name: hardsigmoid(Tensor self) -> Tensor
  self: hardsigmoid_backward(grad, self)
  result: auto_element_wise

- name: histc(Tensor self, int bins=100, Scalar min=0, Scalar max=0) -> Tensor
  output_differentiability: [False]

- name: hardswish(Tensor self) -> Tensor
  self: hardswish_backward(grad, self)
  result: auto_element_wise

- name: hypot(Tensor self, Tensor other) -> Tensor
  self: grad * self / result
  other: grad * other / result
  result: self_t * self_p / result + other_t * other_p / result

- name: i0(Tensor self) -> Tensor
  self: grad * at::special_i1(self)
  result: auto_element_wise

- name: special_i0e(Tensor self) -> Tensor
  self: grad * (at::special_i1e(self) - self.sgn() * result)
  result: auto_element_wise

- name: special_i1(Tensor self) -> Tensor
  self: i1_backward(grad, self, result)
  result: auto_element_wise

- name: special_i1e(Tensor self) -> Tensor
  self: i1e_backward(grad, self, result)
  result: auto_element_wise

- name: igamma(Tensor self, Tensor other) -> Tensor
  self: 'not_implemented("igamma: input")'
  other: grad * exp((self - 1) * log(other) - other - lgamma(self))

- name: igammac(Tensor self, Tensor other) -> Tensor
  self: 'not_implemented("igammac: input")'
  other: -grad * exp((self - 1) * log(other) - other - lgamma(self))

- name: index.Tensor(Tensor self, Tensor?[] indices) -> Tensor
  self: index_backward(grad.new_zeros(self.sizes(), self.options()), indices, grad)
  result: auto_linear

- name: index_add(Tensor self, int dim, Tensor index, Tensor source, *, Scalar alpha=1) -> Tensor
  self: grad
  # The case source.dim() == 0  is necessary to support scalar tensors of the form
  # source.dim() == 0 and index.dim() == 1 and index.size() == (1,),
  # This is because source is not broadcastable to index, as source.dim() < index.dim()
  source: "maybe_multiply(source.dim() > 0 ? grad.index_select(dim, index).expand_as(source) : grad.index_select(dim, index.squeeze(0)), alpha)"
  index: non_differentiable
  result: at::index_add(self_t, dim, index, maybe_multiply(source_t, alpha))

- name: _index_reduce(Tensor self, int dim, Tensor index, Tensor source, str reduce, *, bool include_self=True) -> Tensor
  self, source: _index_reduce_backward(grad, self, dim, index, source, reduce, include_self, result)
  index: non_differentiable

- name: index_copy(Tensor self, int dim, Tensor index, Tensor source) -> Tensor
  self: grad.index_fill(dim, index, 0)
  # The case source.dim() == 0 is necessary to support scalar tensors of the form
  # source.dim() == 0 and index.dim() == 1 and index.size() == (1,),
  # This is because source is not broadcastable to index, as source.dim() < index.dim()
  source: "source.dim() > 0 ? grad.index_select(dim, index).expand_as(source) : grad.index_select(dim, index.squeeze(0))"
  index: non_differentiable
  result: self_t.index_copy(dim, index, source_t)

- name: index_fill.int_Scalar(Tensor self, int dim, Tensor index, Scalar value) -> Tensor
  self: grad.index_fill(dim, index, 0)
  index: non_differentiable
  result: self_t.index_fill(dim, index, 0)

- name: index_fill.int_Tensor(Tensor self, int dim, Tensor index, Tensor value) -> Tensor
  self: grad.index_fill(dim, index, 0)
  value: grad.index_select(dim, std::get<0>(at::_unique(index, /*sorted=*/false))).sum()
  index: non_differentiable
  result: self_t.index_fill(dim, index, value_t)

- name: index_put(Tensor self, Tensor?[] indices, Tensor values, bool accumulate=False) -> Tensor
  self: "accumulate ? grad : grad.index_put(indices, zeros_like(values), false)"
  values: grad.index(indices)
  result: self_t.index_put(indices, values_t, accumulate)

- name: _index_put_impl_(Tensor(a!) self, Tensor?[] indices, Tensor values, bool accumulate=False, bool unsafe=False) -> Tensor(a!)
  self: "accumulate ? grad : grad.index_put(indices, zeros_like(values), false)"
  values: grad.index(indices)
  result: at::_index_put_impl_(self_t, indices, values_t, accumulate, unsafe)

- name: index_select(Tensor self, int dim, Tensor index) -> Tensor
  self: index_select_backward(grad, self.sizes(), dim, index)
  index: non_differentiable
  result: auto_linear

- name: inverse(Tensor self) -> Tensor
  self: -at::matmul(result.mH(), at::matmul(grad, result.mH()))
  result: -at::matmul(at::matmul(result, self_t), result)

- name: linalg_inv_ex(Tensor self, *, bool check_errors=False) -> (Tensor inverse, Tensor info)
  self: -at::matmul(inverse.mH(), at::matmul(grad, inverse.mH()))
  inverse: -at::matmul(at::matmul(inverse, self_t), inverse)

- name: linalg_pinv.atol_rtol_tensor(Tensor self, *, Tensor? atol=None, Tensor? rtol=None, bool hermitian=False) -> Tensor
  self: pinv_backward(grad, result, self)
  result: pinv_jvp(self_p, result, self_t)

- name: isnan(Tensor self) -> Tensor
  self: non_differentiable

- name: kthvalue(Tensor self, int k, int dim=-1, bool keepdim=False) -> (Tensor values, Tensor indices)
  self: value_selecting_reduction_backward(grad, dim, indices, self.sizes(), keepdim)
  values: gather_with_keepdimed_indices(self_t, dim, indices, keepdim)

- name: le_.Scalar(Tensor(a!) self, Scalar other) -> Tensor(a!)
  self: zeros_like(self)
  result: self_t.zero_()

- name: le_.Tensor(Tensor(a!) self, Tensor other) -> Tensor(a!)
  self: zeros_like(self)
  other: zeros_like(other)
  result: self_t.zero_()

- name: lerp.Scalar(Tensor self, Tensor end, Scalar weight) -> Tensor
  self: "weight.isComplex() ? grad * (1 - weight.conj().toComplexDouble()) : grad * (1 - weight.toDouble())"
  end: grad * weight.conj()
  result: at::lerp(self_t, end_t, weight)

- name: lerp.Tensor(Tensor self, Tensor end, Tensor weight) -> Tensor
  self: grad * (1 - weight).conj()
  end: grad * weight.conj()
  weight: grad * (end - self).conj()
  result: at::lerp(self_t, end_t, weight_p) + weight_t * (end_p - self_p)

- name: lgamma(Tensor self) -> Tensor
  self: grad * digamma(self)
  result: auto_element_wise

- name: digamma(Tensor self) -> Tensor
  self: grad * polygamma(1, self)
  result: auto_element_wise

- name: polygamma(int n, Tensor self) -> Tensor
  self: grad * polygamma(n + 1, self)
  result: auto_element_wise

- name: polygamma_(Tensor(a!) self, int n) -> Tensor(a!)
  self: grad * polygamma(n + 1, self)
  result: self_t.mul_(polygamma(n + 1, original_self_p))

- name: log(Tensor self) -> Tensor
  self: grad.div(self.conj())
  result: auto_element_wise

- name: log10(Tensor self) -> Tensor
  self: grad / (self.conj() * 2.3025850929940456)
  result: auto_element_wise

- name: log1p(Tensor self) -> Tensor
  self: log1p_backward(grad, self)
  result: auto_element_wise

- name: log2(Tensor self) -> Tensor
  self: grad / (self.conj() * 0.6931471805599453)
  result: auto_element_wise

- name: logaddexp(Tensor self, Tensor other) -> Tensor
  self: grad / (1 + exp(other - self))
  other: grad / (1 + exp(self - other))
  result: self_t / (1 + exp(other_p - self_p)) + other_t / (1 + exp(self_p - other_p))

- name: logaddexp2(Tensor self, Tensor other) -> Tensor
  self: grad / (1 + pow(2, other - self))
  other: grad / (1 + pow(2, self - other))
  result: self_t / (1 + pow(2, other_p - self_p)) + other_t / (1 + pow(2, self_p - other_p))

- name: xlogy.Tensor(Tensor self, Tensor other) -> Tensor
  self: grad * at::xlogy((self != 0), other)
  other: grad * at::where(other.isnan() | (self != 0), self / other, zeros_like(other))
  result: self_t * at::xlogy((self_p != 0), other_p) + other_t * self_p / other_p

- name: xlogy.Scalar_Self(Scalar self, Tensor other) -> Tensor
  other: grad * at::where(other.isnan() | (!self.equal(0)), self / other, zeros_like(other))
  result: auto_element_wise

- name: xlogy.Scalar_Other(Tensor self, Scalar other) -> Tensor
  self: grad * at::xlogy((self != 0), other)
  result: auto_element_wise

- name: special_xlog1py(Tensor self, Tensor other) -> Tensor
  self: grad * other.log1p()
  other: grad * self / (other + 1)
  result: self_t * other_p.log1p() + other_t * self_p / (other_p + 1)

- name: special_xlog1py.self_scalar(Scalar self, Tensor other) -> Tensor
  other: grad * self / (other + 1)
  result: auto_element_wise

- name: special_xlog1py.other_scalar(Tensor self, Scalar other) -> Tensor
  self: grad * log1p(other.toDouble())
  result: auto_element_wise

- name: special_zeta(Tensor self, Tensor other) -> Tensor
  self: not_implemented("zeta")
  other:  grad * -self * special_zeta(self + 1., other)

- name: special_zeta.self_scalar(Scalar self, Tensor other) -> Tensor
  other:  grad * -self * special_zeta(self.toDouble() + 1., other)

- name: special_zeta.other_scalar(Tensor self, Scalar other) -> Tensor
  self: not_implemented("zeta")

- name: logdet(Tensor self) -> Tensor
  self: logdet_backward(grad, self, result)

- name: log_normal_(Tensor(a!) self, float mean=1, float std=2, *, Generator? generator=None) -> Tensor(a!)
  self: zeros_like(grad)
  result: self_t.zero_()

- name: logsumexp(Tensor self, int[1] dim, bool keepdim=False) -> Tensor
  self: logsumexp_backward(grad, self, result, dim, keepdim)
  result: logsumexp_jvp(self_p, self_t, dim, keepdim)

- name: lstsq(Tensor self, Tensor A) -> (Tensor solution, Tensor QR)
  self: not_implemented("lstsq")
  A: not_implemented("lstsq")

- name: linalg_lstsq(Tensor self, Tensor b, float? rcond=None, *, str? driver=None) -> (Tensor solution, Tensor residuals, Tensor rank, Tensor singular_values)
  self, b: linalg_lstsq_backward(grad, self, b, rcond, driver, grad_input_mask)
  solution: linalg_lstsq_jvp(self_p, b_p, self_t, b_t)
  output_differentiability: [True, False, False, False]

- name: lt_.Scalar(Tensor(a!) self, Scalar other) -> Tensor(a!)
  self: zeros_like(self)
  result: self_t.zero_()

- name: lt_.Tensor(Tensor(a!) self, Tensor other) -> Tensor(a!)
  self: zeros_like(self)
  other: zeros_like(other)
  result: self_t.zero_()

- name: linalg_lu_factor_ex(Tensor A, *, bool pivot=True, bool check_errors=False) -> (Tensor LU, Tensor pivots, Tensor info)
  A: lu_factor_ex_backward(grad, LU, pivots, pivot)
  LU: lu_factor_ex_jvp(A_t, LU, pivots, pivot)
  output_differentiability: [True, False, False]

- name: linalg_lu(Tensor A, *, bool pivot=True) -> (Tensor P, Tensor L, Tensor U)
  A: linalg_lu_backward(grad_L, grad_U, P, L, U, pivot)
  L: std::get<0>(linalg_lu_jvp(A_t, P, L, U, pivot))
  U: std::get<1>(linalg_lu_jvp(A_t, P, L, U, pivot))
  output_differentiability: [False, True, True]

<<<<<<< HEAD
- name: linalg_lu_solve(Tensor LU, Tensor pivots, Tensor B, *, bool left=True, bool adjoint=False) -> Tensor
  LU: linalg_lu_solve_LU(grad, LU, pivots, result, left, adjoint)
  B: "at::linalg_lu_solve(LU, pivots, grad, left, !adjoint)"
  result: linalg_lu_solve_jvp(result, LU_p, pivots, LU_t, B_t, left, adjoint)
=======
- name: lu_solve(Tensor self, Tensor LU_data, Tensor LU_pivots) -> Tensor
  self, LU_data: lu_solve_backward(grad, result, LU_data, LU_pivots, grad_input_mask)
  result: lu_solve_jvp(result, LU_data_p, LU_data_t, self_t, LU_pivots)
>>>>>>> 7cb7cd58

- name: lu_unpack(Tensor LU_data, Tensor LU_pivots, bool unpack_data=True, bool unpack_pivots=True) -> (Tensor P, Tensor L, Tensor U)
  LU_data: lu_unpack_backward(grad_L, grad_U, LU_data.size(-2), LU_data.size(-1))
  LU_pivots: non_differentiable
  L: "LU_data_t.size(-2) >= LU_data_t.size(-1) ? LU_data_t.tril(-1) : LU_data_t.narrow(-1, 0, LU_data_t.size(-2)).tril(-1)"
  U: "LU_data_t.size(-1) >= LU_data_t.size(-2) ? LU_data_t.triu() : LU_data_t.narrow(-2, 0, LU_data_t.size(-1)).triu()"
  output_differentiability: [False, True, True]

- name: masked_fill.Scalar(Tensor self, Tensor mask, Scalar value) -> Tensor
  self: grad.masked_fill(mask, 0)
  mask: non_differentiable
  result: self_t.masked_fill(mask, 0)

- name: masked_fill.Tensor(Tensor self, Tensor mask, Tensor value) -> Tensor
  self: grad.masked_fill(mask, 0)
  value: at::where(mask, grad, zeros_like(grad)).sum()
  mask: non_differentiable
  result: self_t.masked_fill(mask, value_t)

- name: masked_scatter(Tensor self, Tensor mask, Tensor source) -> Tensor
  self: grad.masked_fill(mask, 0)
  source: masked_scatter_backward(grad, mask, source.sizes())
  mask: non_differentiable
  result: self_t.masked_scatter(mask, source_t)

- name: masked_select(Tensor self, Tensor mask) -> Tensor
  self: masked_select_backward(grad, self, mask)
  mask: non_differentiable
  result: auto_linear

- name: linalg_matrix_exp(Tensor self) -> Tensor
  self: linalg_matrix_exp_differential(self, grad, /*adjoint*/ true)
  result: linalg_matrix_exp_differential(self_p, self_t, /*adjoint*/ false)

- name: max.dim(Tensor self, int dim, bool keepdim=False) -> (Tensor values, Tensor indices)
  self: value_selecting_reduction_backward(grad, dim, indices, self.sizes(), keepdim)
  values: gather_with_keepdimed_indices(self_t, dim, indices, keepdim)

- name: max(Tensor self) -> Tensor
  self: evenly_distribute_backward(grad, self, result)
  result: evenly_read_jvp(self_t, self_p, result)

- name: maximum(Tensor self, Tensor other) -> Tensor
  self: at::where(self == other, grad / 2, grad).masked_fill_(self < other, 0)
  other: at::where(self == other, grad / 2, grad).masked_fill_(self > other, 0)
  result: other_t + at::where(self_p == other_p, at::scalar_tensor(0.5, result.options()), (self_p > other_p).to(result.scalar_type())) * (self_t - other_t)

- name: fmax(Tensor self, Tensor other) -> Tensor
  self: grad.masked_fill((self >= other).logical_or_(other.isnan()).logical_not_(), 0)
  other: grad.masked_fill((self >= other).logical_or_(other.isnan()), 0)
  result: other_t + (self_p > other_p).logical_or_(other_p.isnan()) * (self_t - other_t)

- name: mean(Tensor self, *, ScalarType? dtype=None) -> Tensor
  self: grad.expand(self.sizes()).to(self.scalar_type()) / self.numel()
  result: auto_linear

- name: mean.dim(Tensor self, int[1] dim, bool keepdim=False, *, ScalarType? dtype=None) -> Tensor
  self: sum_backward(grad, self.sizes(), dim, keepdim).to(self.scalar_type()) / _safe_size(self.sizes(), dim)
  result: auto_linear

- name: median(Tensor self) -> Tensor
  self: evenly_distribute_backward(grad, self, result)
  result: evenly_read_jvp(self_t, self_p, result)

- name: nanmedian(Tensor self) -> Tensor
  self: evenly_distribute_backward(grad, self, result)
  result: evenly_read_jvp(self_t, self_p, result)

# This is in theory incorrect in the following case:
#   sorted list: [..., a, b, b, ..., b, b, c, ...] with median = b and the value
#                            |                     at middle position of the
#                            |                     list between two `b`s. E.g.,
#                            |
#                            ^the middle position
# The gradient exists and is essentially 0 in this case.
#
# In case where the middle position is at the boundary of `b` range, e.g.,
#   sorted list: [..., a, b, b, ..., b, b, c, ...]
#                                       |
#                                       ^the middle position
# The backward implementation is correct in the sense that it returns the
# subgradient on one side.
- name: median.dim(Tensor self, int dim, bool keepdim=False) -> (Tensor values, Tensor indices)
  self: value_selecting_reduction_backward(grad, dim, indices, self.sizes(), keepdim)
  values: gather_with_keepdimed_indices(self_t, dim, indices, keepdim)

- name: nanmedian.dim(Tensor self, int dim, bool keepdim=False) -> (Tensor values, Tensor indices)
  self: value_selecting_reduction_backward(grad, dim, indices, self.sizes(), keepdim)
  values: gather_with_keepdimed_indices(self_t, dim, indices, keepdim)

- name: min.dim(Tensor self, int dim, bool keepdim=False) -> (Tensor values, Tensor indices)
  self: value_selecting_reduction_backward(grad, dim, indices, self.sizes(), keepdim)
  values: gather_with_keepdimed_indices(self_t, dim, indices, keepdim)

- name: min(Tensor self) -> Tensor
  self: evenly_distribute_backward(grad, self, result)
  result: evenly_read_jvp(self_t, self_p, result)

- name: minimum(Tensor self, Tensor other) -> Tensor
  self: at::where(self == other, grad / 2, grad).masked_fill_(self > other, 0)
  other: at::where(self == other, grad / 2, grad).masked_fill_(self < other, 0)
  result: other_t + at::where(self_p == other_p, at::scalar_tensor(0.5, result.options()), (self_p < other_p).to(result.scalar_type())) * (self_t - other_t)

- name: fmin(Tensor self, Tensor other) -> Tensor
  self: grad.masked_fill((self <= other).logical_or_(other.isnan()).logical_not_(), 0)
  other: grad.masked_fill((self <= other).logical_or_(other.isnan()), 0)
  result: other_t + (self_p <= other_p).logical_or_(other_p.isnan()) * (self_t - other_t)

- name: amax(Tensor self, int[1] dim=[], bool keepdim=False) -> Tensor
  self: scale_grad_by_count(restore_reduced_dims(grad, dim, keepdim), restore_reduced_dims(result, dim, keepdim) == self, dim)

- name: amin(Tensor self, int[1] dim=[], bool keepdim=False) -> Tensor
  self: scale_grad_by_count(restore_reduced_dims(grad, dim, keepdim), restore_reduced_dims(result, dim, keepdim) == self, dim)

- name: mm(Tensor self, Tensor mat2) -> Tensor
  self: mm_mat1_backward(grad, mat2, self.sizes(), self.strides(), self.layout(), 1)
  mat2: mm_mat2_backward(grad, self, mat2.sizes(), mat2.strides(), mat2.layout(), 1)
  result: at::mm(self_t, mat2_p) + at::mm(self_p, mat2_t)

- name: mode(Tensor self, int dim=-1, bool keepdim=False) -> (Tensor values, Tensor indices)
  self: value_selecting_reduction_backward(grad, dim, indices, self.sizes(), keepdim)
  values: gather_with_keepdimed_indices(self_t, dim, indices, keepdim)

- name: mul.Tensor(Tensor self, Tensor other) -> Tensor
  self: mul_tensor_backward(grad, other, self.scalar_type())
  other: mul_tensor_backward(grad, self, other.scalar_type())
  result: other_t * self_p + self_t * other_p

- name: mul.Scalar(Tensor self, Scalar other) -> Tensor
  self: mul_tensor_backward(grad, at::scalar_to_tensor(other), self.scalar_type())
  result: self_t * other

- name: mv(Tensor self, Tensor vec) -> Tensor
  self: grad.ger(vec.conj())
  vec: self.conj().t().mv(grad)
  result: mv(self_t, vec_p) + mv(self_p, vec_t)

- name: mvlgamma(Tensor self, int p) -> Tensor
  self: mvlgamma_backward(grad, self, p)
  result: auto_element_wise

- name: nan_to_num(Tensor self, float? nan=None, float? posinf=None, float? neginf=None) -> Tensor
  self: grad * at::isfinite(self)
  result: auto_element_wise

- name: native_batch_norm(Tensor input, Tensor? weight, Tensor? bias, Tensor? running_mean, Tensor? running_var, bool training, float momentum, float eps) -> (Tensor, Tensor, Tensor)
  input, weight, bias: "grad.defined() ? native_batch_norm_backward(grad, input, weight, running_mean, running_var, result1, result2, training, eps, grad_input_mask) : std::tuple<Tensor, Tensor, Tensor>()"
  result0: batch_norm_jvp(input_p, input_t, weight_p, weight_t, bias_p, bias_t, running_mean, running_var, result1, result2, training, eps)

- name: native_batch_norm_backward(Tensor grad_out, Tensor input, Tensor? weight, Tensor? running_mean, Tensor? running_var, Tensor? save_mean, Tensor? save_invstd, bool train, float eps, bool[3] output_mask) -> (Tensor, Tensor, Tensor)
  input, weight, grad_out: batchnorm_double_backward(input, weight, grads[0], grads[1], grads[2], grad_out, running_mean, running_var, train, eps, save_mean, save_invstd, grad_input_mask)
  save_mean: not_implemented("native_batch_norm_backward save_mean")
  save_invstd: not_implemented("native_batch_norm_backward save_invstd")

- name: native_layer_norm(Tensor input, int[] normalized_shape, Tensor? weight, Tensor? bias, float eps) -> (Tensor, Tensor, Tensor)
  input, weight, bias: "grad.defined() ? native_layer_norm_backward(grad, input, normalized_shape, result1, result2, weight, bias, grad_input_mask) : std::tuple<Tensor, Tensor, Tensor>()"
  result0: layer_norm_jvp(input_p, input_t, weight_p, weight_t, bias_p, bias_t, result1, result2, normalized_shape)

- name: native_layer_norm_backward(Tensor grad_out, Tensor input, int[] normalized_shape, Tensor mean, Tensor rstd, Tensor? weight, Tensor? bias, bool[3] output_mask) -> (Tensor, Tensor, Tensor)
  input, weight, grad_out: layer_norm_double_backward(input, weight, grads[0], grads[1], grads[2], grad_out, mean, rstd, normalized_shape, grad_input_mask)
  bias: Tensor()
  mean: not_implemented("native_layer_norm_backward mean")
  rstd: not_implemented("native_layer_norm_backward rstd")

- name: native_group_norm(Tensor input, Tensor? weight, Tensor? bias, int N, int C, int HxW, int group, float eps) -> (Tensor, Tensor, Tensor)
  input, weight, bias: "GradMode::is_enabled() || grads[1].defined() || grads[2].defined() ? infinitely_differentiable_native_group_norm_backward(grads[0], grads[1], grads[2], input, result1, result2, weight, N, C, HxW, group, eps, grad_input_mask) : (grads[0].defined() ? native_group_norm_backward(grads[0].is_contiguous() ? grads[0] : grads[0].contiguous(), input.is_contiguous() ? input : input.contiguous(), result1, result2, weight, N, C, HxW, group, grad_input_mask) : std::tuple<Tensor, Tensor, Tensor>())"
  result0: group_norm_jvp(input_p, input_t, weight_p, weight_t, bias_p, bias_t, result1, result2, group)
  result1: group_norm_mean_jvp(input_t, result1, group)
  result2: group_norm_invstd_jvp(input_p, input_t, result1, result2, group)

- name: ne_.Scalar(Tensor(a!) self, Scalar other) -> Tensor(a!)
  self: zeros_like(self)
  result: self_t.zero_()

- name: ne_.Tensor(Tensor(a!) self, Tensor other) -> Tensor(a!)
  self: zeros_like(self)
  other: zeros_like(other)
  result: self_t.zero_()

- name: neg(Tensor self) -> Tensor
  self: grad.neg()
  result: auto_element_wise

- name: nextafter(Tensor self, Tensor other) -> Tensor
  self: not_implemented("nextafter")
  other: not_implemented("nextafter")

- name: norm.Scalar(Tensor self, Scalar p=2) -> Tensor
  self: norm_backward(grad, self, p, result)
  result: norm_jvp(self_p, self_t, p, result)

- name: norm.ScalarOpt_dim(Tensor self, Scalar? p, int[1] dim, bool keepdim=False) -> Tensor
  self: norm_backward(grad, self, p, result, dim, keepdim)
  result: norm_jvp(self_p, self_t, p, result, dim, keepdim)

- name: norm.ScalarOpt_dtype(Tensor self, Scalar? p, *, ScalarType dtype) -> Tensor
  self: norm_backward(grad, self.to(grad.scalar_type()), p, result)
  result: norm_jvp(self_p, self_t, p, result)

- name: norm.ScalarOpt_dim_dtype(Tensor self, Scalar? p, int[1] dim, bool keepdim, *, ScalarType dtype) -> Tensor
  self: norm_backward(grad, self.to(grad.scalar_type()), p, result, dim, keepdim)
  result: norm_jvp(self_p, self_t, p, result, dim, keepdim)

- name: linalg_vector_norm(Tensor self, Scalar ord=2, int[1]? dim=None, bool keepdim=False, *, ScalarType? dtype=None) -> Tensor
  self: linalg_vector_norm_backward(grad, self, ord, result, dim, keepdim)
  result: linalg_vector_norm_jvp(self_p, self_t, ord, result, dim, keepdim)

- name: _pdist_forward(Tensor self, float p=2) -> Tensor
  self: _pdist_backward(grad, self, p, result)

- name: _pdist_backward(Tensor grad, Tensor self, float p, Tensor pdist) -> Tensor
  grad: not_implemented("_pdist_backward")
  self: not_implemented("_pdist_backward")
  pdist: not_implemented("_pdist_backward")

- name: _euclidean_dist(Tensor x1, Tensor x2) -> Tensor
  x1, x2: _euclidean_dist_backward(grad, x1, x2, result)

- name: _cdist_forward(Tensor x1, Tensor x2, float p, int? compute_mode) -> Tensor
  x1: _cdist_backward(grad.contiguous(), x1, x2, p, result)
  x2: _cdist_backward(grad.mT().contiguous(), x2, x1, p, result.mT().contiguous())

- name: _cdist_backward(Tensor grad, Tensor x1, Tensor x2, float p, Tensor cdist) -> Tensor
  grad: not_implemented("_cdist_backward")
  x1: not_implemented("_cdist_backward")
  x2: not_implemented("_cdist_backward")
  cdist: not_implemented("_cdist_backward")

- name: normal_(Tensor(a!) self, float mean=0, float std=1, *, Generator? generator=None) -> Tensor(a!)
  self: zeros_like(grad)
  result: self_t.zero_()

- name: normal.Tensor_float(Tensor mean, float std=1, *, Generator? generator=None) -> Tensor
  mean: at::zeros(mean.sizes(), grad.options())
  result: auto_element_wise

- name: normal.float_Tensor(float mean, Tensor std, *, Generator? generator=None) -> Tensor
  std: at::zeros(std.sizes(), grad.options())
  result: auto_element_wise

- name: normal.Tensor_Tensor(Tensor mean, Tensor std, *, Generator? generator=None) -> Tensor
  mean: at::zeros(mean.sizes(), grad.options())
  std: at::zeros(std.sizes(), grad.options())
  result: zeros_like(mean_t)

- name: linalg_householder_product(Tensor input, Tensor tau) -> Tensor
  input, tau: householder_product_backward(grad, result, input, tau)
  result: householder_product_jvp(input_t, tau_t, result, input_p, tau_p)

- name: ormqr(Tensor self, Tensor input2, Tensor input3, bool left=True, bool transpose=False) -> Tensor
  self: not_implemented("ormqr")
  input2: not_implemented("ormqr")
  input3: not_implemented("ormqr")

- name: permute(Tensor(a) self, int[] dims) -> Tensor(a)
  self: permute_backwards(grad, dims)
  result: auto_linear

- name: poisson(Tensor self, Generator? generator=None) -> Tensor
  self: zeros_like(self)
  result: auto_element_wise

- name: pow.Tensor_Scalar(Tensor self, Scalar exponent) -> Tensor
  self: pow_backward(grad, self, exponent)
  result: auto_element_wise

- name: pow.Tensor_Tensor(Tensor self, Tensor exponent) -> Tensor
  self: pow_backward_self(grad, self, exponent)
  exponent: pow_backward_exponent(grad, self, exponent, result)
  result: (pow_backward_self(self_t.conj(), self_p, exponent_p) + pow_backward_exponent(exponent_t.conj(), self_p, exponent_p, result)).conj()

- name: pow.Scalar(Scalar self, Tensor exponent) -> Tensor
  exponent: pow_backward_exponent(grad, self, exponent, result)
  result: auto_element_wise

- name: prod(Tensor self, *, ScalarType? dtype=None) -> Tensor
  self: prod_backward(grad, self.to(grad.scalar_type()), result)
  result: (prod_backward(at::ones({}, result.options()).expand_as(result), self_p.to(result.scalar_type()), result) * self_t.conj()).sum().conj()

- name: prod.dim_int(Tensor self, int dim, bool keepdim=False, *, ScalarType? dtype=None) -> Tensor
  self: prod_backward(grad, self.to(grad.scalar_type()), result, dim, keepdim)
  result: (prod_backward(at::ones({}, result.options()).expand_as(result), self_p.to(result.scalar_type()), result, dim, keepdim) * self_t.conj()).sum(dim, keepdim).conj()

- name: put_(Tensor(a!) self, Tensor index, Tensor source, bool accumulate=False) -> Tensor(a!)
  self: "accumulate ? grad : grad.put(index, zeros_like(source), false)"
  index: non_differentiable
  source: grad.take(index).reshape_as(source)

- name: linalg_qr(Tensor A, str mode='reduced') -> (Tensor Q, Tensor R)
  A: linalg_qr_backward(grad_Q, grad_R, Q, R, mode)
  Q, R: linalg_qr_jvp(A_t, Q, R, mode)

- name: rad2deg(Tensor self) -> Tensor
  self: rad2deg_backward(grad)
  result: auto_element_wise

- name: random_.from(Tensor(a!) self, int from, int? to, *, Generator? generator=None) -> Tensor(a!)
  self: zeros_like(grad)
  result: self_t.zero_()

- name: random_.to(Tensor(a!) self, int to, *, Generator? generator=None) -> Tensor(a!)
  self: zeros_like(grad)
  result: self_t.zero_()

- name: random_(Tensor(a!) self, *, Generator? generator=None) -> Tensor(a!)
  self: zeros_like(grad)
  result: self_t.zero_()

- name: reciprocal(Tensor self) -> Tensor
  self: -grad * (result * result).conj()
  result: auto_element_wise

- name: remainder.Scalar(Tensor self, Scalar other) -> Tensor
  self: grad
  result: auto_element_wise

- name: remainder.Tensor(Tensor self, Tensor other) -> Tensor
  self: grad
  other: -grad * self.div(other, /*rounding_mode=*/"floor")
  result: self_t - other_t * self_p.div(other_p, /*rounding_mode=*/"floor")

- name: renorm(Tensor self, Scalar p, int dim, Scalar maxnorm) -> Tensor
  self: renorm_backward(grad, self, p, dim, maxnorm)

- name: repeat(Tensor self, int[] repeats) -> Tensor
  self: repeat_backward(grad, repeats, self.sizes())
  result: auto_linear

- name: special_entr(Tensor self) -> Tensor
  self: grad * (-(1 + self.log()))
  result: auto_element_wise

- name: special_ndtri(Tensor self) -> Tensor
  self: grad * std::sqrt(2 * M_PI) * (result.square() / 2).exp()
  result: auto_element_wise

- name: special_log_ndtr(Tensor self) -> Tensor
  self: grad / std::sqrt(2 * M_PI) * (result + self.pow(2) / 2).neg().exp()
  result: auto_element_wise

# [Note: Sometimes view derivatives]
# The following situation applies to other operations as well.
# TODO: This note is only referenced once by to_dense. Make this
# more generic if it's been referenced more than once.
#
# DO NOT define a backward for reshape!
# reshape is special in that it sometimes returns a view, and sometimes not.
# Defining a backward will make codegen spit out the forward call as
#     as_variable(baseType->reshape(self)),
# making it impossible (hard) to detect when it is actually a view.
# - name: reshape(Tensor self, IntArrayRef shape)

- name: _reshape_alias(Tensor(a) self, int[] size, int[] stride) -> Tensor(a)
  self: grad.reshape(self.sizes())
  result: auto_linear

- name: round(Tensor self) -> Tensor
  self: zeros_like(grad)
  result: auto_element_wise

- name: round.decimals(Tensor self, *, int decimals) -> Tensor
  self: zeros_like(grad)
  result: auto_element_wise

- name: rsqrt(Tensor self) -> Tensor
  self: -0.5 * grad * result.pow(3).conj()
  result: auto_element_wise

- name: scatter.src(Tensor self, int dim, Tensor index, Tensor src) -> Tensor
  self: grad.scatter(dim, index, 0)
  index: non_differentiable
  src: grad.gather(dim, index)
  result: self_t.scatter(dim, index, src_t)

- name: scatter.value(Tensor self, int dim, Tensor index, Scalar value) -> Tensor
  self: grad.scatter(dim, index, 0)
  index: non_differentiable
  result: self_t.scatter(dim, index, 0)

- name: scatter_add(Tensor self, int dim, Tensor index, Tensor src) -> Tensor
  self: grad
  index: non_differentiable
  src: grad.gather(dim, index)
  result: scatter_add(self_t, dim, index, src_t)

- name: select.int(Tensor(a) self, int dim, int index) -> Tensor(a)
  self: select_backward(grad, self.sizes(), dim, index)
  result: auto_linear

- name: select_backward(Tensor grad_output, int[] input_sizes, int dim, int index) -> Tensor
  grad_output: grad.select(dim, index)
  result: auto_linear

- name: sigmoid(Tensor self) -> Tensor
  self: sigmoid_backward(grad, result)
  result: auto_element_wise

- name: logit(Tensor self, float? eps=None) -> Tensor
  self: "GradMode::is_enabled() ? infinitely_differentiable_logit_backward(grad, self, eps) : logit_backward(grad, self, eps)"
  result: auto_element_wise

- name: sign(Tensor self) -> Tensor
  self: zeros_like(grad)
  result: auto_element_wise

- name: sgn(Tensor self) -> Tensor
  self: sgn_backward(result, grad, self)
  result: auto_element_wise

- name: sin(Tensor self) -> Tensor
  self: grad * self.cos().conj()
  result: auto_element_wise

- name: sinc(Tensor self) -> Tensor
  self: sinc_backward(grad, self)
  result: auto_element_wise

- name: sinh(Tensor self) -> Tensor
  self: grad * self.cosh().conj()
  result: auto_element_wise

- name: slice.Tensor(Tensor(a) self, int dim=0, int? start=None, int? end=None, int step=1) -> Tensor(a)
  self: slice_backward_wrapper(grad, self.sizes(), dim, start, end, step)
  result: auto_linear

- name: slice_backward(Tensor grad_output, int[] input_sizes, int dim, int start, int end, int step) -> Tensor
  grad_output: grad.slice(dim, start, end, step)
  result: auto_linear

- name: slice_scatter(Tensor self, Tensor src, int dim=0, int? start=None, int? end=None, int step=1) -> Tensor
  self: slice_scatter(grad, zeros_like(src), dim, start, end, step)
  src: grad.slice(dim, start, end, step)
  result: auto_linear

- name: select_scatter(Tensor self, Tensor src, int dim, int index) -> Tensor
  self: select_scatter(grad, zeros_like(src), dim, index)
  src: grad.select(dim, index)
  result: auto_linear

- name: diagonal_scatter(Tensor self, Tensor src, int offset=0, int dim1=0, int dim2=1) -> Tensor
  self: diagonal_scatter(grad, zeros_like(src), offset, dim1, dim2)
  src: grad.diagonal(offset, dim1, dim2)
  result: auto_linear

- name: slogdet(Tensor self) -> (Tensor sign, Tensor logabsdet)
  self: slogdet_backward(grad, self, sign, logabsdet)
  output_differentiability: [false, true]

- name: linalg_slogdet(Tensor self) -> (Tensor sign, Tensor logabsdet)
  self: slogdet_backward(grad, self, sign, logabsdet)
  output_differentiability: [false, true]

- name: solve(Tensor self, Tensor A) -> (Tensor solution, Tensor LU)
  self: solve_backward_self(grad, self, A)
  A: solve_backward_A(grad, self, A, solution)

- name: linalg_solve(Tensor input, Tensor other) -> Tensor
  input: solve_backward_A(grad, other, input, result)
  other: solve_backward_self(grad, other, input)
  result: solve_jvp(result, input_p, input_t, other_t)

- name: sort(Tensor self, int dim=-1, bool descending=False) -> (Tensor values, Tensor indices)
  self: value_selecting_reduction_backward(grad, dim, indices, self.sizes(), true)
  output_differentiability: [True, False]
  values: gather_with_keepdimed_indices(self_t, dim, indices, true)

- name: sort.stable(Tensor self, *, bool? stable, int dim=-1, bool descending=False) -> (Tensor values, Tensor indices)
  self: value_selecting_reduction_backward(grad, dim, indices, self.sizes(), true)
  output_differentiability: [True, False]
  values: gather_with_keepdimed_indices(self_t, dim, indices, true)

- name: split.Tensor(Tensor(a -> *) self, int split_size, int dim=0) -> Tensor(a)[]
  self: split_backward(grads, split_size, dim, self.sizes(), self.options())
  result: auto_linear

- name: unsafe_split.Tensor(Tensor self, int split_size, int dim=0) -> Tensor[]
  self: split_backward(grads, split_size, dim, self.sizes(), self.options())
  result: auto_linear

- name: split_with_sizes(Tensor(a -> *) self, int[] split_sizes, int dim=0) -> Tensor(a)[]
  self: split_with_sizes_backward(grads, split_sizes, dim, self.sizes(), self.options())
  result: auto_linear

- name: unsafe_split_with_sizes(Tensor self, int[] split_sizes, int dim=0) -> Tensor[]
  self: split_with_sizes_backward(grads, split_sizes, dim, self.sizes(), self.options())
  result: auto_linear

- name: sqrt(Tensor self) -> Tensor
  self: grad / (2 * result.conj())
  result: auto_element_wise

- name: squeeze(Tensor(a) self) -> Tensor(a)
  self: unsqueeze_to(grad, self.sizes())
  result: auto_linear

- name: squeeze.dim(Tensor(a) self, int dim) -> Tensor(a)
  self: unsqueeze_to(grad, dim, self.sizes())
  result: auto_linear

- name: squeeze_(Tensor(a!) self) -> Tensor(a!)
  self: unsqueeze_to(grad, self.sizes())
  result: auto_linear

- name: squeeze_.dim(Tensor(a!) self, int dim) -> Tensor(a!)
  self: unsqueeze_to(grad, dim, self.sizes())
  result: auto_linear

- name: std.correction(Tensor self, int[1]? dim, *, int? correction, bool keepdim=False) -> Tensor
  self: std_backward(result, grad, self, dim, correction, keepdim)
  result: handle_r_to_c(result.scalar_type(), var_jvp(self_t, self_p, result, dim, correction, keepdim) / (2 * result))

- name: std_mean.correction(Tensor self, int[1]? dim, *, int? correction, bool keepdim=False) -> (Tensor, Tensor)
  self: var_std_mean_backward(grads, self, result0, result1, dim, correction, keepdim, true)

- name: sub.Tensor(Tensor self, Tensor other, *, Scalar alpha=1) -> Tensor
  self: handle_r_to_c(self.scalar_type(), grad)
  other: handle_r_to_c(other.scalar_type(), maybe_multiply(-grad, alpha.conj()))
  result: self_t - maybe_multiply(other_t, alpha)

- name: sub.Scalar(Tensor self, Scalar other, Scalar alpha=1) -> Tensor
  self: handle_r_to_c(self.scalar_type(), grad)
  result: auto_element_wise

- name: rsub.Tensor(Tensor self, Tensor other, *, Scalar alpha=1) -> Tensor
  self: handle_r_to_c(self.scalar_type(), maybe_multiply(-grad, alpha.conj()))
  other: handle_r_to_c(other.scalar_type(), grad)
  result: -maybe_multiply(self_t, alpha) + other_t

- name: rsub.Scalar(Tensor self, Scalar other, Scalar alpha=1) -> Tensor
  self: handle_r_to_c(self.scalar_type(), maybe_multiply(-grad, alpha.conj()))
  result: auto_element_wise

- name: sum(Tensor self, *, ScalarType? dtype=None) -> Tensor
  self: grad.expand(self.sizes())
  result: auto_linear

- name: sum.dim_IntList(Tensor self, int[1] dim, bool keepdim=False, *, ScalarType? dtype=None) -> Tensor
  self: sum_backward(grad, self.sizes(), dim, keepdim)
  result: auto_linear

- name: nansum(Tensor self, int[1] dim=[], bool keepdim=False, *, ScalarType? dtype=None) -> Tensor
  self: nansum_backward(grad.to(self.scalar_type()), self, dim, keepdim)

# We never call _linalg_svd with compute_uv=False in an autograd context, so we don't even consider it here
- name: _linalg_svd(Tensor A, bool full_matrices=False, bool compute_uv=True) -> (Tensor U, Tensor S, Tensor Vh)
  A: "svd_backward(full_matrices && grad_U.defined() ? grad_U.narrow(-1, 0, S.size(-1)) : grad_U,
                   grad_S,
                   full_matrices && grad_Vh.defined() ? grad_Vh.narrow(-2, 0, S.size(-1)) : grad_Vh,
                   full_matrices ? U.narrow(-1, 0, S.size(-1)) : U,
                   S,
                   full_matrices ? Vh.narrow(-2, 0, S.size(-1)) : Vh)"
  U, S, Vh: linalg_svd_jvp(A_t, U, S, Vh, full_matrices)

- name: symeig(Tensor self, bool eigenvectors=False, bool upper=True) -> (Tensor eigenvalues, Tensor eigenvectors)
  self: linalg_eig_backward(grads[0], grads[1], eigenvalues, eigenvectors_return, /*is_hermitian=*/true, /*symeig_eigenvector=*/eigenvectors)

- name: linalg_eigh(Tensor self, str UPLO="L") -> (Tensor eigenvalues, Tensor eigenvectors)
  self: linalg_eig_backward(grads[0], grads[1], eigenvalues, eigenvectors, /*is_hermitian=*/true)
  eigenvalues, eigenvectors: linalg_eig_jvp(self_t, eigenvalues, eigenvectors, /*is_hermitian=*/true)

- name: linalg_eig(Tensor self) -> (Tensor eigenvalues, Tensor eigenvectors)
  self: handle_r_to_c(self.scalar_type(), linalg_eig_backward(grads[0], grads[1], eigenvalues, eigenvectors, /*is_hermitian=*/false))
  eigenvalues, eigenvectors: linalg_eig_jvp(self_t, eigenvalues, eigenvectors, /*is_hermitian=*/false)

- name: t(Tensor(a) self) -> Tensor(a)
  self: grad.t()
  result: auto_linear

- name: t_(Tensor(a!) self) -> Tensor(a!)
  self: grad.t()
  result: auto_linear

- name: one_hot(Tensor self, int num_classes=-1) -> Tensor
  self: non_differentiable

- name: flip(Tensor self, int[] dims) -> Tensor
  self: grad.flip(dims)
  result: auto_linear

- name: roll(Tensor self, int[1] shifts, int[1] dims=[]) -> Tensor
  self: grad.roll(fmap(reverse_list(shifts), [](int64_t i){return -i;}), reverse_list(dims))
  result: auto_linear

- name: rot90(Tensor self, int k=1, int[] dims=[0,1]) -> Tensor
  self: grad.rot90(-k, dims)
  result: auto_linear

- name: take(Tensor self, Tensor index) -> Tensor
  self: zeros_like(self).put_(index, grad, true)
  index: non_differentiable
  result: auto_linear

- name: tan(Tensor self) -> Tensor
  self: grad * (1 + result.pow(2)).conj()
  result: auto_element_wise

- name: tanh(Tensor self) -> Tensor
  self: tanh_backward(grad, result)
  result: auto_element_wise

- name: topk(Tensor self, int k, int dim=-1, bool largest=True, bool sorted=True) -> (Tensor values, Tensor indices)
  self: value_selecting_reduction_backward(grad, dim, indices, self.sizes(), true)
  output_differentiability: [True, False]
  values: gather(self_t, dim, indices)

- name: trace(Tensor self) -> Tensor
  self: trace_backward(grad, self.sizes())
  result: auto_linear

- name: transpose.int(Tensor(a) self, int dim0, int dim1) -> Tensor(a)
  self: grad.transpose(dim0, dim1)
  result: auto_linear

- name: transpose_(Tensor(a!) self, int dim0, int dim1) -> Tensor(a!)
  self: grad.transpose(dim0, dim1)
  result: auto_linear

- name: triangular_solve(Tensor self, Tensor A, bool upper=True, bool transpose=False, bool unitriangular=False) -> (Tensor solution, Tensor cloned_coefficient)
  self, A: triangular_solve_backward(grad_solution, grad_cloned_coefficient, self, A, solution, upper, transpose, unitriangular, grad_input_mask)
  solution: triangular_solve_jvp(solution, A_p, A_t, self_t, upper, transpose, unitriangular)
  cloned_coefficient: A_t

- name: linalg_solve_triangular(Tensor self, Tensor B, *, bool upper, bool left=True, bool unitriangular=False) -> Tensor
  self, B: linalg_solve_triangular_backward(grad, self, result, upper, left, unitriangular, grad_input_mask)
  result: linalg_solve_triangular_forward_AD(self_t, B_t, self_p, result, upper, left, unitriangular)

- name: tril(Tensor self, int diagonal=0) -> Tensor
  self: grad.tril(diagonal)
  result: auto_linear

- name: triu(Tensor self, int diagonal=0) -> Tensor
  self: grad.triu(diagonal)
  result: auto_linear

- name: trunc(Tensor self) -> Tensor
  self: zeros_like(grad)
  result: auto_element_wise

# DO NOT define a backward for to_dense
# See [Note: Sometimes view derivatives]
# - name: to_dense(Tensor self, ScalarType? dtype=None) -> Tensor
#
- name: _to_dense(Tensor self, ScalarType? dtype=None) -> Tensor
  self: to_dense_backward(grad, self)

- name: to_sparse(Tensor self) -> Tensor
  self: grad.to_dense()

- name: to_sparse.sparse_dim(Tensor self, int sparse_dim) -> Tensor
  self: grad.to_dense()

- name: to_mkldnn(Tensor self, ScalarType? dtype=None) -> Tensor
  self: to_mkldnn_backward(grad, self)

- name: unfold(Tensor(a) self, int dimension, int size, int step) -> Tensor(a)
  self: unfold_backward(grad, self.sizes(), dimension, size, step)
  result: auto_linear

- name: unfold_backward(Tensor grad_in, int[] input_sizes, int dim, int size, int step) -> Tensor
  grad_in: grad.unfold(dim, size, step)
  result: auto_linear

- name: uniform_(Tensor(a!) self, float from=0, float to=1, *, Generator? generator=None) -> Tensor(a!)
  self: zeros_like(grad)
  result: self_t.zero_()

- name: _unique(Tensor self, bool sorted=True, bool return_inverse=False) -> (Tensor, Tensor)
  output_differentiability: [True, False]
  self: not_implemented("_unique")

- name: unique_dim(Tensor self, int dim, bool sorted=True, bool return_inverse=False, bool return_counts=False) -> (Tensor, Tensor, Tensor)
  output_differentiability: [True, False, False]
  self: not_implemented("unique_dim")

- name: unique_consecutive(Tensor self, bool return_inverse=False, bool return_counts=False, int? dim=None) -> (Tensor, Tensor, Tensor)
  output_differentiability: [True, False, False]
  self: not_implemented("unique_consecutive")

- name: unique_dim_consecutive(Tensor self, int dim, bool return_inverse=False, bool return_counts=False) -> (Tensor, Tensor, Tensor)
  output_differentiability: [True, False, False]
  self: not_implemented("unique_dim_consecutive")

- name: _unique2(Tensor self, bool sorted=True, bool return_inverse=False, bool return_counts=False) -> (Tensor, Tensor, Tensor)
  output_differentiability: [True, False, False]
  self: not_implemented("_unique2")

- name: _unsafe_view(Tensor self, int[] size) -> Tensor
  self: grad.reshape(self.sizes())
  result: auto_linear

- name: unsqueeze(Tensor(a) self, int dim) -> Tensor(a)
  self: grad.squeeze(dim)
  result: auto_linear

- name: unsqueeze_(Tensor(a!) self, int dim) -> Tensor(a!)
  self: grad.squeeze(dim)
  result: auto_linear

- name: var.correction(Tensor self, int[1]? dim, *, int? correction, bool keepdim=False) -> Tensor
  self: var_backward(grad, self, dim, correction, keepdim)
  result: handle_r_to_c(result.scalar_type(), var_jvp(self_t, self_p, result, dim, correction, keepdim))

- name: var_mean.correction(Tensor self, int[1]? dim, *, int? correction, bool keepdim=False) -> (Tensor, Tensor)
  self: var_std_mean_backward(grads, self, result0, result1, dim, correction, keepdim, false)

- name: view(Tensor(a) self, int[] size) -> Tensor(a)
  self: grad.reshape(self.sizes())
  result: auto_linear

- name: view.dtype(Tensor(a) self, ScalarType dtype) -> Tensor(a)
  output_differentiability: [False]

- name: view_as_real(Tensor(a) self) -> Tensor(a)
  self: at::view_as_complex(grad.contiguous()) # gx0 + 1j * gx1
  result: at::view_as_real(self_t)

- name: view_as_complex(Tensor(a) self) -> Tensor(a)
  self: at::view_as_real(grad.contiguous().resolve_conj()) # [gx, gy]
  result: at::view_as_complex(self_t)

- name: where.self(Tensor condition, Tensor self, Tensor other) -> Tensor
  condition: non_differentiable
  self: where(condition, grad, zeros_like(grad))
  other: where(condition, zeros_like(grad), grad)
  result: where(condition, self_t, other_t)

# weight_norm_cuda_interface_backward does not have an explicitly defined derivative, so if we do happen
# to be running backward with create_graph=True, fall back to a backward function that uses
# differentiable ops.
- name: _weight_norm_cuda_interface(Tensor v, Tensor g, int dim=0) -> (Tensor, Tensor)
  v, g: "grad.defined() ? (GradMode::is_enabled() ? _weight_norm_differentiable_backward(grad.contiguous(), v, g, result1, dim) : _weight_norm_cuda_interface_backward(grad.contiguous(), v, g, result1, dim)) : std::tuple<Tensor, Tensor>()"

- name: zero_(Tensor(a!) self) -> Tensor(a!)
  self: zeros_like(grad)
  result: auto_linear

- name: sparse_mask(Tensor self, Tensor mask) -> Tensor
  self: grad.to_dense().sparse_mask(mask).to_dense()
  mask: non_differentiable

- name: _sparse_coo_tensor_with_dims_and_tensors(int sparse_dim, int dense_dim, int[] size, Tensor indices, Tensor values, *, ScalarType? dtype=None, Layout? layout=None, Device? device=None, bool? pin_memory=False) -> Tensor
  values: sparse_constructor_values_backward(grad, indices)

- name: _sparse_sum.dim(Tensor self, int[1] dim) -> Tensor
  self: at::_sparse_sum_backward(grad, self, dim)

- name: _standard_gamma(Tensor self, Generator? generator=None) -> Tensor
  self: grad * _standard_gamma_grad(self, result)

- name: _standard_gamma_grad(Tensor self, Tensor output) -> Tensor
  self: not_implemented("_standard_gamma_grad")

- name: values(Tensor(a) self) -> Tensor(a)
  self: at::_sparse_coo_tensor_unsafe(self.indices(), grad, self.sizes())._coalesced_(true)

# Why is _values() not differentiable?
# See NOTE [ Sparse: autograd and API ]
- name: _values(Tensor(a) self) -> Tensor(a)
  output_differentiability: [False]

# NN
- name: _trilinear(Tensor i1, Tensor i2, Tensor i3, int[] expand1, int[] expand2, int[] expand3, int[] sumdim, int unroll_dim=1) -> Tensor
  i1, i2, i3: _trilinear_backward(grad, i1, i2, i3, expand1, expand2, expand3, sumdim, grad_input_mask)

- name: constant_pad_nd(Tensor self, int[] pad, Scalar value=0) -> Tensor
  self: constant_pad_nd_backward(grad, pad)
  result: constant_pad_nd(self_t, pad, 0)

- name: binary_cross_entropy(Tensor self, Tensor target, Tensor? weight=None, int reduction=Mean) -> Tensor
  self: binary_cross_entropy_backward(grad, self, target, weight, reduction)
  target: binary_cross_entropy_target_backward(grad, self, target, weight, reduction)

- name: binary_cross_entropy_backward(Tensor grad_output, Tensor self, Tensor target, Tensor? weight=None, int reduction=Mean) -> Tensor
  self: binary_cross_entropy_double_backward(grad_output, grad, self, target, weight, reduction)
  target: not_implemented("binary_cross_entropy_backward wrt `target`")
  grad_output: binary_cross_entropy_double_backward_grad_output(grad, self, target, weight, reduction)

- name: binary_cross_entropy_with_logits(Tensor self, Tensor target, Tensor? weight=None, Tensor? pos_weight=None, int reduction=Mean) -> Tensor
  self: binary_cross_entropy_with_logits_backward(grad, self, target, weight, pos_weight, reduction)
  target: binary_cross_entropy_with_logits_target_backward(grad, self, target, weight, pos_weight, reduction)
  result: binary_cross_entropy_with_logits_jvp(self_t, target_t, self_p, target_p, weight, pos_weight, reduction)

- name: embedding(Tensor weight, Tensor indices, int padding_idx=-1, bool scale_grad_by_freq=False, bool sparse=False) -> Tensor
  indices: non_differentiable
  weight: embedding_backward(grad, indices, weight.size(0), padding_idx, scale_grad_by_freq, sparse)

- name: embedding_dense_backward(Tensor grad_output, Tensor indices, int num_weights, int padding_idx, bool scale_grad_by_freq) -> Tensor
  grad_output: embedding_dense_double_backward(grad, indices, padding_idx)
  indices: non_differentiable

- name: _embedding_bag(Tensor weight, Tensor indices, Tensor offsets, bool scale_grad_by_freq=False, int mode=0, bool sparse=False, Tensor? per_sample_weights=None, bool include_last_offset=False, int padding_idx=-1) -> (Tensor, Tensor, Tensor, Tensor)
  indices: non_differentiable
  offsets: non_differentiable
  weight: _embedding_bag_backward(grad, indices, offsets, result1, result2, result3, weight.size(0), scale_grad_by_freq, mode, sparse, per_sample_weights, padding_idx)
  per_sample_weights: _embedding_bag_per_sample_weights_backward(grad, weight, indices, offsets, result1, mode, padding_idx)

- name: _embedding_bag_dense_backward(Tensor grad, Tensor indices, Tensor offset2bag, Tensor bag_size, Tensor maximum_indices, int num_weights, bool scale_grad_by_freq, int mode, Tensor? per_sample_weights, int padding_idx=-1) -> Tensor
  indices: non_differentiable
  offset2bag: non_differentiable
  bag_size: non_differentiable
  maximum_indices: non_differentiable

- name: embedding_renorm_(Tensor(a!) self, Tensor indices, float max_norm, float norm_type) -> Tensor(a!)
  indices: non_differentiable
  self: not_implemented("embedding_renorm")

- name: kl_div(Tensor self, Tensor target, int reduction=Mean, *, bool log_target=False) -> Tensor
  self: kl_div_backward(grad, self, target, reduction, log_target)
  target: kl_div_target_backward(grad, self, target, reduction, log_target)
  result: apply_loss_reduction(kl_div_backward(self_t, self_p, target_p, at::Reduction::None, log_target) +  kl_div_target_backward(target_t, self_p, target_p, at::Reduction::None, log_target), reduction)

- name: l1_loss(Tensor self, Tensor target, int reduction=Mean) -> Tensor
  self: l1_loss_backward(grad, self, target, reduction)
  target: l1_loss_backward(grad, target, self, reduction)
  result: apply_loss_reduction(l1_loss_backward(self_t.conj(), self_p, target_p, at::Reduction::None).conj() + l1_loss_backward(target_t.conj(), target_p, self_p, at::Reduction::None).conj(), reduction)

- name: mse_loss(Tensor self, Tensor target, int reduction=Mean) -> Tensor
  self: mse_loss_backward(grad, self, target, reduction)
  target: mse_loss_backward(grad, target, self, reduction)
  result: apply_loss_reduction(mse_loss_backward(self_t.conj(), self_p, target_p, at::Reduction::None).conj() + mse_loss_backward(target_t.conj(), target_p, self_p, at::Reduction::None).conj(), reduction)

- name: multi_margin_loss(Tensor self, Tensor target, Scalar p=1, Scalar margin=1, Tensor? weight=None, int reduction=Mean) -> Tensor
  self: multi_margin_loss_backward(grad, self, target, p, margin, weight, reduction)
  target: non_differentiable

- name: multilabel_margin_loss_forward(Tensor self, Tensor target, int reduction) -> (Tensor output, Tensor is_target)
  self: multilabel_margin_loss_backward(grad, self, target, reduction, is_target)
  target: non_differentiable

- name: nll_loss_forward(Tensor self, Tensor target, Tensor? weight, int reduction, int ignore_index) -> (Tensor output, Tensor total_weight)
  self: nll_loss_backward(grad, self, target, weight, reduction, ignore_index, total_weight)
  target: non_differentiable
  output: std::get<0>(nll_loss_forward(self_t, target, weight, reduction, ignore_index))

- name: nll_loss2d_forward(Tensor self, Tensor target, Tensor? weight, int reduction, int ignore_index) -> (Tensor output, Tensor total_weight)
  self: nll_loss2d_backward(grad, self, target, weight, reduction, ignore_index, total_weight)
  target: non_differentiable
  output: std::get<0>(nll_loss2d_forward(self_t, target, weight, reduction, ignore_index))

- name: smooth_l1_loss(Tensor self, Tensor target, int reduction=Mean, float beta=1.0) -> Tensor
  self: smooth_l1_loss_backward(grad, self, target, reduction, beta)
  target: smooth_l1_loss_backward(grad, target, self, reduction, beta)
  result: apply_loss_reduction(smooth_l1_loss_backward(self_t.conj(), self_p, target_p, at::Reduction::None, beta).conj() + smooth_l1_loss_backward(target_t.conj(), target_p, self_p, at::Reduction::None, beta).conj(), reduction)

- name: huber_loss(Tensor self, Tensor target, int reduction=Mean, float delta=1.0) -> Tensor
  self: huber_loss_backward(grad, self, target, reduction, delta)
  target: huber_loss_backward(grad, target, self, reduction, delta)
  result: apply_loss_reduction(huber_loss_backward(self_t.conj(), self_p, target_p, at::Reduction::None, delta).conj() + huber_loss_backward(target_t.conj(), target_p, self_p, at::Reduction::None, delta).conj(), reduction)

- name: soft_margin_loss(Tensor self, Tensor target, int reduction=Mean) -> Tensor
  self: soft_margin_loss_backward(grad, self, target, reduction)
  result: apply_loss_reduction(soft_margin_loss_backward(self_t.conj(), self_p, target, at::Reduction::None).conj(), reduction)

- name: relu(Tensor self) -> Tensor
  self: threshold_backward(grad, result, 0)
  result: auto_element_wise

- name: silu(Tensor self) -> Tensor
  self: "GradMode::is_enabled() ? infinitely_differentiable_silu_backward(grad, self) : silu_backward(grad, self)"
  result: auto_element_wise

- name: mish(Tensor self) -> Tensor
  self: "GradMode::is_enabled() ? infinitely_differentiable_mish_backward(grad, self) : mish_backward(grad, self)"
  result: auto_element_wise

- name: elu(Tensor self, Scalar alpha=1, Scalar scale=1, Scalar input_scale=1) -> Tensor
  self: elu_backward(grad, alpha, scale, input_scale, /* is_result */ false, self)
  result: auto_element_wise

- name: elu_(Tensor(a!) self, Scalar alpha=1, Scalar scale=1, Scalar input_scale=1) -> Tensor(a!)
  self: elu_backward(grad, alpha, scale, input_scale, /* is_result */ true, result)

- name: celu(Tensor self, Scalar alpha=1.0) -> Tensor
  self: elu_backward(grad, alpha, 1, 1.0/alpha.toFloat(), /* is_result */ false, self)
  result: auto_element_wise

- name: celu_(Tensor(a!) self, Scalar alpha=1.0) -> Tensor(a!)
  self: elu_backward(grad, alpha, 1, 1.0/alpha.toFloat(), /* is_result */ true, result)

- name: gelu(Tensor self, *, str approximate='none') -> Tensor
  self: gelu_backward(grad, self, approximate)
  result: auto_element_wise

- name: gelu_backward(Tensor grad_output, Tensor self, *, str approximate='none') -> Tensor
  grad_output: gelu_backward(grad, self, approximate)
  self: gelu_double_backward(grad, grad_output, self, approximate)
  result: gelu_backward(grad_output_t, self_p, approximate) + gelu_double_backward(self_t, grad_output_p, self_p, approximate)

- name: glu(Tensor self, int dim=-1) -> Tensor
  self: glu_backward(grad, self, dim)

- name: hardshrink(Tensor self, Scalar lambd=0.5) -> Tensor
  self: hardshrink_backward(grad, self, lambd)
  result: auto_element_wise

- name: hardshrink_backward(Tensor grad_out, Tensor self, Scalar lambd) -> Tensor
  grad_out: hardshrink_backward(grad, self, lambd)
  self: zeros_like(grad)
  result: at::where((self_p > lambd).logical_or(self_p < -lambd), grad_out_t, at::zeros({}, result.options()).expand_as(result))

- name: hardtanh(Tensor self, Scalar min_val=-1, Scalar max_val=1) -> Tensor
  self: hardtanh_backward(grad, self, min_val, max_val)
  result: auto_element_wise

- name: leaky_relu(Tensor self, Scalar negative_slope=0.01) -> Tensor
  self: leaky_relu_backward(grad, self, negative_slope, false)
  result: auto_element_wise

- name: leaky_relu_(Tensor(a!) self, Scalar negative_slope=0.01) -> Tensor(a!)
  self: leaky_relu_backward(grad, result, negative_slope, true)
  result: auto_element_wise

- name: log_sigmoid_forward(Tensor self) -> (Tensor output, Tensor buffer)
  self: log_sigmoid_backward(grad, self, buffer)

- name: _log_softmax(Tensor self, int dim, bool half_to_float) -> Tensor
  self: _log_softmax_backward_data(grad, result, dim, self.scalar_type())
  result: self_t - logsumexp_jvp(self_p, self_t, {dim}, true)

- name: _sparse_log_softmax(Tensor self, int dim, bool half_to_float) -> Tensor
  self: _sparse_log_softmax_backward_data(grad, result, dim, self)

- name: _masked_softmax(Tensor self, Tensor mask, int? dim=None) -> Tensor
  self: _masked_softmax_backward(grad, result, mask, dim)
  mask: non_differentiable

- name: prelu(Tensor self, Tensor weight) -> Tensor
  self, weight: "grad.defined() ? prelu_backward(grad, self, weight) : std::tuple<Tensor, Tensor>()"

- name: prelu_backward(Tensor grad_output, Tensor self, Tensor weight) -> (Tensor, Tensor)
  grad_output, self, weight: prelu_double_backward(grads[0], grads[1], grad_output, self, weight)

- name: rrelu_with_noise(Tensor self, Tensor noise, Scalar lower=0.125, Scalar upper=0.3333333333333333, bool training=False, Generator? generator=None) -> Tensor
  self: rrelu_with_noise_backward(grad, self, noise, lower, upper, training, false)

- name: rrelu_with_noise_(Tensor(a!) self, Tensor noise, Scalar lower=0.125, Scalar upper=0.3333333333333333, bool training=False, Generator? generator=None) -> Tensor(a!)
  self: rrelu_with_noise_backward(grad, result, noise, lower, upper, training, true)

- name: _softmax(Tensor self, int dim, bool half_to_float) -> Tensor
  self: _softmax_backward_data(grad, result, dim, self.scalar_type())
  result: result * (self_t - logsumexp_jvp(self_p, self_t, {dim}, true))

- name: _sparse_softmax(Tensor self, int dim, bool half_to_float) -> Tensor
  self: _sparse_softmax_backward_data(grad, result, dim, self)

- name: _sparse_sparse_matmul(Tensor self, Tensor other) -> Tensor
  self: sparse_sparse_matmul_backward(grad, self, other, 0)
  other: sparse_sparse_matmul_backward(grad, self, other, 1)

- name: softplus(Tensor self, Scalar beta=1, Scalar threshold=20) -> Tensor
  self: softplus_backward(grad, self, beta, threshold)
  result: auto_element_wise

- name: softshrink(Tensor self, Scalar lambd=0.5) -> Tensor
  self: softshrink_backward(grad, self, lambd)
  result: auto_element_wise

- name: threshold(Tensor self, Scalar threshold, Scalar value) -> Tensor
  self: threshold_backward(grad, self, threshold)
  result: auto_element_wise

- name: threshold_(Tensor(a!) self, Scalar threshold, Scalar value) -> Tensor(a!)
  self: threshold_backward(grad, result, threshold)
  result: auto_element_wise

- name: reflection_pad1d(Tensor self, int[2] padding) -> Tensor
  self: reflection_pad1d_backward(grad, self, padding)
  result: auto_linear

- name: reflection_pad2d(Tensor self, int[4] padding) -> Tensor
  self: reflection_pad2d_backward(grad, self, padding)
  result: auto_linear

- name: reflection_pad3d(Tensor self, int[6] padding) -> Tensor
  self: reflection_pad3d_backward(grad, self, padding)
  result: auto_linear

- name: replication_pad1d(Tensor self, int[2] padding) -> Tensor
  self: replication_pad1d_backward(grad, self, padding)
  result: auto_linear

- name: replication_pad2d(Tensor self, int[4] padding) -> Tensor
  self: replication_pad2d_backward(grad, self, padding)
  result: auto_linear

- name: replication_pad3d(Tensor self, int[6] padding) -> Tensor
  self: replication_pad3d_backward(grad, self, padding)
  result: auto_linear

- name: upsample_linear1d(Tensor self, int[1] output_size, bool align_corners, float? scales=None) -> Tensor
  self: upsample_linear1d_backward(grad, output_size, self.sizes(), align_corners, scales)
  result: auto_linear

- name: upsample_bilinear2d(Tensor self, int[2] output_size, bool align_corners, float? scales_h=None, float? scales_w=None) -> Tensor
  self: upsample_bilinear2d_backward(grad, output_size, self.sizes(), align_corners, scales_h, scales_w)
  result: auto_linear

- name: _upsample_bilinear2d_aa(Tensor self, int[2] output_size, bool align_corners, float? scales_h=None, float? scales_w=None) -> Tensor
  self: _upsample_bilinear2d_aa_backward(grad, output_size, self.sizes(), align_corners, scales_h, scales_w)
  result: auto_linear

- name: upsample_bicubic2d(Tensor self, int[2] output_size, bool align_corners, float? scales_h=None, float? scales_w=None) -> Tensor
  self: upsample_bicubic2d_backward(grad, output_size, self.sizes(), align_corners, scales_h, scales_w)
  result: auto_linear

- name: _upsample_bicubic2d_aa(Tensor self, int[2] output_size, bool align_corners, float? scales_h=None, float? scales_w=None) -> Tensor
  self: _upsample_bicubic2d_aa_backward(grad, output_size, self.sizes(), align_corners, scales_h, scales_w)

- name: upsample_trilinear3d(Tensor self, int[3] output_size, bool align_corners, float? scales_d=None, float? scales_h=None, float? scales_w=None) -> Tensor
  self: upsample_trilinear3d_backward(grad, output_size, self.sizes(), align_corners, scales_d, scales_h, scales_w)
  result: auto_linear

- name: upsample_nearest1d(Tensor self, int[1] output_size, float? scales=None) -> Tensor
  self: upsample_nearest1d_backward(grad, output_size, self.sizes(), scales)
  result: auto_linear

- name: _upsample_nearest_exact1d(Tensor self, int[1] output_size, float? scales=None) -> Tensor
  self: _upsample_nearest_exact1d_backward(grad, output_size, self.sizes(), scales)
  result: auto_linear

- name: upsample_nearest2d(Tensor self, int[2] output_size, float? scales_h=None, float? scales_w=None) -> Tensor
  self: upsample_nearest2d_backward(grad, output_size, self.sizes(), scales_h, scales_w)
  result: auto_linear

- name: _upsample_nearest_exact2d(Tensor self, int[2] output_size, float? scales_h=None, float? scales_w=None) -> Tensor
  self: _upsample_nearest_exact2d_backward(grad, output_size, self.sizes(), scales_h, scales_w)
  result: auto_linear

- name: upsample_nearest3d(Tensor self, int[3] output_size, float? scales_d=None, float? scales_h=None, float? scales_w=None) -> Tensor
  self: upsample_nearest3d_backward(grad, output_size, self.sizes(), scales_d, scales_h, scales_w)
  result: auto_linear

- name: _upsample_nearest_exact3d(Tensor self, int[3] output_size, float? scales_d=None, float? scales_h=None, float? scales_w=None) -> Tensor
  self: _upsample_nearest_exact3d_backward(grad, output_size, self.sizes(), scales_d, scales_h, scales_w)
  result: auto_linear

- name: upsample_linear1d.vec(Tensor input, int[]? output_size, bool align_corners, float[]? scale_factors) -> Tensor
  input: upsample_linear1d_backward(grad, output_size, input.sizes(), align_corners, scale_factors)
  result: auto_linear

- name: upsample_bilinear2d.vec(Tensor input, int[]? output_size, bool align_corners, float[]? scale_factors) -> Tensor
  input: upsample_bilinear2d_backward(grad, output_size, input.sizes(), align_corners, scale_factors)
  result: auto_linear

- name: _upsample_bilinear2d_aa.vec(Tensor input, int[]? output_size, bool align_corners, float[]? scale_factors) -> Tensor
  input: _upsample_bilinear2d_aa_backward(grad, output_size, input.sizes(), align_corners, scale_factors)
  result: auto_linear

- name: upsample_trilinear3d.vec(Tensor input, int[]? output_size, bool align_corners, float[]? scale_factors) -> Tensor
  input: upsample_trilinear3d_backward(grad, output_size, input.sizes(), align_corners, scale_factors)
  result: auto_linear

- name: upsample_bicubic2d.vec(Tensor input, int[]? output_size, bool align_corners, float[]? scale_factors) -> Tensor
  input: upsample_bicubic2d_backward(grad, output_size, input.sizes(), align_corners, scale_factors)
  result: auto_linear

- name: _upsample_bicubic2d_aa.vec(Tensor input, int[]? output_size, bool align_corners, float[]? scale_factors) -> Tensor
  input: _upsample_bicubic2d_aa_backward(grad, output_size, input.sizes(), align_corners, scale_factors)

- name: upsample_nearest1d.vec(Tensor input, int[]? output_size, float[]? scale_factors) -> Tensor
  input: upsample_nearest1d_backward(grad, output_size, input.sizes(), scale_factors)
  result: auto_linear

- name: _upsample_nearest_exact1d.vec(Tensor input, int[]? output_size, float[]? scale_factors) -> Tensor
  input: _upsample_nearest_exact1d_backward(grad, output_size, input.sizes(), scale_factors)
  result: auto_linear

- name: upsample_nearest2d.vec(Tensor input, int[]? output_size, float[]? scale_factors) -> Tensor
  input: upsample_nearest2d_backward(grad, output_size, input.sizes(), scale_factors)
  result: auto_linear

- name: _upsample_nearest_exact2d.vec(Tensor input, int[]? output_size, float[]? scale_factors) -> Tensor
  input: _upsample_nearest_exact2d_backward(grad, output_size, input.sizes(), scale_factors)
  result: auto_linear

- name: upsample_nearest3d.vec(Tensor input, int[]? output_size, float[]? scale_factors) -> Tensor
  input: upsample_nearest3d_backward(grad, output_size, input.sizes(), scale_factors)
  result: auto_linear

- name: _upsample_nearest_exact3d.vec(Tensor input, int[]? output_size, float[]? scale_factors) -> Tensor
  input: _upsample_nearest_exact3d_backward(grad, output_size, input.sizes(), scale_factors)
  result: auto_linear

- name: _adaptive_avg_pool2d(Tensor self, int[2] output_size) -> Tensor
  self: _adaptive_avg_pool2d_backward(grad, self)
  result: auto_linear

- name: _adaptive_avg_pool3d(Tensor self, int[3] output_size) -> Tensor
  self: _adaptive_avg_pool3d_backward(grad, self)
  result: auto_linear

- name: adaptive_max_pool2d(Tensor self, int[2] output_size) -> (Tensor, Tensor)
  self: adaptive_max_pool2d_backward(grad, self, result1)
  result0: gather(self_t.flatten(-2), -1, result1.flatten(-2)).view_as(result1)
  output_differentiability: [True, False]

- name: adaptive_max_pool3d(Tensor self, int[3] output_size) -> (Tensor, Tensor)
  self: adaptive_max_pool3d_backward(grad, self, result1)
  result0: gather(self_t.flatten(-3), -1, result1.flatten(-3)).view_as(result1)
  output_differentiability: [True, False]

- name: avg_pool2d(Tensor self, int[2] kernel_size, int[2] stride=[], int[2] padding=0, bool ceil_mode=False, bool count_include_pad=True, int? divisor_override=None) -> Tensor
  self: avg_pool2d_backward(grad, self, kernel_size, stride, padding, ceil_mode, count_include_pad, divisor_override)
  result: auto_linear

- name: avg_pool3d(Tensor self, int[3] kernel_size, int[3] stride=[], int[3] padding=0, bool ceil_mode=False, bool count_include_pad=True, int? divisor_override=None) -> Tensor
  self: avg_pool3d_backward(grad, self, kernel_size, stride, padding, ceil_mode, count_include_pad, divisor_override)
  result: auto_linear

- name: fractional_max_pool2d(Tensor self, int[2] kernel_size, int[2] output_size, Tensor random_samples) -> (Tensor, Tensor)
  self: fractional_max_pool2d_backward(grad, self, kernel_size, output_size, result1)
  result0: gather(self_t.flatten(-2), -1, result1.flatten(-2)).view_as(result1)
  output_differentiability: [True, False]

- name: fractional_max_pool3d(Tensor self, int[3] kernel_size, int[3] output_size, Tensor random_samples) -> (Tensor, Tensor)
  self: fractional_max_pool3d_backward(grad, self, kernel_size, output_size, result1)
  result0: gather(self_t.flatten(-3), -1, result1.flatten(-3)).view_as(result1)
  output_differentiability: [True, False]

- name: max_pool2d_with_indices(Tensor self, int[2] kernel_size, int[2] stride=[], int[2] padding=0, int[2] dilation=1, bool ceil_mode=False) -> (Tensor, Tensor)
  self: max_pool2d_with_indices_backward(grad, self, kernel_size, stride, padding, dilation, ceil_mode, result1)
  result0: gather(self_t.flatten(-2), -1, result1.flatten(-2)).view_as(result1)
  output_differentiability: [True, False]

- name: max_pool3d_with_indices(Tensor self, int[3] kernel_size, int[3] stride=[], int[3] padding=0, int[3] dilation=1, bool ceil_mode=False) -> (Tensor, Tensor)
  self: max_pool3d_with_indices_backward(grad, self, kernel_size, stride, padding, dilation, ceil_mode, result1)
  result0: gather(self_t.flatten(-3), -1, result1.flatten(-3)).view_as(result1)
  output_differentiability: [True, False]

- name: max_unpool2d(Tensor self, Tensor indices, int[2] output_size) -> Tensor
  self: max_unpool2d_backward(grad, self, indices, output_size)
  indices: non_differentiable
  result: auto_linear

- name: max_unpool3d(Tensor self, Tensor indices, int[3] output_size, int[3] stride, int[3] padding) -> Tensor
  self: max_unpool3d_backward(grad, self, indices, output_size, stride, padding)
  indices: non_differentiable
  result: auto_linear

- name: convolution(Tensor input, Tensor weight, Tensor? bias, int[] stride, int[] padding, int[] dilation, bool transposed, int[] output_padding, int groups) -> Tensor
  input, weight, bias: "grad.defined() ? convolution_backward(grad, input, weight, bias->sizes(), stride, padding, dilation, transposed, output_padding, groups, grad_input_mask) : std::tuple<Tensor, Tensor, Tensor>()"
  result: convolution_jvp(input_p, input_t, weight_p, weight_t, bias_p, bias_t, stride, padding, dilation, transposed, output_padding, groups)

# TorchScript serializes calls to _convolution so this entry is present until that is changed to use convolution.
# Note that the benchmark, deterministic, cudnn_enabled, and allow_tf32 flags are queried from the global context
# by convolution_backward instead of being passed along from the forward pass.
- name: _convolution(Tensor input, Tensor weight, Tensor? bias, int[] stride, int[] padding, int[] dilation, bool transposed, int[] output_padding, int groups, bool benchmark, bool deterministic, bool cudnn_enabled, bool allow_tf32) -> Tensor
  input, weight, bias: "grad.defined() ? convolution_backward(grad, input, weight, bias->sizes(), stride, padding, dilation, transposed, output_padding, groups, grad_input_mask) : std::tuple<Tensor, Tensor, Tensor>()"
  result: _convolution_jvp(input_p, input_t, weight_p, weight_t, bias_p, bias_t, stride, padding, dilation, transposed, output_padding, groups, benchmark, deterministic, cudnn_enabled, allow_tf32)

- name: convolution_backward(Tensor grad_output, Tensor input, Tensor weight, int[]? bias_sizes, int[] stride, int[] padding, int[] dilation, bool transposed, int[] output_padding, int groups, bool[3] output_mask) -> (Tensor, Tensor, Tensor)
  grad_output, input, weight: _convolution_double_backward(grads[0], grads[1], grads[2], grad_output, weight, input, stride, padding, dilation, transposed, output_padding, groups, grad_input_mask)
  result0: std::get<0>(convolution_backward(grad_output_p, input_p, weight_t, bias_sizes, stride, padding, dilation, transposed, output_padding, groups, {true, false, false})) + std::get<0>(convolution_backward(grad_output_t, input_p, weight_p, bias_sizes, stride, padding, dilation, transposed, output_padding, groups, {true, false, false}))
  result1: std::get<1>(convolution_backward(grad_output_p, input_t, weight_p, bias_sizes, stride, padding, dilation, transposed, output_padding, groups, {false, true, false})) + std::get<1>(convolution_backward(grad_output_t, input_p, weight_p, bias_sizes, stride, padding, dilation, transposed, output_padding, groups, {false, true, false}))
  result2: convolution_backward_jvp_grad_bias(grad_output_t, result2)

- name: convolution_overrideable(Tensor input, Tensor weight, Tensor? bias, int[] stride, int[] padding, int[] dilation, bool transposed, int[] output_padding, int groups) -> Tensor
  input, weight, bias: "grad.defined() ? convolution_backward_overrideable(grad, input, weight, stride, padding, dilation, transposed, output_padding, groups, grad_input_mask) : std::tuple<Tensor, Tensor, Tensor>()"

- name: convolution_backward_overrideable(Tensor grad_output, Tensor input, Tensor weight, int[] stride, int[] padding, int[] dilation, bool transposed, int[] output_padding, int groups, bool[3] output_mask) -> (Tensor grad_input, Tensor grad_weight, Tensor grad_bias)
  grad_output, input, weight: _convolution_double_backward(grads[0], grads[1], grads[2], grad_output, weight, input, stride, padding, dilation, false, output_padding, groups, grad_input_mask)

- name: slow_conv_transpose2d(Tensor self, Tensor weight, int[2] kernel_size, Tensor? bias=None, int[2] stride=1, int[2] padding=0, int[2] output_padding=0, int[2] dilation=1) -> Tensor
  self, weight, bias: "grad.defined() ? convolution_backward(grad, self, weight, bias->sizes(), stride, padding, dilation, true, output_padding, 1, grad_input_mask) : std::tuple<Tensor, Tensor, Tensor>()"

- name: slow_conv_transpose3d(Tensor self, Tensor weight, int[3] kernel_size, Tensor? bias=None, int[3] stride=1, int[3] padding=0, int[3] output_padding=0, int[3] dilation=1) -> Tensor
  self, weight, bias: "grad.defined() ? convolution_backward(grad, self, weight, bias->sizes(), stride, padding, dilation, true, output_padding, 1, grad_input_mask) : std::tuple<Tensor, Tensor, Tensor>()"

- name: _slow_conv2d_forward(Tensor self, Tensor weight, int[2] kernel_size, Tensor? bias, int[2] stride, int[2] padding) -> Tensor
  self, weight, bias: "grad.defined() ? _slow_conv2d_backward(grad, self, weight, kernel_size, stride, padding, grad_input_mask) : std::tuple<Tensor, Tensor, Tensor>()"

- name: _slow_conv2d_backward.output_mask(Tensor grad_output, Tensor self, Tensor weight, int[2] kernel_size, int[2] stride, int[2] padding, bool[3] output_mask) -> (Tensor grad_input, Tensor grad_weight, Tensor grad_bias)
  grad_output, self, weight: _convolution_double_backward(grads[0], grads[1], grads[2], grad_output, weight, self, stride, padding, {{1, 1}}, false, {{0, 0}}, 1, grad_input_mask)

- name: _conv_depthwise2d(Tensor self, Tensor weight, int[2] kernel_size, Tensor? bias, int[2] stride, int[2] padding, int[2] dilation) -> Tensor
  self, weight, bias: "grad.defined() ? convolution_backward(grad.contiguous(), self, weight, bias->sizes(), stride, padding, dilation, /*transposed=*/ false, /*output_padding=*/ {{0, 0}}, /*groups=*/ 1, grad_input_mask) : std::tuple<Tensor, Tensor, Tensor>()"

- name: conv_depthwise3d(Tensor self, Tensor weight, int[3] kernel_size, Tensor? bias, int[3] stride, int[3] padding, int[3] dilation) -> Tensor
  self, weight, bias: "grad.defined() ? convolution_backward(grad.contiguous(), self, weight, bias->sizes(), stride, padding, dilation, /*transposed=*/ false, /*output_padding=*/ {{0, 0, 0}}, /*groups=*/ 1, grad_input_mask) : std::tuple<Tensor, Tensor, Tensor>()"

- name: slow_conv3d_forward(Tensor self, Tensor weight, int[3] kernel_size, Tensor? bias, int[3] stride, int[3] padding) -> Tensor
  self, weight, bias: "grad.defined() ? convolution_backward(grad, self, weight, bias->sizes(), stride, padding, /*dilation=*/ {{1, 1, 1}}, false, /*output_padding=*/ {{0, 0, 0}}, 1, grad_input_mask) : std::tuple<Tensor, Tensor, Tensor>()"

- name: slow_conv_dilated2d(Tensor self, Tensor weight, int[2] kernel_size, Tensor? bias=None, int[2] stride=1, int[2] padding=0, int[2] dilation=1) -> Tensor
  self, weight, bias: "grad.defined() ? convolution_backward(grad, self, weight, bias->sizes(), stride, padding, dilation, false, std::vector<int64_t>(padding.size(), 0), 1, grad_input_mask) : std::tuple<Tensor, Tensor, Tensor>()"

- name: slow_conv_dilated3d(Tensor self, Tensor weight, int[3] kernel_size, Tensor? bias=None, int[3] stride=1, int[3] padding=0, int[3] dilation=1) -> Tensor
  self, weight, bias: "grad.defined() ? convolution_backward(grad, self, weight, bias->sizes(), stride, padding, dilation, false, std::vector<int64_t>(padding.size(), 0), 1, grad_input_mask) : std::tuple<Tensor, Tensor, Tensor>()"

- name: col2im(Tensor self, int[2] output_size, int[2] kernel_size, int[2] dilation, int[2] padding, int[2] stride) -> Tensor
  self: col2im_backward(grad, kernel_size, dilation, padding, stride)
  result: auto_linear

- name: im2col(Tensor self, int[2] kernel_size, int[2] dilation, int[2] padding, int[2] stride) -> Tensor
  self: im2col_backward(grad, {self.size(2), self.size(3)}, kernel_size, dilation, padding, stride)
  result: auto_linear

# NN double backwards support
- name: im2col_backward(Tensor grad_output, int[2] input_size, int[2] kernel_size, int[2] dilation, int[2] padding, int[2] stride) -> Tensor
  grad_output: im2col(grad, kernel_size, dilation, padding, stride)
  result: auto_linear

- name: col2im_backward(Tensor grad_output, int[2] kernel_size, int[2] dilation, int[2] padding, int[2] stride) -> Tensor
  grad_output: col2im(grad, {grad_output.size(2), grad_output.size(3)}, kernel_size, dilation, padding, stride)
  result: auto_linear

- name: _adaptive_avg_pool2d_backward(Tensor grad_output, Tensor self) -> Tensor
  grad_output: _adaptive_avg_pool2d(grad, { grad_output.size(-2), grad_output.size(-1) })
  self: zeros_like(self)
  result: _adaptive_avg_pool2d_backward(grad_output_t, self_p)

- name: _adaptive_avg_pool3d_backward(Tensor grad_output, Tensor self) -> Tensor
  grad_output: _adaptive_avg_pool3d(grad, { grad_output.size(-3), grad_output.size(-2), grad_output.size(-1) })
  self: zeros_like(self)
  result: _adaptive_avg_pool3d_backward(grad_output_t, self_p)

- name: adaptive_max_pool2d_backward(Tensor grad_output, Tensor self, Tensor indices) -> Tensor
  grad_output: max_pool_double_backward(grad, indices, 2)
  self: zeros_like(self)
  result: auto_linear

- name: adaptive_max_pool3d_backward(Tensor grad_output, Tensor self, Tensor indices) -> Tensor
  grad_output: max_pool_double_backward(grad, indices, 3)
  self: zeros_like(self)
  result: auto_linear

- name: avg_pool2d_backward(Tensor grad_output, Tensor self, int[2] kernel_size, int[2] stride, int[2] padding, bool ceil_mode, bool count_include_pad, int? divisor_override) -> Tensor
  grad_output: avg_pool2d(grad, kernel_size, stride, padding, ceil_mode, count_include_pad, divisor_override)
  self: zeros_like(self)
  result: avg_pool2d_backward(grad_output_t, self_p, kernel_size, stride, padding, ceil_mode, count_include_pad, divisor_override)

- name: avg_pool3d_backward(Tensor grad_output, Tensor self, int[3] kernel_size, int[3] stride, int[3] padding, bool ceil_mode, bool count_include_pad, int? divisor_override) -> Tensor
  grad_output: avg_pool3d(grad, kernel_size, stride, padding, ceil_mode, count_include_pad, divisor_override)
  self: zeros_like(self)
  result: avg_pool3d_backward(grad_output_t, self_p, kernel_size, stride, padding, ceil_mode, count_include_pad, divisor_override)

- name: elu_backward(Tensor grad_output, Scalar alpha, Scalar scale, Scalar input_scale, bool is_result, Tensor self_or_result) -> Tensor
  grad_output: elu_backward(grad, alpha, scale, input_scale, is_result, self_or_result)
  self_or_result: elu_double_backward(grad, grad_output, alpha, scale, input_scale, is_result, self_or_result)
  result: elu_backward(grad_output_t, alpha, scale, input_scale, is_result, self_or_result_p) + elu_double_backward(self_or_result_t, grad_output_p, alpha, scale, input_scale, is_result, self_or_result_p)

- name: fractional_max_pool2d_backward(Tensor grad_output, Tensor self, int[2] kernel_size, int[2] output_size, Tensor indices) -> Tensor
  grad_output: max_pool_double_backward(grad, indices, 2)
  self: zeros_like(self)
  result: auto_linear

- name: fractional_max_pool3d_backward(Tensor grad_output, Tensor self, int[3] kernel_size, int[3] output_size, Tensor indices) -> Tensor
  grad_output: max_pool_double_backward(grad, indices, 3)
  self: zeros_like(self)
  result: auto_linear

- name: glu_backward(Tensor grad_output, Tensor self, int dim) -> Tensor
  grad_output: glu_double_backward_grad_output(grad, self, dim)
  self: glu_double_backward(grad, grad_output, self, dim)

- name: hardtanh_backward(Tensor grad_output, Tensor self, Scalar min_val, Scalar max_val) -> Tensor
  grad_output: hardtanh_backward(grad, self, min_val, max_val)
  self: zeros_like(grad)
  result: at::where((self_p > min_val).logical_and(self_p < max_val), grad_output_t, at::zeros({}, result.options()).expand_as(result))

- name: kl_div_backward(Tensor grad_output, Tensor self, Tensor target, int reduction=Mean, *, bool log_target=False) -> Tensor
  grad_output: kl_div_double_backward_grad_output(grad, self, target, reduction, log_target)
  self: zeros_like(grad)
  target: zeros_like(grad)

- name: l1_loss_backward(Tensor grad_output, Tensor self, Tensor target, int reduction) -> Tensor
  grad_output: l1_loss_double_backward_grad_output(grad, grad_output, self, target, reduction)
  self: l1_loss_double_backward(grad, grad_output, self, target, reduction)
  target: l1_loss_double_backward(grad, grad_output, target, target, reduction)

- name: log_sigmoid_backward(Tensor grad_output, Tensor self, Tensor buffer) -> Tensor
  grad_output: log_sigmoid_backward(grad, self, buffer)
  self: log_sigmoid_double_backward(grad * grad_output, self)

- name: _log_softmax_backward_data(Tensor grad_output, Tensor output, int dim, ScalarType input_dtype) -> Tensor
  grad_output: grad.to(output.dtype()) - (grad.to(output.dtype()) * output.exp()).sum(dim, true)
  output: (-grad_output.sum(dim, true) * output.exp() * grad.to(output.dtype())).to(output.dtype())

- name: leaky_relu_backward(Tensor grad_output, Tensor self, Scalar negative_slope, bool self_is_result) -> Tensor
  # self_is_result is always false here since double backward call is an out-of-place call, self is input itself
  grad_output: leaky_relu_backward(grad, self, negative_slope, false)
  self: zeros_like(grad)
  # leaky_relu_backward(grad_output, self, negative_slope, false)
  # computes grad_output * at::where(self_p > 0, 1, negative_slope)
  # so the jvp formula is the following:
  # grad_output_t * at::where(self_p > 0, self_p.new_ones([]), negative_slope);
  #
  # leaky_relu_backward(grad_output, result, negative_slope, true)
  # computes grad_output * at::where(result > 0, 1, negative_slope)
  # under the assumption that `negative_slope` is positive (otherwise,
  # it is not possible to compute the gradient).
  #
  # so the jvp formula is the following:
  # grad_output_t * at::where(result_p > 0, result_p.new_ones([]), negative_slope);
  # with the assumption that negative_slope is positive.
  #
  # Combined together that results in the following optimized kernel which
  # also checks the assumption that negative_slope is positive when self_is_result
  # is True:
  result: leaky_relu_backward(grad_output_t, self_p, negative_slope, self_is_result)

- name: max_pool2d_with_indices_backward(Tensor grad_output, Tensor self, int[2] kernel_size, int[2] stride, int[2] padding, int[2] dilation, bool ceil_mode, Tensor indices) -> Tensor
  grad_output: max_pool_double_backward(grad, indices, 2)
  self: zeros_like(self)
  indices: non_differentiable
  result: auto_linear

- name: max_pool3d_with_indices_backward(Tensor grad_output, Tensor self, int[3] kernel_size, int[3] stride, int[3] padding, int[3] dilation, bool ceil_mode, Tensor indices) -> Tensor
  grad_output: max_pool_double_backward(grad, indices, 3)
  self: zeros_like(self)
  indices: non_differentiable
  result: auto_linear

- name: max_unpool2d_backward(Tensor grad_output, Tensor self, Tensor indices, int[2] output_size) -> Tensor
  grad_output: max_unpool2d(grad, indices, output_size)
  self: zeros_like(self)
  indices: non_differentiable

- name: mse_loss_backward(Tensor grad_output, Tensor self, Tensor target, int reduction) -> Tensor
  grad_output: mse_loss_double_backward_grad_output(grad, grad_output, self, target, reduction)
  self: mse_loss_double_backward(grad * grad_output, self, reduction)
  target: -mse_loss_double_backward(grad * grad_output, target, reduction)

- name: nll_loss_backward(Tensor grad_output, Tensor self, Tensor target, Tensor? weight, int reduction, int ignore_index, Tensor total_weight) -> Tensor
  grad_output: nll_loss(grad, target, weight, reduction, ignore_index)
  self: zeros_like(grad)
  target: non_differentiable

- name: nll_loss2d_backward(Tensor grad_output, Tensor self, Tensor target, Tensor? weight, int reduction, int ignore_index, Tensor total_weight) -> Tensor
  grad_output: nll_loss2d(grad, target, weight, reduction, ignore_index)
  self: zeros_like(grad)
  target: non_differentiable

- name: rrelu_with_noise_backward(Tensor grad_output, Tensor self, Tensor noise, Scalar lower, Scalar upper, bool training, bool self_is_result) -> Tensor
  # self_is_result is always false here since double backward call is an out-of-place call, self is input itself
  grad_output: rrelu_with_noise_backward(grad, self, noise, lower, upper, training, false)
  self: zeros_like(grad)

- name: reflection_pad1d_backward(Tensor grad_output, Tensor self, int[2] padding) -> Tensor
  grad_output: reflection_pad1d(grad, padding)
  self: zeros_like(self)
  result: reflection_pad1d_backward(grad_output_t, self_p, padding)

- name: reflection_pad2d_backward(Tensor grad_output, Tensor self, int[4] padding) -> Tensor
  grad_output: reflection_pad2d(grad, padding)
  self: zeros_like(self)
  result: reflection_pad2d_backward(grad_output_t, self_p, padding)

- name: reflection_pad3d_backward(Tensor grad_output, Tensor self, int[6] padding) -> Tensor
  grad_output: reflection_pad3d(grad, padding)
  self: zeros_like(self)
  result: reflection_pad3d_backward(grad_output_t, self_p, padding)

- name: replication_pad1d_backward(Tensor grad_output, Tensor self, int[2] padding) -> Tensor
  grad_output: replication_pad1d(grad, padding)
  self: zeros_like(self)
  result: replication_pad1d_backward(grad_output_t, self_p, padding)

- name: replication_pad2d_backward(Tensor grad_output, Tensor self, int[4] padding) -> Tensor
  grad_output: replication_pad2d(grad, padding)
  self: zeros_like(self)
  result: replication_pad2d_backward(grad_output_t, self_p, padding)

- name: replication_pad3d_backward(Tensor grad_output, Tensor self, int[6] padding) -> Tensor
  grad_output: replication_pad3d(grad, padding)
  self: zeros_like(self)
  result: replication_pad3d_backward(grad_output_t, self_p, padding)

- name: sparse_sampled_addmm(Tensor self, Tensor mat1, Tensor mat2, *, Scalar beta=1, Scalar alpha=1) -> Tensor
  self: maybe_multiply(grad, beta.conj())
  mat1: maybe_multiply(grad.sparse_mask(self).mm(mat2.mH()), alpha.conj())
  mat2: maybe_multiply(mat1.mH().mm(grad.sparse_mask(self)), alpha.conj())

- name: smooth_l1_loss_backward(Tensor grad_output, Tensor self, Tensor target, int reduction, float beta) -> Tensor
  grad_output: smooth_l1_loss_double_backward_grad_output(grad, grad_output, self, target, reduction, beta)
  self: smooth_l1_loss_double_backward(grad * grad_output, self, target, reduction, beta)
  target: -smooth_l1_loss_double_backward(grad * grad_output, self, target, reduction, beta)

- name: huber_loss_backward(Tensor grad_output, Tensor self, Tensor target, int reduction, float delta) -> Tensor
  grad_output: huber_loss_double_backward_grad_output(grad, grad_output, self, target, reduction, delta)
  self: huber_loss_double_backward(grad * grad_output, self, target, reduction, delta)
  target: -huber_loss_double_backward(grad * grad_output, self, target, reduction, delta)

- name: softplus_backward(Tensor grad_output, Tensor self, Scalar beta, Scalar threshold) -> Tensor
  grad_output: softplus_backward(grad, self, beta, threshold)
  self: softplus_double_backward(grad * grad_output, self, beta, threshold)

- name: _softmax_backward_data(Tensor grad_output, Tensor output, int dim, ScalarType input_dtype) -> Tensor
  grad_output: _softmax_backward_data(grad.to(output.dtype()), output, dim, input_dtype)
  output: softmax_double_backward(grad.to(output.dtype()), grad_output, dim, output).to(output.dtype())

- name: soft_margin_loss_backward(Tensor grad_output, Tensor self, Tensor target, int reduction) -> Tensor
  grad_output: soft_margin_loss_double_backward_grad_output(grad, grad_output, self, target, reduction)
  self: soft_margin_loss_double_backward(grad * grad_output, self, target, reduction)

- name: softshrink_backward(Tensor grad_output, Tensor self, Scalar lambd) -> Tensor
  grad_output: softshrink_backward(grad, self, lambd)
  self: zeros_like(grad)
  result: at::where((self_p > lambd).logical_or(self_p < -lambd), grad_output_t, at::zeros({}, result.options()).expand_as(result))

- name: threshold_backward(Tensor grad_output, Tensor self, Scalar threshold) -> Tensor
  grad_output: threshold_backward(grad, self, threshold)
  self: zeros_like(grad)
  result: zeros_like(self_t) + threshold_backward(grad_output_t, self_p, threshold)

- name: upsample_linear1d_backward(Tensor grad_output, int[1] output_size, int[3] input_size, bool align_corners, float? scales=None) -> Tensor
  grad_output: upsample_linear1d(grad, output_size, align_corners, scales)
  result: auto_linear

- name: upsample_bilinear2d_backward(Tensor grad_output, int[2] output_size, int[4] input_size, bool align_corners, float? scales_h=None, float? scales_w=None) -> Tensor
  grad_output: upsample_bilinear2d(grad, output_size, align_corners, scales_h, scales_w)
  result: auto_linear

- name: _upsample_bilinear2d_aa_backward(Tensor grad_output, int[2] output_size, int[4] input_size, bool align_corners, float? scales_h=None, float? scales_w=None) -> Tensor
  grad_output: _upsample_bilinear2d_aa(grad, output_size, align_corners, scales_h, scales_w)
  result: auto_linear

- name: upsample_bicubic2d_backward(Tensor grad_output, int[2] output_size, int[4] input_size, bool align_corners, float? scales_h=None, float? scales_w=None) -> Tensor
  grad_output: upsample_bicubic2d(grad, output_size, align_corners, scales_h, scales_w)
  result: auto_linear

- name: _upsample_bicubic2d_aa_backward(Tensor grad_output, int[2] output_size, int[4] input_size, bool align_corners, float? scales_h=None, float? scales_w=None) -> Tensor
  grad_output: _upsample_bicubic2d_aa(grad, output_size, align_corners, scales_h, scales_w)

- name: upsample_trilinear3d_backward(Tensor grad_output, int[3] output_size, int[5] input_size, bool align_corners, float? scales_d=None, float? scales_h=None, float? scales_w=None) -> Tensor
  grad_output: upsample_trilinear3d(grad, output_size, align_corners, scales_d, scales_h, scales_w)
  result: auto_linear

- name: upsample_nearest1d_backward(Tensor grad_output, int[1] output_size, int[3] input_size, float? scales=None) -> Tensor
  grad_output: upsample_nearest1d(grad, output_size, scales)
  result: auto_linear

- name: _upsample_nearest_exact1d_backward(Tensor grad_output, int[1] output_size, int[3] input_size, float? scales=None) -> Tensor
  grad_output: _upsample_nearest_exact1d(grad, output_size, scales)
  result: auto_linear

- name: upsample_nearest2d_backward(Tensor grad_output, int[2] output_size, int[4] input_size, float? scales_h=None, float? scales_w=None) -> Tensor
  grad_output: upsample_nearest2d(grad, output_size, scales_h, scales_w)
  result: auto_linear

- name: _upsample_nearest_exact2d_backward(Tensor grad_output, int[2] output_size, int[4] input_size, float? scales_h=None, float? scales_w=None) -> Tensor
  grad_output: _upsample_nearest_exact2d(grad, output_size, scales_h, scales_w)
  result: auto_linear

- name: upsample_nearest3d_backward(Tensor grad_output, int[3] output_size, int[5] input_size, float? scales_d=None, float? scales_h=None, float? scales_w=None) -> Tensor
  grad_output: upsample_nearest3d(grad, output_size, scales_d, scales_h, scales_w)
  result: auto_linear

- name: _upsample_nearest_exact3d_backward(Tensor grad_output, int[3] output_size, int[5] input_size, float? scales_d=None, float? scales_h=None, float? scales_w=None) -> Tensor
  grad_output: _upsample_nearest_exact3d(grad, output_size, scales_d, scales_h, scales_w)
  result: auto_linear

- name: upsample_linear1d_backward.vec(Tensor grad_output, int[]? output_size, int[] input_size, bool align_corners, float[]? scale_factors) -> Tensor
  grad_output: upsample_linear1d(grad, output_size, align_corners, scale_factors)
  result: auto_linear

- name: upsample_bilinear2d_backward.vec(Tensor grad_output, int[]? output_size, int[] input_size, bool align_corners, float[]? scale_factors) -> Tensor
  grad_output: upsample_bilinear2d(grad, output_size, align_corners, scale_factors)
  result: auto_linear

- name: _upsample_bilinear2d_aa_backward.vec(Tensor grad_output, int[]? output_size, int[] input_size, bool align_corners, float[]? scale_factors) -> Tensor
  grad_output: _upsample_bilinear2d_aa(grad, output_size, align_corners, scale_factors)
  result: auto_linear

- name: upsample_trilinear3d_backward.vec(Tensor grad_output, int[]? output_size, int[] input_size, bool align_corners, float[]? scale_factors) -> Tensor
  grad_output: upsample_trilinear3d(grad, output_size, align_corners, scale_factors)
  result: auto_linear

- name: upsample_bicubic2d_backward.vec(Tensor grad_output, int[]? output_size, int[] input_size, bool align_corners, float[]? scale_factors) -> Tensor
  grad_output: upsample_bicubic2d(grad, output_size, align_corners, scale_factors)
  result: auto_linear

- name: _upsample_bicubic2d_aa_backward.vec(Tensor grad_output, int[]? output_size, int[] input_size, bool align_corners, float[]? scale_factors) -> Tensor
  grad_output: _upsample_bicubic2d_aa(grad, output_size, align_corners, scale_factors)

- name: upsample_nearest1d_backward.vec(Tensor grad_output, int[]? output_size, int[] input_size, float[]? scale_factors) -> Tensor
  grad_output: upsample_nearest1d(grad, output_size, scale_factors)
  result: auto_linear

- name: _upsample_nearest_exact1d_backward.vec(Tensor grad_output, int[]? output_size, int[] input_size, float[]? scale_factors) -> Tensor
  grad_output: _upsample_nearest_exact1d(grad, output_size, scale_factors)
  result: auto_linear

- name: upsample_nearest2d_backward.vec(Tensor grad_output, int[]? output_size, int[] input_size, float[]? scale_factors) -> Tensor
  grad_output: upsample_nearest2d(grad, output_size, scale_factors)
  result: auto_linear

- name: _upsample_nearest_exact2d_backward.vec(Tensor grad_output, int[]? output_size, int[] input_size, float[]? scale_factors) -> Tensor
  grad_output: _upsample_nearest_exact2d(grad, output_size, scale_factors)
  result: auto_linear

- name: upsample_nearest3d_backward.vec(Tensor grad_output, int[]? output_size, int[] input_size, float[]? scale_factors) -> Tensor
  grad_output: upsample_nearest3d(grad, output_size, scale_factors)
  result: auto_linear

- name: _upsample_nearest_exact3d_backward.vec(Tensor grad_output, int[]? output_size, int[] input_size, float[]? scale_factors) -> Tensor
  grad_output: _upsample_nearest_exact3d(grad, output_size, scale_factors)
  result: auto_linear

- name: sigmoid_backward(Tensor grad_output, Tensor output) -> Tensor
  grad_output: sigmoid_backward(grad, output.conj())
  output: grad.conj() * grad_output * (-2 * output.conj() + 1)
  result: sigmoid_backward(grad_output_t, output_p) + output_t.conj() * grad_output_p * (-2 * output_p.conj() + 1)

- name: tanh_backward(Tensor grad_output, Tensor output) -> Tensor
  grad_output: tanh_backward(grad, output.conj())
  output: grad.conj() * (-2 * output.conj() * grad_output)
  result: tanh_backward(grad_output_t, output_p) + output_t.conj() * (-2 * output_p.conj() * grad_output_p)

# cudnn
- name: _cudnn_ctc_loss(Tensor log_probs, Tensor targets, int[] input_lengths, int[] target_lengths, int blank, bool deterministic, bool zero_infinity) -> (Tensor, Tensor)
  log_probs: _cudnn_ctc_loss_backward(grad, result0, result1, zero_infinity)

- name: cudnn_convolution_transpose(Tensor self, Tensor weight, int[] padding, int[] output_padding, int[] stride, int[] dilation, int groups, bool benchmark, bool deterministic, bool allow_tf32) -> Tensor
  self, weight: "_cudnn_convolution_backward(self, grad, weight, padding, output_padding, stride, dilation, true, groups, {grad_input_mask[0], grad_input_mask[1]})"

- name: cudnn_convolution(Tensor self, Tensor weight, int[] padding, int[] stride, int[] dilation, int groups, bool benchmark, bool deterministic, bool allow_tf32) -> Tensor
  self, weight: "_cudnn_convolution_backward(self, grad, weight, padding, std::vector<int64_t>(padding.size(), 0), stride, dilation, false, groups, {grad_input_mask[0], grad_input_mask[1]})"

- name: cudnn_grid_sampler(Tensor self, Tensor grid) -> Tensor output
  self, grid: "grad.defined() ? cudnn_grid_sampler_backward(self, grid, grad) : std::tuple<Tensor, Tensor>()"

- name: cudnn_affine_grid_generator(Tensor theta, int N, int C, int H, int W) -> Tensor grid
  theta: cudnn_affine_grid_generator_backward(grad, N, C, H, W)

# NB: Why is the backwards here so complicated?  CuDNN cannot be used to compute
# backward in evaluation mode, because the math for backward in evaluation mode
# is different (since the forward math is different), and CuDNN does not support
# it.  And in any case, you shouldn't be using this bn in evaluation mode,
# because it should be merged into the previous convolution (left for future
# work.)
# NB2: The quotes around the gradient are needed to appease YAML parsing rules.
- name: cudnn_batch_norm(Tensor input, Tensor weight, Tensor? bias, Tensor? running_mean, Tensor? running_var, bool training, float exponential_average_factor, float epsilon) -> (Tensor, Tensor, Tensor, Tensor)
  input, weight, bias: "grad.defined() ? (training ? cudnn_batch_norm_backward(input, grad.contiguous(input.suggest_memory_format()), weight, running_mean, running_var, result1, result2, epsilon, retain_variables ? result3.clone() : result3) : native_batch_norm_backward(grad, input, weight, running_mean, running_var, result1, result2, training, epsilon, grad_input_mask)) : std::tuple<Tensor, Tensor, Tensor>()"
  result0: batch_norm_jvp(input_p, input_t, weight_p, weight_t, bias_p, bias_t, running_mean, running_var, result1, result2, training, epsilon)

# HACK: save_mean and save_var are going to be passed in as
# requires_grad variables (even though we'll never backprop through
# them) so we need to prevent the unpacking from triggering an error.
- name: cudnn_batch_norm_backward(Tensor input, Tensor grad_output, Tensor weight, Tensor? running_mean, Tensor? running_var, Tensor? save_mean, Tensor? save_var, float epsilon, Tensor reserveSpace) -> (Tensor, Tensor, Tensor)
  save_mean: not_implemented("cudnn_batch_norm_backward save_mean")
  save_var: not_implemented("cudnn_batch_norm_backward save_var")
  reserveSpace: not_implemented("cudnn_batch_norm_backward reserveSpace")
  input, weight, grad_output: batchnorm_double_backward(input, weight, grads[0], grads[1], grads[2], grad_output, running_mean, running_var, true, epsilon, save_mean, save_var, grad_input_mask)

# nnpack

- name: _nnpack_spatial_convolution(Tensor input, Tensor weight, Tensor? bias, int[2] padding, int[2] stride=1) -> Tensor
  # NNPACK does not support strided convolutions in the backwards path, which is the reason why we are using the closest available function that does here.
  input, weight, bias: "grad.defined() ? convolution_backward(grad, input, weight, bias->sizes(), stride, padding, std::vector<int64_t>(padding.size(), 1), false, std::vector<int64_t>(padding.size(), 0), 1, grad_input_mask) : std::tuple<Tensor, Tensor, Tensor>()"

# Only frst three of _cudnn_rnn outputs can have gradients.
# _cudnn_rnn outputs: (output, hy, cy, reserve, weight_buf)
- name: _cudnn_rnn(Tensor input, Tensor[] weight, int weight_stride0, Tensor? weight_buf, Tensor hx, Tensor? cx, int mode, int hidden_size, int proj_size, int num_layers, bool batch_first, float dropout, bool train, bool bidirectional, int[] batch_sizes, Tensor? dropout_state) -> (Tensor, Tensor, Tensor, Tensor, Tensor)
  dropout_state: non_differentiable
  output_differentiability: [True, True, True, False, False]
  input, hx, cx, weight: "_cudnn_rnn_backward(input, weight, weight_stride0, result4, hx, cx, result0, grads[0], grads[1], grads[2], mode, hidden_size, proj_size, num_layers, batch_first, dropout, train, bidirectional, batch_sizes, dropout_state, retain_variables ? result3.clone() : result3, grad_input_mask)"

- name: _cudnn_rnn_backward(Tensor input, Tensor[] weight, int weight_stride0, Tensor weight_buf, Tensor hx, Tensor? cx, Tensor output, Tensor? grad_output, Tensor? grad_hy, Tensor? grad_cy, int mode, int hidden_size, int proj_size, int num_layers, bool batch_first, float dropout, bool train, bool bidirectional, int[] batch_sizes, Tensor? dropout_state, Tensor reserve, bool[4] output_mask) -> (Tensor, Tensor, Tensor, Tensor[])
  dropout_state: non_differentiable
  input: not_implemented("_cudnn_rnn_backward", kCudnnDoubleBackwardMsg)
  weight: not_implemented_list("_cudnn_rnn_backward", kCudnnDoubleBackwardMsg)
  hx: not_implemented("_cudnn_rnn_backward", kCudnnDoubleBackwardMsg)
  cx: not_implemented("_cudnn_rnn_backward", kCudnnDoubleBackwardMsg)
  output: not_implemented("_cudnn_rnn_backward", kCudnnDoubleBackwardMsg)
  grad_output: not_implemented("_cudnn_rnn_backward", kCudnnDoubleBackwardMsg)
  grad_hy: not_implemented("_cudnn_rnn_backward", kCudnnDoubleBackwardMsg)
  grad_cy: not_implemented("_cudnn_rnn_backward", kCudnnDoubleBackwardMsg)

# miopen

- name: miopen_convolution_transpose(Tensor self, Tensor weight, Tensor? bias, int[] padding, int[] output_padding, int[] stride, int[] dilation, int groups, bool benchmark, bool deterministic) -> Tensor
  self, weight, bias: "grad.defined() ? convolution_backward(grad, self, weight, bias->sizes(), stride, padding, dilation, true, output_padding, groups, grad_input_mask) : std::tuple<Tensor, Tensor, Tensor>()"

- name: miopen_convolution(Tensor self, Tensor weight, Tensor? bias, int[] padding, int[] stride, int[] dilation, int groups, bool benchmark, bool deterministic) -> Tensor
  self, weight, bias: "grad.defined() ? convolution_backward(grad, self, weight, bias->sizes(), stride, padding, dilation, false, std::vector<int64_t>(padding.size(), 0), groups, grad_input_mask) : std::tuple<Tensor, Tensor, Tensor>()"

- name: miopen_depthwise_convolution(Tensor self, Tensor weight, Tensor? bias, int[] padding, int[] stride, int[] dilation, int groups, bool benchmark, bool deterministic) -> Tensor
  self, weight, bias: "grad.defined() ? convolution_backward(grad, self, weight, bias->sizes(), stride, padding, dilation, false, std::vector<int64_t>(padding.size(), 0), groups, grad_input_mask) : std::tuple<Tensor, Tensor, Tensor>()"

- name: miopen_batch_norm(Tensor input, Tensor weight, Tensor? bias, Tensor? running_mean, Tensor? running_var, bool training, float exponential_average_factor, float epsilon) -> (Tensor, Tensor, Tensor)
  input, weight, bias: "grad.defined() ? (training ? miopen_batch_norm_backward(input, grad.contiguous(), weight, running_mean, running_var, result1, result2, epsilon) : native_batch_norm_backward(grad, input, weight, running_mean, running_var, result1, result2, training, epsilon, grad_input_mask)) : std::tuple<Tensor, Tensor, Tensor>()"

- name: miopen_batch_norm_backward(Tensor input, Tensor grad_output, Tensor weight, Tensor? running_mean, Tensor? running_var, Tensor? save_mean, Tensor? save_var, float epsilon) -> (Tensor, Tensor, Tensor)
  save_mean: not_implemented("miopen_batch_norm_backward save_mean")
  save_var: not_implemented("miopen_batch_norm_backward save_var")
  input, weight, grad_output: batchnorm_double_backward(input, weight, grads[0], grads[1], grads[2], grad_output, running_mean, running_var, true, epsilon, save_mean, save_var, grad_input_mask)

- name: miopen_rnn(Tensor input, Tensor[] weight, int weight_stride0, Tensor hx, Tensor? cx, int mode, int hidden_size, int num_layers, bool batch_first, float dropout, bool train, bool bidirectional, int[] batch_sizes, Tensor? dropout_state) -> (Tensor, Tensor, Tensor, Tensor, Tensor)
  dropout_state: non_differentiable
  output_differentiability: [True, True, True, False, False]
  input, hx, cx, weight: "miopen_rnn_backward(input, weight, weight_stride0, result4, hx, cx, result0, grads[0], grads[1], grads[2], mode, hidden_size, num_layers, batch_first, dropout, train, bidirectional, batch_sizes, dropout_state, retain_variables ? result3.clone() : result3, grad_input_mask)"

- name: miopen_rnn_backward(Tensor input, Tensor[] weight, int weight_stride0, Tensor weight_buf, Tensor hx, Tensor? cx, Tensor output, Tensor? grad_output, Tensor? grad_hy, Tensor? grad_cy, int mode, int hidden_size, int num_layers, bool batch_first, float dropout, bool train, bool bidirectional, int[] batch_sizes, Tensor? dropout_state, Tensor reserve, bool[4] output_mask) -> (Tensor, Tensor, Tensor, Tensor[])
  dropout_state: non_differentiable

# mkldnn
- name: mkldnn_convolution(Tensor self, Tensor weight, Tensor? bias, int[] padding, int[] stride, int[] dilation, int groups) -> Tensor
  self, weight, bias: "grad.defined() ? convolution_backward(grad, self, weight, bias->sizes(), stride, padding, dilation, /*transposed=*/ false, /*output_padding=*/ std::vector<int64_t>(padding.size(), 0), groups, grad_input_mask) : std::tuple<Tensor, Tensor, Tensor>()"

- name: mkldnn_linear(Tensor self, Tensor weight, Tensor? bias=None) -> Tensor
  self, weight, bias: mkldnn_linear_backward(self, grad, weight, grad_input_mask)

- name: mkldnn_max_pool2d(Tensor self, int[2] kernel_size, int[2] stride=[], int[2] padding=0, int[2] dilation=1, bool ceil_mode=False) -> Tensor
  self: mkldnn_max_pool2d_backward(grad, result, self, kernel_size, stride, padding, dilation, ceil_mode)

- name: mkldnn_max_pool3d(Tensor self, int[3] kernel_size, int[3] stride=[], int[3] padding=0, int[3] dilation=1, bool ceil_mode=False) -> Tensor
  self: mkldnn_max_pool3d_backward(grad, result, self, kernel_size, stride, padding, dilation, ceil_mode)

- name: mkldnn_adaptive_avg_pool2d(Tensor self, int[2] output_size) -> Tensor
  self: mkldnn_adaptive_avg_pool2d_backward(grad, self)

- name: _mkldnn_reshape(Tensor self, int[] shape) -> Tensor
  self: grad.reshape(self.sizes())

# fft
- name: _fft_r2c(Tensor self, int[] dim, int normalization, bool onesided) -> Tensor
  self: fft_r2c_backward(grad, dim, normalization, onesided, self.size(dim.back()))
  result: auto_linear

- name: _fft_c2r(Tensor self, int[] dim, int normalization, int last_dim_size) -> Tensor
  self: fft_c2r_backward(grad, dim, normalization)
  result: auto_linear

- name: _fft_c2c(Tensor self, int[] dim, int normalization, bool forward) -> Tensor
  self: _fft_c2c(grad, dim, normalization, !forward)
  result: auto_linear

- name: unbind.int(Tensor(a -> *) self, int dim=0) -> Tensor(a)[]
  self: unbind_backward(grads, dim)
  result: auto_linear

- name: stack(Tensor[] tensors, int dim=0) -> Tensor
  tensors: "grad.defined() ? unbind(grad, dim) : std::vector<Tensor>(tensors.size())"
  result: stack_jvp(tensors, dim)

# fused RNN kernels

# Only frst two of _thnn_fused_lstm_cell outputs can have gradients.
# _thnn_fused_lstm_cell outputs: (hy, cy, workspace)
- name: _thnn_fused_lstm_cell(Tensor input_gates, Tensor hidden_gates, Tensor cx, Tensor? input_bias=None, Tensor? hidden_bias=None) -> (Tensor, Tensor, Tensor)
  output_differentiability: [True, True, False]
  input_gates, hidden_gates, cx, input_bias, hidden_bias: "GradMode::is_enabled() ? _thnn_differentiable_lstm_cell_backward(grads[0], grads[1], input_gates, hidden_gates, input_bias, hidden_bias, cx, result1) : _thnn_fused_lstm_cell_backward(grads[0], grads[1], cx, result1, result2, input_bias.defined())"

- name: _thnn_fused_gru_cell(Tensor input_gates, Tensor hidden_gates, Tensor hx, Tensor? input_bias=None, Tensor? hidden_bias=None) -> (Tensor, Tensor)
  input_gates, hidden_gates, hx, input_bias, hidden_bias: "grad.defined() ? (GradMode::is_enabled() ? _thnn_differentiable_gru_cell_backward(grad, input_gates, hidden_gates, hx, input_bias, hidden_bias) : _thnn_fused_gru_cell_backward(grad, result1, input_bias.defined())) : std::tuple<Tensor, Tensor, Tensor, Tensor, Tensor>()"

# PackedSequence helpers
- name: _pack_padded_sequence(Tensor input, Tensor lengths, bool batch_first) -> (Tensor, Tensor)
  input: _pack_padded_sequence_backward(grad, input.sizes(), result1, batch_first)

# TH wrappers
- name: eq.Scalar(Tensor self, Scalar other) -> Tensor
  output_differentiability: [False]

- name: eq.Tensor(Tensor self, Tensor other) -> Tensor
  output_differentiability: [False]

- name: ge.Scalar(Tensor self, Scalar other) -> Tensor
  output_differentiability: [False]

- name: ge.Tensor(Tensor self, Tensor other) -> Tensor
  output_differentiability: [False]

- name: gt.Scalar(Tensor self, Scalar other) -> Tensor
  output_differentiability: [False]

- name: gt.Tensor(Tensor self, Tensor other) -> Tensor
  output_differentiability: [False]

- name: le.Scalar(Tensor self, Scalar other) -> Tensor
  output_differentiability: [False]

- name: le.Tensor(Tensor self, Tensor other) -> Tensor
  output_differentiability: [False]

- name: lt.Scalar(Tensor self, Scalar other) -> Tensor
  output_differentiability: [False]

- name: lt.Tensor(Tensor self, Tensor other) -> Tensor
  output_differentiability: [False]

- name: ne.Scalar(Tensor self, Scalar other) -> Tensor
  output_differentiability: [False]

- name: ne.Tensor(Tensor self, Tensor other) -> Tensor
  output_differentiability: [False]

- name: multinomial(Tensor self, int num_samples, bool replacement=False, *, Generator? generator=None) -> Tensor
  output_differentiability: [False]

- name: nonzero(Tensor self) -> Tensor
  output_differentiability: [False]

- name: segment_reduce(Tensor data, str reduce, *, Tensor? lengths=None, Tensor? indices=None, int axis=0, bool unsafe=False, Scalar? initial=None) -> Tensor
  data: _segment_reduce_backward(grad, result, data, reduce, lengths)

- name: _pin_memory(Tensor self, Device? device=None) -> Tensor
  self: grad

# Empty factory functions have explicit non-differentiability so that they propagate the class
# when used with a Tensor subclass together with __torch_dispatch__.
# All the other factory functions are composite and call into one of these.
- name: new_empty(Tensor self, int[] size, *, ScalarType? dtype=None, Layout? layout=None, Device? device=None, bool? pin_memory=None) -> Tensor
  self: non_differentiable
  output_differentiability: [False]

- name: new_empty_strided(Tensor self, int[] size, int[] stride, *, ScalarType? dtype=None, Layout? layout=None, Device? device=None, bool? pin_memory=None) -> Tensor
  self: non_differentiable
  output_differentiability: [False]

- name: empty_like(Tensor self, *, ScalarType? dtype=None, Layout? layout=None, Device? device=None, bool? pin_memory=None, MemoryFormat? memory_format=None) -> Tensor
  self: non_differentiable
  output_differentiability: [False]

- name: _new_zeros_with_same_feature_meta(Tensor self, Tensor other, *, int self_num_batch_dims=0) -> Tensor
  self: non_differentiable
  other: non_differentiable
  output_differentiability: [False]

- name: _test_warn_in_autograd(Tensor self) -> Tensor
  self: warn_backwards(grad)

- name: _efficientzerotensor(int[] size, *, ScalarType? dtype=None, Layout? layout=None, Device? device=None, bool? pin_memory=None) -> Tensor
  output_differentiability: [False]

- name: scatter_reduce.two(Tensor self, int dim, Tensor index, Tensor src, str reduce, *, bool include_self=True) -> Tensor
  self, src: scatter_reduce_backward(grad, self, dim, index, src, reduce, include_self, result)
  index: non_differentiable<|MERGE_RESOLUTION|>--- conflicted
+++ resolved
@@ -964,16 +964,10 @@
   U: std::get<1>(linalg_lu_jvp(A_t, P, L, U, pivot))
   output_differentiability: [False, True, True]
 
-<<<<<<< HEAD
 - name: linalg_lu_solve(Tensor LU, Tensor pivots, Tensor B, *, bool left=True, bool adjoint=False) -> Tensor
   LU: linalg_lu_solve_LU(grad, LU, pivots, result, left, adjoint)
   B: "at::linalg_lu_solve(LU, pivots, grad, left, !adjoint)"
   result: linalg_lu_solve_jvp(result, LU_p, pivots, LU_t, B_t, left, adjoint)
-=======
-- name: lu_solve(Tensor self, Tensor LU_data, Tensor LU_pivots) -> Tensor
-  self, LU_data: lu_solve_backward(grad, result, LU_data, LU_pivots, grad_input_mask)
-  result: lu_solve_jvp(result, LU_data_p, LU_data_t, self_t, LU_pivots)
->>>>>>> 7cb7cd58
 
 - name: lu_unpack(Tensor LU_data, Tensor LU_pivots, bool unpack_data=True, bool unpack_pivots=True) -> (Tensor P, Tensor L, Tensor U)
   LU_data: lu_unpack_backward(grad_L, grad_U, LU_data.size(-2), LU_data.size(-1))
