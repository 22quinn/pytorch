#pragma once
#include <ATen/ATen.h>

namespace at {
namespace native {
namespace {

void verify_list(TensorList tensors) {
  TORCH_CHECK(tensors.size() > 0, "Tensor list must have at least one tensor.");
  auto expected_dtype = tensors[0].dtype();

  for (const auto& t : tensors) {
    TORCH_CHECK(t.dtype() == expected_dtype, "All tensors in the tensor list must have the same dtype.");
  }
}

// To go via 'fast' path, several conditions must be satisfied
// - All tensors must have strided layout
// - All tensors must be non-overlapping and dense
// - Resulting tensor must have the same dtype as the input one
bool check_fast_route(TensorList tensors, Scalar scalar) {
  TORCH_CHECK(tensors.size() > 0, "Tensor list must have at least one tensor.");
  auto expected_device = tensors[0].device();

  for (auto t : tensors) {
    if (t.device() != expected_device) {
      return false;
    }

    if (t.layout() != at::kStrided) {
      return false;
    }

    if (!t.is_non_overlapping_and_dense()) {
      return false;
    }

    // complex scalar + integral or boolean tensor will result in complex tensor
    if (scalar.isComplex() && at::isIntegralType(t.scalar_type(), /*includeBool*/ true)) {
      return false;
    }

    // float scalar + integral or boolean tensor will result in float tensor
    if (scalar.isFloatingPoint() && at::isIntegralType(t.scalar_type(), /*includeBool*/ true)) {
      return false;
    }

    // integral scalar + boolean tensor will result in integral tensor 
    if (scalar.isIntegral(/*includeBool*/ false) && t.dtype() == at::kBool) {
      return false;
    }
  }

  return true;
}

<<<<<<< HEAD
void verify_list(TensorList tensors1, TensorList tensors2) {
  TORCH_CHECK(tensors1.size() > 0, "Tensor list must have at least one tensor.");
  TORCH_CHECK(tensors2.size() > 0, "Tensor list must have at least one tensor.");
  TORCH_CHECK(tensors1.size() == tensors2.size(), "Tensor lists must have the same number of tensors.");

  auto expected_dtype = tensors1[0].dtype();

  for (int i = 0; i < tensors1.size(); i++) {
    TORCH_CHECK(tensors1[i].dtype() == expected_dtype, "All tensors in the tensor list must have the same dtype.");
    TORCH_CHECK(tensors2[i].dtype() == expected_dtype, "All tensors in the tensor list must have the same dtype.");
    TORCH_CHECK(tensors1[i].sizes() == tensors2[i].sizes(), "Corresponding tensors in lists must have the same size.");
  }
}

bool check_fast_route(TensorList tensors1, TensorList tensors2) {
  auto expected_device = tensors1[0].device();

  for (int64_t i = 0; i < tensors1.size(); i++) {
    TORCH_CHECK(tensors1[i].sizes() == tensors2[i].sizes(), "Corresponding tensors from tensor lists have different size.");

    if (tensors1[i].device() != expected_device || 
        tensors2[i].device() != expected_device) {
      return false;
    }

    if (tensors1[i].layout() != at::kStrided || 
        tensors2[i].layout() != at::kStrided) {
      return false;
    }

    if (tensors1[i].strides() != tensors2[i].strides()) {
      return false;
    }

    if (!tensors1[i].is_non_overlapping_and_dense() || 
        !tensors2[i].is_non_overlapping_and_dense()) {
      return false;
    }
  }

  return true;
}

}
=======
} // namespace
>>>>>>> b730c8bc
}} // at::native<|MERGE_RESOLUTION|>--- conflicted
+++ resolved
@@ -54,7 +54,6 @@
   return true;
 }
 
-<<<<<<< HEAD
 void verify_list(TensorList tensors1, TensorList tensors2) {
   TORCH_CHECK(tensors1.size() > 0, "Tensor list must have at least one tensor.");
   TORCH_CHECK(tensors2.size() > 0, "Tensor list must have at least one tensor.");
@@ -99,7 +98,4 @@
 }
 
 }
-=======
-} // namespace
->>>>>>> b730c8bc
 }} // at::native